--- conflicted
+++ resolved
@@ -108,14 +108,10 @@
     return 0;
 } //FIXME cleanup like check_intra_pred_mode
 
-<<<<<<< HEAD
-static int check_intra_pred_mode(H264Context *h, int mode, int is_chroma){
-=======
 /**
  * checks if the top & left blocks are available if needed & changes the dc mode so it only uses the available blocks.
  */
 int ff_h264_check_intra_pred_mode(H264Context *h, int mode, int is_chroma){
->>>>>>> 73ad0669
     MpegEncContext * const s = &h->s;
     static const int8_t top [7]= {LEFT_DC_PRED8x8, 1,-1,-1};
     static const int8_t left[7]= { TOP_DC_PRED8x8,-1, 2,-1,DC_128_PRED8x8};
@@ -146,23 +142,6 @@
 
     return mode;
 }
-
-/**
- * checks if the top & left blocks are available if needed & changes the dc mode so it only uses the available blocks.
- */
-int ff_h264_check_intra16x16_pred_mode(H264Context *h, int mode)
-{
-    return check_intra_pred_mode(h, mode, 0);
-}
-
-/**
- * checks if the top & left blocks are available if needed & changes the dc mode so it only uses the available blocks.
- */
-int ff_h264_check_intra_chroma_pred_mode(H264Context *h, int mode)
-{
-    return check_intra_pred_mode(h, mode, 1);
-}
-
 
 const uint8_t *ff_h264_decode_nal(H264Context *h, const uint8_t *src, int *dst_length, int *consumed, int length){
     int i, si, di;
@@ -1068,11 +1047,7 @@
         p += 6;
         for (i = 0; i < cnt; i++) {
             nalsize = AV_RB16(p) + 2;
-<<<<<<< HEAD
             if(nalsize > size - (p-buf))
-=======
-            if (p - avctx->extradata + nalsize > avctx->extradata_size)
->>>>>>> 73ad0669
                 return -1;
             if(decode_nal_units(h, p, nalsize) < 0) {
                 av_log(avctx, AV_LOG_ERROR, "Decoding sps %d from avcC failed\n", i);
@@ -1084,11 +1059,7 @@
         cnt = *(p++); // Number of pps
         for (i = 0; i < cnt; i++) {
             nalsize = AV_RB16(p) + 2;
-<<<<<<< HEAD
             if(nalsize > size - (p-buf))
-=======
-            if (p - avctx->extradata + nalsize > avctx->extradata_size)
->>>>>>> 73ad0669
                 return -1;
             if (decode_nal_units(h, p, nalsize) < 0) {
                 av_log(avctx, AV_LOG_ERROR, "Decoding pps %d from avcC failed\n", i);
@@ -3780,11 +3751,7 @@
                 case NAL_IDR_SLICE:
                 case NAL_SLICE:
                     init_get_bits(&hx->s.gb, ptr, bit_length);
-<<<<<<< HEAD
-                    if(!get_ue_golomb(&hx->s.gb))
-=======
                     if (!get_ue_golomb(&hx->s.gb))
->>>>>>> 73ad0669
                         nals_needed = nal_index;
             }
             continue;
