--- conflicted
+++ resolved
@@ -232,7 +232,7 @@
         s->masking      = bytestream_get_byte(&buf);
         if (s->masking == MASK_HAS_MASK) {
             if (s->bpp >= 8) {
-                avctx->pix_fmt = PIX_FMT_RGB32;
+                avctx->pix_fmt = AV_PIX_FMT_RGB32;
                 av_freep(&s->mask_buf);
                 av_freep(&s->mask_palbuf);
                 s->mask_buf = av_malloc((s->planesize * 32) + FF_INPUT_BUFFER_PADDING_SIZE);
@@ -321,7 +321,6 @@
     int err;
 
     if (avctx->bits_per_coded_sample <= 8) {
-<<<<<<< HEAD
         int palette_size;
 
         if (avctx->extradata_size >= 2)
@@ -329,17 +328,10 @@
         else
             palette_size = 0;
         avctx->pix_fmt = (avctx->bits_per_coded_sample < 8) ||
-                         (avctx->extradata_size >= 2 && palette_size) ? PIX_FMT_PAL8 : PIX_FMT_GRAY8;
+                         (avctx->extradata_size >= 2 && palette_size) ? AV_PIX_FMT_PAL8 : AV_PIX_FMT_GRAY8;
     } else if (avctx->bits_per_coded_sample <= 32) {
         if (avctx->codec_tag != MKTAG('D','E','E','P'))
-            avctx->pix_fmt = PIX_FMT_BGR32;
-=======
-        avctx->pix_fmt = (avctx->bits_per_coded_sample < 8 ||
-                          avctx->extradata_size) ? AV_PIX_FMT_PAL8
-                                                 : AV_PIX_FMT_GRAY8;
-    } else if (avctx->bits_per_coded_sample <= 32) {
-        avctx->pix_fmt = AV_PIX_FMT_BGR32;
->>>>>>> 716d413c
+            avctx->pix_fmt = AV_PIX_FMT_BGR32;
     } else {
         return AVERROR_INVALIDDATA;
     }
@@ -496,19 +488,14 @@
     } else if ((res = avctx->get_buffer(avctx, &s->frame)) < 0) {
         av_log(avctx, AV_LOG_ERROR, "get_buffer() failed\n");
         return res;
-<<<<<<< HEAD
-    } else if (avctx->bits_per_coded_sample <= 8 && avctx->pix_fmt == PIX_FMT_PAL8) {
-=======
-    } else if (avctx->bits_per_coded_sample <= 8 && avctx->pix_fmt != AV_PIX_FMT_GRAY8) {
->>>>>>> 716d413c
+    } else if (avctx->bits_per_coded_sample <= 8 && avctx->pix_fmt == AV_PIX_FMT_PAL8) {
         if ((res = ff_cmap_read_palette(avctx, (uint32_t*)s->frame.data[1])) < 0)
             return res;
     }
     s->init = 1;
 
-<<<<<<< HEAD
     if (avctx->codec_tag == MKTAG('A','C','B','M')) {
-        if (avctx->pix_fmt == PIX_FMT_PAL8 || avctx->pix_fmt == PIX_FMT_GRAY8) {
+        if (avctx->pix_fmt == AV_PIX_FMT_PAL8 || avctx->pix_fmt == AV_PIX_FMT_GRAY8) {
             memset(s->frame.data[0], 0, avctx->height * s->frame.linesize[0]);
             for (plane = 0; plane < s->bpp; plane++) {
                 for(y = 0; y < avctx->height && buf < buf_end; y++ ) {
@@ -517,7 +504,7 @@
                     buf += s->planesize;
                 }
             }
-        } else if (s->ham) { // HAM to PIX_FMT_BGR32
+        } else if (s->ham) { // HAM to AV_PIX_FMT_BGR32
             memset(s->frame.data[0], 0, avctx->height * s->frame.linesize[0]);
             for(y = 0; y < avctx->height; y++) {
                 uint8_t *row = &s->frame.data[0][y * s->frame.linesize[0]];
@@ -538,17 +525,13 @@
             uint8_t *row = &s->frame.data[0][y * s->frame.linesize[0]];
             memcpy(row, buf, FFMIN(raw_width, buf_end - buf));
             buf += raw_width;
-            if (avctx->pix_fmt == PIX_FMT_BGR32) {
+            if (avctx->pix_fmt == AV_PIX_FMT_BGR32) {
                 for(x = 0; x < avctx->width; x++)
                     row[4 * x + 3] = row[4 * x + 3] & 0xF0 | (row[4 * x + 3] >> 4);
             }
         }
     } else if (avctx->codec_tag == MKTAG('I','L','B','M')) { // interleaved
-        if (avctx->pix_fmt == PIX_FMT_PAL8 || avctx->pix_fmt == PIX_FMT_GRAY8) {
-=======
-    if (avctx->codec_tag == MKTAG('I','L','B','M')) { // interleaved
         if (avctx->pix_fmt == AV_PIX_FMT_PAL8 || avctx->pix_fmt == AV_PIX_FMT_GRAY8) {
->>>>>>> 716d413c
             for(y = 0; y < avctx->height; y++ ) {
                 uint8_t *row = &s->frame.data[0][ y*s->frame.linesize[0] ];
                 memset(row, 0, avctx->width);
@@ -557,8 +540,7 @@
                     buf += s->planesize;
                 }
             }
-<<<<<<< HEAD
-        } else if (s->ham) { // HAM to PIX_FMT_BGR32
+        } else if (s->ham) { // HAM to AV_PIX_FMT_BGR32
             for (y = 0; y < avctx->height; y++) {
                 uint8_t *row = &s->frame.data[0][ y*s->frame.linesize[0] ];
                 memset(s->ham_buf, 0, s->planesize * 8);
@@ -568,10 +550,7 @@
                 }
                 decode_ham_plane32((uint32_t *) row, s->ham_buf, s->ham_palbuf, s->planesize);
             }
-        } else { // PIX_FMT_BGR32
-=======
         } else { // AV_PIX_FMT_BGR32
->>>>>>> 716d413c
             for(y = 0; y < avctx->height; y++ ) {
                 uint8_t *row = &s->frame.data[0][y*s->frame.linesize[0]];
                 memset(row, 0, avctx->width << 2);
@@ -581,15 +560,14 @@
                 }
             }
         }
-<<<<<<< HEAD
     } else if (avctx->codec_tag == MKTAG('P','B','M',' ')) { // IFF-PBM
-        if (avctx->pix_fmt == PIX_FMT_PAL8 || avctx->pix_fmt == PIX_FMT_GRAY8) {
+        if (avctx->pix_fmt == AV_PIX_FMT_PAL8 || avctx->pix_fmt == AV_PIX_FMT_GRAY8) {
             for(y = 0; y < avctx->height; y++ ) {
                 uint8_t *row = &s->frame.data[0][y * s->frame.linesize[0]];
                 memcpy(row, buf, FFMIN(avctx->width, buf_end - buf));
                 buf += avctx->width + (avctx->width % 2); // padding if odd
             }
-        } else if (s->ham) { // IFF-PBM: HAM to PIX_FMT_BGR32
+        } else if (s->ham) { // IFF-PBM: HAM to AV_PIX_FMT_BGR32
             for (y = 0; y < avctx->height; y++) {
                 uint8_t *row = &s->frame.data[0][ y*s->frame.linesize[0] ];
                 memcpy(s->ham_buf, buf, FFMIN(avctx->width, buf_end - buf));
@@ -599,13 +577,6 @@
         } else {
             av_log_ask_for_sample(avctx, "unsupported bpp\n");
             return AVERROR_INVALIDDATA;
-=======
-    } else if (avctx->pix_fmt == AV_PIX_FMT_PAL8 || avctx->pix_fmt == AV_PIX_FMT_GRAY8) { // IFF-PBM
-        for(y = 0; y < avctx->height; y++ ) {
-            uint8_t *row = &s->frame.data[0][y * s->frame.linesize[0]];
-            memcpy(row, buf, FFMIN(avctx->width, buf_end - buf));
-            buf += avctx->width + (avctx->width % 2); // padding if odd
->>>>>>> 716d413c
         }
     }
 
@@ -634,14 +605,10 @@
     } else if ((res = avctx->get_buffer(avctx, &s->frame)) < 0) {
         av_log(avctx, AV_LOG_ERROR, "get_buffer() failed\n");
         return res;
-<<<<<<< HEAD
-    } else if (avctx->pix_fmt == PIX_FMT_PAL8) {
-=======
-    } else if (avctx->bits_per_coded_sample <= 8 && avctx->pix_fmt != AV_PIX_FMT_GRAY8) {
->>>>>>> 716d413c
+    } else if (avctx->pix_fmt == AV_PIX_FMT_PAL8) {
         if ((res = ff_cmap_read_palette(avctx, (uint32_t*)s->frame.data[1])) < 0)
             return res;
-    } else if (avctx->pix_fmt == PIX_FMT_RGB32 && avctx->bits_per_coded_sample <= 8) {
+    } else if (avctx->pix_fmt == AV_PIX_FMT_RGB32 && avctx->bits_per_coded_sample <= 8) {
         if ((res = ff_cmap_read_palette(avctx, s->mask_palbuf)) < 0)
             return res;
     }
@@ -657,8 +624,7 @@
                     decodeplane8(row, s->planebuf, s->planesize, plane);
                 }
             }
-<<<<<<< HEAD
-        } else if (avctx->bits_per_coded_sample <= 8) { //8-bit (+ mask) to PIX_FMT_BGR32
+        } else if (avctx->bits_per_coded_sample <= 8) { //8-bit (+ mask) to AV_PIX_FMT_BGR32
             for (y = 0; y < avctx->height ; y++ ) {
                 uint8_t *row = &s->frame.data[0][y*s->frame.linesize[0]];
                 memset(s->mask_buf, 0, avctx->width * sizeof(uint32_t));
@@ -668,7 +634,7 @@
                 }
                 lookup_pal_indicies((uint32_t *) row, s->mask_buf, s->mask_palbuf, avctx->width);
             }
-        } else if (s->ham) { // HAM to PIX_FMT_BGR32
+        } else if (s->ham) { // HAM to AV_PIX_FMT_BGR32
             for (y = 0; y < avctx->height ; y++) {
                 uint8_t *row = &s->frame.data[0][y*s->frame.linesize[0]];
                 memset(s->ham_buf, 0, s->planesize * 8);
@@ -678,10 +644,7 @@
                 }
                 decode_ham_plane32((uint32_t *) row, s->ham_buf, s->ham_palbuf, s->planesize);
             }
-        } else { //PIX_FMT_BGR32
-=======
         } else { //AV_PIX_FMT_BGR32
->>>>>>> 716d413c
             for(y = 0; y < avctx->height ; y++ ) {
                 uint8_t *row = &s->frame.data[0][y*s->frame.linesize[0]];
                 memset(row, 0, avctx->width << 2);
@@ -692,12 +655,12 @@
             }
         }
     } else if (avctx->codec_tag == MKTAG('P','B','M',' ')) { // IFF-PBM
-        if (avctx->pix_fmt == PIX_FMT_PAL8 || avctx->pix_fmt == PIX_FMT_GRAY8) {
+        if (avctx->pix_fmt == AV_PIX_FMT_PAL8 || avctx->pix_fmt == AV_PIX_FMT_GRAY8) {
             for(y = 0; y < avctx->height ; y++ ) {
                 uint8_t *row = &s->frame.data[0][y*s->frame.linesize[0]];
                 buf += decode_byterun(row, avctx->width, buf, buf_end);
             }
-        } else if (s->ham) { // IFF-PBM: HAM to PIX_FMT_BGR32
+        } else if (s->ham) { // IFF-PBM: HAM to AV_PIX_FMT_BGR32
             for (y = 0; y < avctx->height ; y++) {
                 uint8_t *row = &s->frame.data[0][y*s->frame.linesize[0]];
                 buf += decode_byterun(s->ham_buf, avctx->width, buf, buf_end);
