--- conflicted
+++ resolved
@@ -135,8 +135,7 @@
     if (buf->buffer->flags & AV_BUFFER_FLAG_READONLY)
         return 0;
 
-<<<<<<< HEAD
-    return avpriv_atomic_int_get(&buf->buffer->refcount) == 1;
+    return atomic_load(&buf->buffer->refcount) == 1;
 }
 
 void *av_buffer_get_opaque(const AVBufferRef *buf)
@@ -146,10 +145,7 @@
 
 int av_buffer_get_ref_count(const AVBufferRef *buf)
 {
-    return buf->buffer->refcount;
-=======
-    return atomic_load(&buf->buffer->refcount) == 1;
->>>>>>> 27079a42
+    return atomic_load(&buf->buffer->refcount);
 }
 
 int av_buffer_make_writable(AVBufferRef **pbuf)
