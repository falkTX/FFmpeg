#!/bin/sh
#
# common regression functions for ffmpeg
#
#

test="${1#regtest-}"
test_ref=$2
raw_src_dir=$3
target_exec=$4
target_path=$5
threads=${6:-1}
cpuflags=${8:-all}
samples=$9

datadir="./tests/data"
target_datadir="${target_path}/${datadir}"

this="$test.$test_ref"
outfile="$datadir/$test_ref/"

# various files
<<<<<<< HEAD
ffmpeg="$target_exec ${target_path}/ffmpeg"
tiny_psnr="tests/tiny_psnr"
=======
avconv="$target_exec ${target_path}/avconv"
>>>>>>> f919cc7d
raw_src="${target_path}/$raw_src_dir/%02d.pgm"
raw_dst="$datadir/$this.out.yuv"
pcm_src="$target_datadir/asynth1.sw"
<<<<<<< HEAD
pcm_dst="$datadir/$this.out.wav"
pcm_ref="$datadir/$test_ref.ref.wav"
pcm_src_1ch="$target_datadir/asynth-16000-1.wav"
pcm_ref_1ch="$datadir/$test_ref-16000-1.ref.wav"
=======
>>>>>>> f919cc7d
crcfile="$datadir/$this.crc"
target_crcfile="$target_datadir/$this.crc"

cleanfiles="$raw_dst $crcfile"
trap 'rm -f -- $cleanfiles' EXIT

mkdir -p "$datadir"
mkdir -p "$outfile"

[ "${V-0}" -gt 0 ] && echov=echov || echov=:

echov(){
    echo "$@" >&3
}

. $(dirname $0)/md5.sh

AVCONV_OPTS="-nostats -y -cpuflags $cpuflags"
COMMON_OPTS="-flags +bitexact -idct simple -sws_flags +accurate_rnd+bitexact"
DEC_OPTS="$COMMON_OPTS -threads $threads"
ENC_OPTS="$COMMON_OPTS -threads 1 -dct fastint"

run_avconv()
{
    $echov $ffmpeg $AVCONV_OPTS $*
    $ffmpeg $AVCONV_OPTS $*
}

do_avconv()
{
    f="$1"
    shift
    set -- $* ${target_path}/$f
    run_avconv $*
    do_md5sum $f
    echo $(wc -c $f)
}

do_avconv_nomd5()
{
    f="$1"
    shift
    set -- $* ${target_path}/$f
    run_avconv $*
    if [ $f = $raw_dst ] ; then
        $tiny_psnr $f $raw_ref
    elif [ $f = $pcm_dst ] ; then
        $tiny_psnr $f $pcm_ref 2
    else
        echo $(wc -c $f)
    fi
}

do_avconv_crc()
{
    f="$1"
    shift
    run_avconv $* -f crc "$target_crcfile"
    echo "$f $(cat $crcfile)"
<<<<<<< HEAD
}

do_video_decoding()
{
    do_avconv $raw_dst $DEC_OPTS $1 -i $target_path/$file -f rawvideo $ENC_OPTS -vsync 0 $2
}

do_video_encoding()
{
    file=${outfile}$1
    do_avconv $file $DEC_OPTS -f image2 -vcodec pgmyuv -i $raw_src $ENC_OPTS $2
}

do_video_encoding_nomd5()
{
    file=${outfile}$1
    do_avconv_nomd5 $file $DEC_OPTS -f image2 -vcodec pgmyuv -i $raw_src $ENC_OPTS $2
}

do_audio_encoding()
{
    file=${outfile}$1
    do_avconv $file $DEC_OPTS -ac 2 -ar 44100 -f s16le -i $pcm_src -ab 128k $ENC_OPTS $2
}

do_audio_decoding()
{
    do_avconv $pcm_dst $DEC_OPTS -i $target_path/$file -sample_fmt s16 -f wav $1
}

do_audio_decoding_nomd5()
{
    do_avconv_nomd5 $pcm_dst $DEC_OPTS -i $target_path/$file -sample_fmt s16 -f wav $1
=======
>>>>>>> f919cc7d
}<|MERGE_RESOLUTION|>--- conflicted
+++ resolved
@@ -20,22 +20,12 @@
 outfile="$datadir/$test_ref/"
 
 # various files
-<<<<<<< HEAD
 ffmpeg="$target_exec ${target_path}/ffmpeg"
-tiny_psnr="tests/tiny_psnr"
-=======
-avconv="$target_exec ${target_path}/avconv"
->>>>>>> f919cc7d
 raw_src="${target_path}/$raw_src_dir/%02d.pgm"
 raw_dst="$datadir/$this.out.yuv"
 pcm_src="$target_datadir/asynth1.sw"
-<<<<<<< HEAD
-pcm_dst="$datadir/$this.out.wav"
-pcm_ref="$datadir/$test_ref.ref.wav"
 pcm_src_1ch="$target_datadir/asynth-16000-1.wav"
 pcm_ref_1ch="$datadir/$test_ref-16000-1.ref.wav"
-=======
->>>>>>> f919cc7d
 crcfile="$datadir/$this.crc"
 target_crcfile="$target_datadir/$this.crc"
 
@@ -95,18 +85,6 @@
     shift
     run_avconv $* -f crc "$target_crcfile"
     echo "$f $(cat $crcfile)"
-<<<<<<< HEAD
-}
-
-do_video_decoding()
-{
-    do_avconv $raw_dst $DEC_OPTS $1 -i $target_path/$file -f rawvideo $ENC_OPTS -vsync 0 $2
-}
-
-do_video_encoding()
-{
-    file=${outfile}$1
-    do_avconv $file $DEC_OPTS -f image2 -vcodec pgmyuv -i $raw_src $ENC_OPTS $2
 }
 
 do_video_encoding_nomd5()
@@ -115,20 +93,7 @@
     do_avconv_nomd5 $file $DEC_OPTS -f image2 -vcodec pgmyuv -i $raw_src $ENC_OPTS $2
 }
 
-do_audio_encoding()
-{
-    file=${outfile}$1
-    do_avconv $file $DEC_OPTS -ac 2 -ar 44100 -f s16le -i $pcm_src -ab 128k $ENC_OPTS $2
-}
-
-do_audio_decoding()
-{
-    do_avconv $pcm_dst $DEC_OPTS -i $target_path/$file -sample_fmt s16 -f wav $1
-}
-
 do_audio_decoding_nomd5()
 {
     do_avconv_nomd5 $pcm_dst $DEC_OPTS -i $target_path/$file -sample_fmt s16 -f wav $1
-=======
->>>>>>> f919cc7d
 }