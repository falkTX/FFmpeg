--- conflicted
+++ resolved
@@ -53,48 +53,6 @@
     emms
 %endif
     RET
-<<<<<<< HEAD
-
-; int ff_scalarproduct_and_madd_int16(int16_t *v1, int16_t *v2, int16_t *v3,
-;                                     int order, int mul)
-cglobal scalarproduct_and_madd_int16, 4,4,8, v1, v2, v3, order, mul
-    shl orderq, 1
-    movd    m7, mulm
-%if mmsize == 16
-    pshuflw m7, m7, 0
-    punpcklqdq m7, m7
-%else
-    pshufw  m7, m7, 0
-%endif
-    pxor    m6, m6
-    add v1q, orderq
-    add v2q, orderq
-    add v3q, orderq
-    neg orderq
-.loop:
-    movu    m0, [v2q + orderq]
-    movu    m1, [v2q + orderq + mmsize]
-    mova    m4, [v1q + orderq]
-    mova    m5, [v1q + orderq + mmsize]
-    movu    m2, [v3q + orderq]
-    movu    m3, [v3q + orderq + mmsize]
-    pmaddwd m0, m4
-    pmaddwd m1, m5
-    pmullw  m2, m7
-    pmullw  m3, m7
-    paddd   m6, m0
-    paddd   m6, m1
-    paddw   m2, m4
-    paddw   m3, m5
-    mova    [v1q + orderq], m2
-    mova    [v1q + orderq + mmsize], m3
-    add     orderq, mmsize*2
-    jl .loop
-    HADDD   m6, m0
-    movd   eax, m6
-    RET
-=======
->>>>>>> 054013a0
 %endmacro
 
 INIT_MMX mmxext
@@ -102,97 +60,6 @@
 INIT_XMM sse2
 SCALARPRODUCT
 
-<<<<<<< HEAD
-%macro SCALARPRODUCT_LOOP 1
-align 16
-.loop%1:
-    sub     orderq, mmsize*2
-%if %1
-    mova    m1, m4
-    mova    m4, [v2q + orderq]
-    mova    m0, [v2q + orderq + mmsize]
-    palignr m1, m0, %1
-    palignr m0, m4, %1
-    mova    m3, m5
-    mova    m5, [v3q + orderq]
-    mova    m2, [v3q + orderq + mmsize]
-    palignr m3, m2, %1
-    palignr m2, m5, %1
-%else
-    mova    m0, [v2q + orderq]
-    mova    m1, [v2q + orderq + mmsize]
-    mova    m2, [v3q + orderq]
-    mova    m3, [v3q + orderq + mmsize]
-%endif
-    %define t0  [v1q + orderq]
-    %define t1  [v1q + orderq + mmsize]
-%if ARCH_X86_64
-    mova    m8, t0
-    mova    m9, t1
-    %define t0  m8
-    %define t1  m9
-%endif
-    pmaddwd m0, t0
-    pmaddwd m1, t1
-    pmullw  m2, m7
-    pmullw  m3, m7
-    paddw   m2, t0
-    paddw   m3, t1
-    paddd   m6, m0
-    paddd   m6, m1
-    mova    [v1q + orderq], m2
-    mova    [v1q + orderq + mmsize], m3
-    jg .loop%1
-%if %1
-    jmp .end
-%endif
-%endmacro
-
-; int ff_scalarproduct_and_madd_int16(int16_t *v1, int16_t *v2, int16_t *v3,
-;                                     int order, int mul)
-INIT_XMM ssse3
-cglobal scalarproduct_and_madd_int16, 4,5,10, v1, v2, v3, order, mul
-    shl orderq, 1
-    movd    m7, mulm
-    pshuflw m7, m7, 0
-    punpcklqdq m7, m7
-    pxor    m6, m6
-    mov    r4d, v2d
-    and    r4d, 15
-    and    v2q, ~15
-    and    v3q, ~15
-    mova    m4, [v2q + orderq]
-    mova    m5, [v3q + orderq]
-    ; linear is faster than branch tree or jump table, because the branches taken are cyclic (i.e. predictable)
-    cmp    r4d, 0
-    je .loop0
-    cmp    r4d, 2
-    je .loop2
-    cmp    r4d, 4
-    je .loop4
-    cmp    r4d, 6
-    je .loop6
-    cmp    r4d, 8
-    je .loop8
-    cmp    r4d, 10
-    je .loop10
-    cmp    r4d, 12
-    je .loop12
-SCALARPRODUCT_LOOP 14
-SCALARPRODUCT_LOOP 12
-SCALARPRODUCT_LOOP 10
-SCALARPRODUCT_LOOP 8
-SCALARPRODUCT_LOOP 6
-SCALARPRODUCT_LOOP 4
-SCALARPRODUCT_LOOP 2
-SCALARPRODUCT_LOOP 0
-.end:
-    HADDD   m6, m0
-    movd   eax, m6
-    RET
-
-=======
->>>>>>> 054013a0
 
 ;-----------------------------------------------------------------------------
 ; void ff_vector_clip_int32(int32_t *dst, const int32_t *src, int32_t min,
