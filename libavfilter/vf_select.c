/*
 * Copyright (c) 2011 Stefano Sabatini
 *
 * This file is part of FFmpeg.
 *
 * FFmpeg is free software; you can redistribute it and/or
 * modify it under the terms of the GNU Lesser General Public
 * License as published by the Free Software Foundation; either
 * version 2.1 of the License, or (at your option) any later version.
 *
 * FFmpeg is distributed in the hope that it will be useful,
 * but WITHOUT ANY WARRANTY; without even the implied warranty of
 * MERCHANTABILITY or FITNESS FOR A PARTICULAR PURPOSE.  See the GNU
 * Lesser General Public License for more details.
 *
 * You should have received a copy of the GNU Lesser General Public
 * License along with FFmpeg; if not, write to the Free Software
 * Foundation, Inc., 51 Franklin Street, Fifth Floor, Boston, MA 02110-1301 USA
 */

/**
 * @file
 * filter for selecting which frame passes in the filterchain
 */

#include "libavutil/eval.h"
#include "libavutil/fifo.h"
#include "libavcodec/dsputil.h"
#include "avfilter.h"
<<<<<<< HEAD
#include "formats.h"
=======
#include "internal.h"
>>>>>>> ecf79c4d
#include "video.h"

static const char *const var_names[] = {
    "TB",                ///< timebase

    "pts",               ///< original pts in the file of the frame
    "start_pts",         ///< first PTS in the stream, expressed in TB units
    "prev_pts",          ///< previous frame PTS
    "prev_selected_pts", ///< previous selected frame PTS

    "t",                 ///< first PTS in seconds
    "start_t",           ///< first PTS in the stream, expressed in seconds
    "prev_t",            ///< previous frame time
    "prev_selected_t",   ///< previously selected time

    "pict_type",         ///< the type of picture in the movie
    "I",
    "P",
    "B",
    "S",
    "SI",
    "SP",
    "BI",

    "interlace_type",    ///< the frame interlace type
    "PROGRESSIVE",
    "TOPFIRST",
    "BOTTOMFIRST",

    "n",                 ///< frame number (starting from zero)
    "selected_n",        ///< selected frame number (starting from zero)
    "prev_selected_n",   ///< number of the last selected frame

    "key",               ///< tell if the frame is a key frame
    "pos",               ///< original position in the file of the frame

    "scene",

    NULL
};

enum var_name {
    VAR_TB,

    VAR_PTS,
    VAR_START_PTS,
    VAR_PREV_PTS,
    VAR_PREV_SELECTED_PTS,

    VAR_T,
    VAR_START_T,
    VAR_PREV_T,
    VAR_PREV_SELECTED_T,

    VAR_PICT_TYPE,
    VAR_PICT_TYPE_I,
    VAR_PICT_TYPE_P,
    VAR_PICT_TYPE_B,
    VAR_PICT_TYPE_S,
    VAR_PICT_TYPE_SI,
    VAR_PICT_TYPE_SP,
    VAR_PICT_TYPE_BI,

    VAR_INTERLACE_TYPE,
    VAR_INTERLACE_TYPE_P,
    VAR_INTERLACE_TYPE_T,
    VAR_INTERLACE_TYPE_B,

    VAR_N,
    VAR_SELECTED_N,
    VAR_PREV_SELECTED_N,

    VAR_KEY,
    VAR_POS,

    VAR_SCENE,

    VAR_VARS_NB
};

#define FIFO_SIZE 8

typedef struct {
    AVExpr *expr;
    double var_values[VAR_VARS_NB];
    int do_scene_detect;            ///< 1 if the expression requires scene detection variables, 0 otherwise
    AVCodecContext *avctx;          ///< codec context required for the DSPContext (scene detect only)
    DSPContext c;                   ///< context providing optimized SAD methods   (scene detect only)
    double prev_mafd;               ///< previous MAFD                             (scene detect only)
    AVFilterBufferRef *prev_picref; ///< previous frame                            (scene detect only)
    double select;
    int cache_frames;
    AVFifoBuffer *pending_frames; ///< FIFO buffer of video frames
} SelectContext;

static av_cold int init(AVFilterContext *ctx, const char *args, void *opaque)
{
    SelectContext *select = ctx->priv;
    int ret;

    if ((ret = av_expr_parse(&select->expr, args ? args : "1",
                             var_names, NULL, NULL, NULL, NULL, 0, ctx)) < 0) {
        av_log(ctx, AV_LOG_ERROR, "Error while parsing expression '%s'\n", args);
        return ret;
    }

    select->pending_frames = av_fifo_alloc(FIFO_SIZE*sizeof(AVFilterBufferRef*));
    if (!select->pending_frames) {
        av_log(ctx, AV_LOG_ERROR, "Failed to allocate pending frames buffer.\n");
        return AVERROR(ENOMEM);
    }

    select->do_scene_detect = args && strstr(args, "scene");
    return 0;
}

#define INTERLACE_TYPE_P 0
#define INTERLACE_TYPE_T 1
#define INTERLACE_TYPE_B 2

static int config_input(AVFilterLink *inlink)
{
    SelectContext *select = inlink->dst->priv;

    select->var_values[VAR_N]          = 0.0;
    select->var_values[VAR_SELECTED_N] = 0.0;

    select->var_values[VAR_TB] = av_q2d(inlink->time_base);

    select->var_values[VAR_PREV_PTS]          = NAN;
    select->var_values[VAR_PREV_SELECTED_PTS] = NAN;
    select->var_values[VAR_PREV_SELECTED_T]   = NAN;
    select->var_values[VAR_START_PTS]         = NAN;
    select->var_values[VAR_START_T]           = NAN;

    select->var_values[VAR_PICT_TYPE_I]  = AV_PICTURE_TYPE_I;
    select->var_values[VAR_PICT_TYPE_P]  = AV_PICTURE_TYPE_P;
    select->var_values[VAR_PICT_TYPE_B]  = AV_PICTURE_TYPE_B;
    select->var_values[VAR_PICT_TYPE_SI] = AV_PICTURE_TYPE_SI;
    select->var_values[VAR_PICT_TYPE_SP] = AV_PICTURE_TYPE_SP;

    select->var_values[VAR_INTERLACE_TYPE_P] = INTERLACE_TYPE_P;
    select->var_values[VAR_INTERLACE_TYPE_T] = INTERLACE_TYPE_T;
    select->var_values[VAR_INTERLACE_TYPE_B] = INTERLACE_TYPE_B;

    if (select->do_scene_detect) {
        select->avctx = avcodec_alloc_context3(NULL);
        if (!select->avctx)
            return AVERROR(ENOMEM);
        dsputil_init(&select->c, select->avctx);
    }
    return 0;
}

static double get_scene_score(AVFilterContext *ctx, AVFilterBufferRef *picref)
{
    double ret = 0;
    SelectContext *select = ctx->priv;
    AVFilterBufferRef *prev_picref = select->prev_picref;

    if (prev_picref &&
        picref->video->h    == prev_picref->video->h &&
        picref->video->w    == prev_picref->video->w &&
        picref->linesize[0] == prev_picref->linesize[0]) {
        int x, y;
        int64_t sad;
        double mafd, diff;
        uint8_t *p1 =      picref->data[0];
        uint8_t *p2 = prev_picref->data[0];
        const int linesize = picref->linesize[0];

        for (sad = y = 0; y < picref->video->h; y += 8)
            for (x = 0; x < linesize; x += 8)
                sad += select->c.sad[1](select,
                                        p1 + y * linesize + x,
                                        p2 + y * linesize + x,
                                        linesize, 8);
        emms_c();
        mafd = sad / (picref->video->h * picref->video->w * 3);
        diff = fabs(mafd - select->prev_mafd);
        ret  = av_clipf(FFMIN(mafd, diff) / 100., 0, 1);
        select->prev_mafd = mafd;
        avfilter_unref_buffer(prev_picref);
    }
    select->prev_picref = avfilter_ref_buffer(picref, ~0);
    return ret;
}

#define D2TS(d)  (isnan(d) ? AV_NOPTS_VALUE : (int64_t)(d))
#define TS2D(ts) ((ts) == AV_NOPTS_VALUE ? NAN : (double)(ts))

static int select_frame(AVFilterContext *ctx, AVFilterBufferRef *picref)
{
    SelectContext *select = ctx->priv;
    AVFilterLink *inlink = ctx->inputs[0];
    double res;

    if (select->do_scene_detect)
        select->var_values[VAR_SCENE] = get_scene_score(ctx, picref);
    if (isnan(select->var_values[VAR_START_PTS]))
        select->var_values[VAR_START_PTS] = TS2D(picref->pts);
    if (isnan(select->var_values[VAR_START_T]))
        select->var_values[VAR_START_T] = TS2D(picref->pts) * av_q2d(inlink->time_base);

    select->var_values[VAR_PTS] = TS2D(picref->pts);
    select->var_values[VAR_T  ] = TS2D(picref->pts) * av_q2d(inlink->time_base);
    select->var_values[VAR_POS] = picref->pos == -1 ? NAN : picref->pos;
    select->var_values[VAR_PREV_PTS] = TS2D(picref ->pts);

    select->var_values[VAR_INTERLACE_TYPE] =
        !picref->video->interlaced     ? INTERLACE_TYPE_P :
        picref->video->top_field_first ? INTERLACE_TYPE_T : INTERLACE_TYPE_B;
    select->var_values[VAR_PICT_TYPE] = picref->video->pict_type;

    res = av_expr_eval(select->expr, select->var_values, NULL);
    av_log(inlink->dst, AV_LOG_DEBUG,
           "n:%d pts:%d t:%f pos:%d interlace_type:%c key:%d pict_type:%c "
           "-> select:%f\n",
           (int)select->var_values[VAR_N],
           (int)select->var_values[VAR_PTS],
           select->var_values[VAR_T],
           (int)select->var_values[VAR_POS],
           select->var_values[VAR_INTERLACE_TYPE] == INTERLACE_TYPE_P ? 'P' :
           select->var_values[VAR_INTERLACE_TYPE] == INTERLACE_TYPE_T ? 'T' :
           select->var_values[VAR_INTERLACE_TYPE] == INTERLACE_TYPE_B ? 'B' : '?',
           (int)select->var_values[VAR_KEY],
           av_get_picture_type_char(select->var_values[VAR_PICT_TYPE]),
           res);

    select->var_values[VAR_N] += 1.0;

    if (res) {
        select->var_values[VAR_PREV_SELECTED_N]   = select->var_values[VAR_N];
        select->var_values[VAR_PREV_SELECTED_PTS] = select->var_values[VAR_PTS];
        select->var_values[VAR_PREV_SELECTED_T]   = select->var_values[VAR_T];
        select->var_values[VAR_SELECTED_N] += 1.0;
    }
    return res;
}

static void start_frame(AVFilterLink *inlink, AVFilterBufferRef *picref)
{
    SelectContext *select = inlink->dst->priv;

    select->select = select_frame(inlink->dst, picref);
    if (select->select) {
        /* frame was requested through poll_frame */
        if (select->cache_frames) {
            if (!av_fifo_space(select->pending_frames))
                av_log(inlink->dst, AV_LOG_ERROR,
                       "Buffering limit reached, cannot cache more frames\n");
            else
                av_fifo_generic_write(select->pending_frames, &picref,
                                      sizeof(picref), NULL);
            return;
        }
        ff_start_frame(inlink->dst->outputs[0], avfilter_ref_buffer(picref, ~0));
    }
}

static void draw_slice(AVFilterLink *inlink, int y, int h, int slice_dir)
{
    SelectContext *select = inlink->dst->priv;

    if (select->select && !select->cache_frames)
        ff_draw_slice(inlink->dst->outputs[0], y, h, slice_dir);
}

static void end_frame(AVFilterLink *inlink)
{
    SelectContext *select = inlink->dst->priv;
    AVFilterBufferRef *picref = inlink->cur_buf;

    if (select->select) {
        if (select->cache_frames)
            return;
        ff_end_frame(inlink->dst->outputs[0]);
    }
    avfilter_unref_buffer(picref);
}

static int request_frame(AVFilterLink *outlink)
{
    AVFilterContext *ctx = outlink->src;
    SelectContext *select = ctx->priv;
    AVFilterLink *inlink = outlink->src->inputs[0];
    select->select = 0;

    if (av_fifo_size(select->pending_frames)) {
        AVFilterBufferRef *picref;
        av_fifo_generic_read(select->pending_frames, &picref, sizeof(picref), NULL);
        ff_start_frame(outlink, avfilter_ref_buffer(picref, ~0));
        ff_draw_slice(outlink, 0, outlink->h, 1);
        ff_end_frame(outlink);
        avfilter_unref_buffer(picref);
        return 0;
    }

    while (!select->select) {
        int ret = ff_request_frame(inlink);
        if (ret < 0)
            return ret;
    }

    return 0;
}

static int poll_frame(AVFilterLink *outlink)
{
    SelectContext *select = outlink->src->priv;
    AVFilterLink *inlink = outlink->src->inputs[0];
    int count, ret;

    if (!av_fifo_size(select->pending_frames)) {
        if ((count = ff_poll_frame(inlink)) <= 0)
            return count;
        /* request frame from input, and apply select condition to it */
        select->cache_frames = 1;
        while (count-- && av_fifo_space(select->pending_frames)) {
            ret = ff_request_frame(inlink);
            if (ret < 0)
                break;
        }
        select->cache_frames = 0;
    }

    return av_fifo_size(select->pending_frames)/sizeof(AVFilterBufferRef *);
}

static av_cold void uninit(AVFilterContext *ctx)
{
    SelectContext *select = ctx->priv;
    AVFilterBufferRef *picref;

    av_expr_free(select->expr);
    select->expr = NULL;

    while (select->pending_frames &&
           av_fifo_generic_read(select->pending_frames, &picref, sizeof(picref), NULL) == sizeof(picref))
        avfilter_unref_buffer(picref);
    av_fifo_free(select->pending_frames);
    select->pending_frames = NULL;

    if (select->do_scene_detect) {
        avfilter_unref_bufferp(&select->prev_picref);
        avcodec_close(select->avctx);
        av_freep(&select->avctx);
    }
}

static int query_formats(AVFilterContext *ctx)
{
    SelectContext *select = ctx->priv;

    if (!select->do_scene_detect) {
        return ff_default_query_formats(ctx);
    } else {
        static const enum PixelFormat pix_fmts[] = {
            PIX_FMT_RGB24, PIX_FMT_BGR24,
            PIX_FMT_NONE
        };
        avfilter_set_common_pixel_formats(ctx, avfilter_make_format_list(pix_fmts));
    }
    return 0;
}

AVFilter avfilter_vf_select = {
    .name      = "select",
    .description = NULL_IF_CONFIG_SMALL("Select frames to pass in output."),
    .init      = init,
    .uninit    = uninit,
    .query_formats = query_formats,

    .priv_size = sizeof(SelectContext),

    .inputs    = (const AVFilterPad[]) {{ .name       = "default",
                                    .type             = AVMEDIA_TYPE_VIDEO,
                                    .get_video_buffer = ff_null_get_video_buffer,
                                    .config_props     = config_input,
                                    .start_frame      = start_frame,
                                    .draw_slice       = draw_slice,
                                    .end_frame        = end_frame },
                                  { .name = NULL }},
    .outputs   = (const AVFilterPad[]) {{ .name       = "default",
                                    .type             = AVMEDIA_TYPE_VIDEO,
                                    .poll_frame       = poll_frame,
                                    .request_frame    = request_frame, },
                                  { .name = NULL}},
};<|MERGE_RESOLUTION|>--- conflicted
+++ resolved
@@ -27,11 +27,8 @@
 #include "libavutil/fifo.h"
 #include "libavcodec/dsputil.h"
 #include "avfilter.h"
-<<<<<<< HEAD
 #include "formats.h"
-=======
 #include "internal.h"
->>>>>>> ecf79c4d
 #include "video.h"
 
 static const char *const var_names[] = {
