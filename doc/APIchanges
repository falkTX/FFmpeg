Never assume the API of libav* to be stable unless at least 1 month has passed
since the last major version increase or the API was added.

The last version increases were:
libavcodec:    2015-08-28
libavdevice:   2015-08-28
libavfilter:   2015-08-28
libavformat:   2015-08-28
libavresample: 2015-08-28
libpostproc:   2015-08-28
libswresample: 2015-08-28
libswscale:    2015-08-28
libavutil:     2015-08-28


API changes, most recent first:

<<<<<<< HEAD
2016-09-27 - xxxxxxx - lavf 57.51.100 - avformat.h
  Add av_stream_get_codec_timebase()

2016-09-27 - 23c0779 - lswr 2.2.100 - swresample.h
  Add swr_build_matrix().

2016-09-xx - xxxxxxx - lavc 57.58.100 - avcodec.h
  Add AV_CODEC_CAP_AVOID_PROBING codec capability flag.

2016-09-xx - xxxxxxx - lavf 57.49.100 - avformat.h
  Add avformat_transfer_internal_stream_timing_info helper to help with stream
  copy.

2016-08-29 - 4493390 - lavfi 6.58.100 - avfilter.h
  Add AVFilterContext.nb_threads.

2016-08-15 - c3c4c72 - lavc 57.53.100 - avcodec.h
  Add trailing_padding to AVCodecContext to match the corresponding
  field in AVCodecParameters.

2016-08-15 - b746ed7 - lavc 57.52.100 - avcodec.h
  Add a new API for chained BSF filters and passthrough (null) BSF --
  av_bsf_list_alloc(), av_bsf_list_free(), av_bsf_list_append(),
  av_bsf_list_append2(), av_bsf_list_finalize(), av_bsf_list_parse_str()
  and av_bsf_get_null_filter().

2016-08-04 - 82a33c8 - lavf 57.46.100 - avformat.h
  Add av_get_frame_filename2()

2016-07-09 - 775389f / 90f469a - lavc 57.50.100 / 57.20.0 - avcodec.h
=======
2016-xx-xx - xxxxxxx - lavc 57.23.0 - avcodec.h
  AVCodecContext.hw_frames_ctx now may be used by decoders.

2016-xx-xx - xxxxxxx - lavc 57.20.0 - avcodec.h
>>>>>>> e85f6f7f
  Add FF_PROFILE_H264_MULTIVIEW_HIGH and FF_PROFILE_H264_STEREO_HIGH.

2016-06-30 - c1c7e0ab - lavf 57.41.100 - avformat.h
  Moved codecpar field from AVStream to the end of the struct, so that
  the following private fields are in the same location as in FFmpeg 3.0 (lavf 57.25.100).

2016-06-30 - 042fb69d - lavu 55.28.100 - frame.h
  Moved hw_frames_ctx field from AVFrame to the end of the struct, so that
  the following private fields are in the same location as in FFmpeg 3.0 (lavu 55.17.103).

2016-06-29 - 1a751455 - lavfi 6.47.100 - avfilter.h
  Fix accidental ABI breakage in AVFilterContext.
  ABI was broken in 8688d3a, lavfi 6.42.100 and released as ffmpeg 3.1.

  Because of this, ffmpeg and ffplay built against lavfi>=6.42.100 will not be
  compatible with lavfi>=6.47.100. Potentially also affects other users of
  libavfilter if they are using one of the affected fields.

-------- 8< --------- FFmpeg 3.1 was cut here -------- 8< ---------

2016-06-26 - 481f320 / 1c9e861 - lavu 55.27.100 / 55.13.0 - hwcontext.h
  Add av_hwdevice_ctx_create().

2016-06-26 - b95534b / e47b8bb - lavc 57.48.101 / 57.19.1 - avcodec.h
  Adjust values for JPEG 2000 profiles.

2016-06-23 - 5d75e46 / db7968b - lavf 57.40.100 / 57.7.0 - avio.h
  Add AVIODataMarkerType, write_data_type, ignore_boundary_point and
  avio_write_marker.

2016-06-23 - abb3cc4 / 0c4468d - lavu 55.26.100 / 55.12.0 - opt.h
  Add av_stereo3d_type_name() and av_stereo3d_from_name().

2016-06-22 - 3689efe / c46db38 - lavu 55.25.100 / 55.11.0 - hwcontext_dxva2.h
  Add new installed header with DXVA2-specific hwcontext definitions.

2016-04-27 - fb91871 - lavu 55.23.100 - log.h
  Add a new function av_log_format_line2() which returns number of bytes
  written to the target buffer.

2016-04-21 - 7fc329e - lavc 57.37.100 - avcodec.h
  Add a new audio/video encoding and decoding API with decoupled input
  and output -- avcodec_send_packet(), avcodec_receive_frame(),
  avcodec_send_frame() and avcodec_receive_packet().

2016-04-17 - af9cac1 / 33d1898 - lavc 57.35.100 / 57.15.0 - avcodec.h
  Add a new bitstream filtering API working with AVPackets.
  Deprecate the old bitstream filtering API.

2016-04-14 - 8688d3a / 07a844f - lavfi 6.42.100 / 6.3.0 - avfilter.h
  Add AVFilterContext.hw_device_ctx.

2016-04-14 - 28abb21 / 551c677 - lavu 55.22.100 / 55.9.0 - hwcontext_vaapi.h
  Add new installed header with VAAPI-specific hwcontext definitions.

2016-04-14 - afccfaf / b1f01e8 - lavu 55.21.100 / 55.7.0 - hwcontext.h
  Add AVHWFramesConstraints and associated API.

2016-04-11 - 6f69f7a / 9200514 - lavf 57.33.100 / 57.5.0 - avformat.h
  Add AVStream.codecpar, deprecate AVStream.codec.

2016-04-02 - e8a9b64 - lavu 55.20.100 - base64.h
  Add AV_BASE64_DECODE_SIZE(x) macro.

2016-xx-xx - lavc 57.33.100 / 57.14.0 - avcodec.h
  f9b1cf1 / 998e1b8 - Add AVCodecParameters and its related API.
  e6053b3 / a806834 - Add av_get_audio_frame_duration2().

2016-03-11 - 6d8ab35 - lavf/lavc 57.28.101
  Add requirement to bitstream filtering API that returned packets with
  size == 0 and side_data_elems == 0 are to be skipped by the caller.

2016-03-04 - 9362973 - lavf 57.28.100
  Add protocol blacklisting API

2016-02-28 - 4dd4d53 - lavc 57.27.101
  Validate AVFrame returned by get_buffer2 to have required
  planes not NULL and unused planes set to NULL as crashes
  and buffer overflow are possible with certain streams if
  that is not the case.

2016-02-26 - 30e7685 - lavc 57.27.100 - avcodec.h
  "flags2" decoding option now allows the flag "ass_ro_flush_noop" preventing
  the reset of the ASS ReadOrder field on flush. This affects the content of
  AVSubtitles.rects[N]->ass when "sub_text_format" is set to "ass" (see
  previous entry).

2016-02-26 - 2941282 - lavc 57.26.100 - avcodec.h
  Add a "sub_text_format" subtitles decoding option allowing the values "ass"
  (recommended) and "ass_with_timings" (not recommended, deprecated, default).
  The default value for this option will change to "ass" at the next major
  libavcodec version bump.

  The current default is "ass_with_timings" for compatibility. This means that
  all subtitles text decoders currently still output ASS with timings printed
  as strings in the AVSubtitles.rects[N]->ass fields.

  Setting "sub_text_format" to "ass" allows a better timing accuracy (ASS
  timing is limited to a 1/100 time base, so this is relevant for any subtitles
  format needing a bigger one), ease timing adjustments, and prevents the need
  of removing the timing from the decoded string yourself. This form is also
  known as "the Matroska form". The timing information (start time, duration)
  can be found in the AVSubtitles fields.

2016-02-24 - 7e49cdd / 7b3214d0 - lavc 57.25.100 / 57.13.0 - avcodec.h
  Add AVCodecContext.hw_frames_ctx.

2016-02-24 - 1042402 / b3dd30d - lavfi 6.36.100 / 6.2.0 - avfilter.h
  avfilter.h - Add AVFilterLink.hw_frames_ctx.
  buffersrc.h - Add AVBufferSrcParameters and functions for handling it.

2016-02-23 - 14f7a3d - lavc 57.25.100
  Add AV_PKT_DATA_MPEGTS_STREAM_ID for exporting the MPEGTS stream ID.

2016-02-18 - 08acab8 - lavu 55.18.100 - audio_fifo.h
  Add av_audio_fifo_peek_at().

2016-xx-xx - lavu 55.18.100 / 55.6.0
  26abd51 / 721a4ef buffer.h - Add av_buffer_pool_init2().
  1a70878 / 89923e4 hwcontext.h - Add a new installed header hwcontext.h with a new API
                        for handling hwaccel frames.
  6992276 / ad884d1 hwcontext_cuda.h - Add a new installed header hwcontext_cuda.h with
                             CUDA-specific hwcontext definitions.
  d779d8d / a001ce3 hwcontext_vdpau.h - Add a new installed header hwcontext_vdpau.h with
                              VDPAU-specific hwcontext definitions.
  63c3e35 / 7bc780c pixfmt.h - Add AV_PIX_FMT_CUDA.

-------- 8< --------- FFmpeg 3.0 was cut here -------- 8< ---------

2016-02-10 - bc9a596 / 9f61abc - lavf 57.25.100 / 57.3.0 - avformat.h
  Add AVFormatContext.opaque, io_open and io_close, allowing custom IO

2016-02-01 - 1dba837 - lavf 57.24.100 - avformat.h, avio.h
  Add protocol_whitelist to AVFormatContext, AVIOContext

2016-01-31 - 66e9d2f - lavu 55.17.100 - frame.h
  Add AV_FRAME_DATA_GOP_TIMECODE for exporting MPEG1/2 GOP timecodes.

2016-01-01 - 5e8b053 / 2c68113 - lavc 57.21.100 / 57.12.0 - avcodec.h
  Add AVCodecDescriptor.profiles and avcodec_profile_name().

2015-12-28 - 1f9139b - lavf 57.21.100 - avformat.h
  Add automatic bitstream filtering; add av_apply_bitstream_filters()

2015-12-22 - 39a09e9 - lavfi 6.21.101 - avfilter.h
  Deprecate avfilter_link_set_closed().
  Applications are not supposed to mess with links,
  they should close the sinks.

2015-12-17 - lavc 57.18.100 / 57.11.0 - avcodec.h dirac.h
  xxxxxxx - Add av_packet_add_side_data().
  xxxxxxx - Add AVCodecContext.coded_side_data.
  xxxxxxx - Add AVCPBProperties API.
  xxxxxxx - Add a new public header dirac.h containing
            av_dirac_parse_sequence_header()

2015-12-11 - 676a93f - lavf 57.20.100 - avformat.h
  Add av_program_add_stream_index()

2015-11-29 - 93fb4a4 - lavc 57.16.101 - avcodec.h
  Deprecate rtp_callback without replacement, i.e. it won't be possible to
  get image slices before the full frame is encoded any more. The libavformat
  rtpenc muxer can still be used for RFC-2190 packetization.

2015-11-22 - fe20e34 - lavc 57.16.100 - avcodec.h
  Add AV_PKT_DATA_FALLBACK_TRACK for making fallback associations between
  streams.

2015-11-22 - ad317c9 - lavf 57.19.100 - avformat.h
  Add av_stream_new_side_data().

2015-11-22 - e12f403 - lavu 55.8.100 - xtea.h
    Add av_xtea_le_init and av_xtea_le_crypt

2015-11-18 - lavu 55.7.100 - mem.h
  Add av_fast_mallocz()

2015-10-29 - lavc 57.12.100 / 57.8.0 - avcodec.h
  xxxxxx - Deprecate av_free_packet(). Use av_packet_unref() as replacement,
           it resets the packet in a more consistent way.
  xxxxxx - Deprecate av_dup_packet(), it is a no-op for most cases.
           Use av_packet_ref() to make a non-refcounted AVPacket refcounted.
  xxxxxx - Add av_packet_alloc(), av_packet_clone(), av_packet_free().
           They match the AVFrame functions with the same name.

2015-10-27 - 1e477a9 - lavu 55.5.100 - cpu.h
  Add AV_CPU_FLAG_AESNI.

2015-10-22 - ee573b4 / a17a766 - lavc 57.9.100 / 57.5.0 - avcodec.h
  Add data and linesize array to AVSubtitleRect, to be used instead of
  the ones from the embedded AVPicture.

2015-10-22 - 866a417 / dc923bc - lavc 57.8.100 / 57.0.0 - qsv.h
  Add an API for allocating opaque surfaces.

2015-10-15 - 2c2d162 - lavf 57.4.100
  Remove the latm demuxer that was a duplicate of the loas demuxer.

2015-10-14 - b994788 / 11c5f43 - lavu 55.4.100 / 55.2.0 - dict.h
  Change return type of av_dict_copy() from void to int, so that a proper
  error code can be reported.

2015-09-29 - b01891a / 948f3c1 - lavc 57.3.100 / 57.2.0 - avcodec.h
  Change type of AVPacket.duration from int to int64_t.

2015-09-17 - 7c46f24 / e3d4784 - lavc 57.3.100 / 57.2.0 - d3d11va.h
  Add av_d3d11va_alloc_context(). This function must from now on be used for
  allocating AVD3D11VAContext.

2015-09-15 - lavf 57.2.100 - avformat.h
  probesize and max_analyze_duration switched to 64bit, both
  are only accessible through AVOptions

2015-09-15 - lavf 57.1.100 - avformat.h
  bit_rate was changed to 64bit, make sure you update any
  printf() or other type sensitive code

2015-09-15 - lavc 57.2.100 - avcodec.h
  bit_rate/rc_max_rate/rc_min_rate were changed to 64bit, make sure you update
  any printf() or other type sensitive code

2015-09-07 - lavu 55.0.100 / 55.0.0
  c734b34 / b8b5d82 - Change type of AVPixFmtDescriptor.flags from uint8_t to uint64_t.
  f53569a / 6b3ef7f - Change type of AVComponentDescriptor fields from uint16_t to int
            and drop bit packing.
  151aa2e / 2268db2 - Add step, offset, and depth to AVComponentDescriptor to replace
            the deprecated step_minus1, offset_plus1, and depth_minus1.

-------- 8< --------- FFmpeg 2.8 was cut here -------- 8< ---------

2015-08-27 - 1dd854e1 - lavc 56.58.100 - vaapi.h
  Deprecate old VA-API context (vaapi_context) fields that were only
  set and used by libavcodec. They are all managed internally now.

2015-08-19 - 9f8e57ef - lavu 54.31.100 - pixfmt.h
  Add a unique pixel format for VA-API (AV_PIX_FMT_VAAPI) that
  indicates the nature of the underlying storage: a VA surface. This
  yields the same value as AV_PIX_FMT_VAAPI_VLD.
  Deprecate old VA-API related pixel formats: AV_PIX_FMT_VAAPI_MOCO,
  AV_PIX_FMT_VAAPI_IDCT, AV_PIX_FMT_VAAPI_VLD.

2015-08-02 - lavu 54.30.100 / 54.17.0
  9ed59f1 / 7a7df34c -  Add av_blowfish_alloc().
  a130ec9 / ae365453 -  Add av_rc4_alloc().
  9ca1997 / 5d8bea3b -  Add av_xtea_alloc().
  3cf08e9 / d9e8b47e -  Add av_des_alloc().

2015-07-27 - lavc 56.56.100 / 56.35.0 - avcodec.h
  94d68a4 / 7c6eb0a1 - Rename CODEC_FLAG* defines to AV_CODEC_FLAG*.
  444e987 / def97856 - Rename CODEC_CAP_* defines to AV_CODEC_CAP_*.
  29d147c / 059a9348 - Rename FF_INPUT_BUFFER_PADDING_SIZE and FF_MIN_BUFFER_SIZE
              to AV_INPUT_BUFFER_PADDING_SIZE and AV_INPUT_BUFFER_MIN_SIZE.

2015-07-22 - c40ecff - lavc 56.51.100 - avcodec.h
  Add AV_PKT_DATA_QUALITY_STATS to export the quality value, PSNR, and pict_type
  of an AVPacket.

2015-07-16 - 8dad213 - lavc 56.49.100
  Add av_codec_get_codec_properties(), FF_CODEC_PROPERTY_LOSSLESS
  and FF_CODEC_PROPERTY_CLOSED_CAPTIONS

2015-07-03 - d563e13 / 83212943 - lavu 54.28.100 / 56.15.0
  Add av_version_info().

-------- 8< --------- FFmpeg 2.7 was cut here -------- 8< ---------

2015-06-04 - cc17b43 - lswr  1.2.100
  Add swr_get_out_samples()

2015-05-27 - c312bfa - lavu 54.26.100 - cpu.h
  Add AV_CPU_FLAG_AVXSLOW.

2015-05-26 - 1fb9b2a - lavu 54.25.100 - rational.h
  Add av_q2intfloat().

2015-05-13 - cc48409 / e7c5e17 - lavc 56.39.100 / 56.23.0
  Add av_vda_default_init2.

2015-05-11 - 541d75f - lavf 56.33.100 - avformat.h
  Add AVOpenCallback AVFormatContext.open_cb

2015-05-07 - a7dd933 - 56.38.100 - avcodec.h
  Add av_packet_side_data_name().

2015-05-07 - 01e59d4 - 56.37.102 - avcodec.h
  Add FF_PROFILE_VP9_2 and FF_PROFILE_VP9_3.

2015-05-04 - 079b7f6 - 56.37.100 - avcodec.h
  Add FF_PROFILE_VP9_0 and FF_PROFILE_VP9_1.

2015-04-22 - 748d481 - lavf 56.31.100 - avformat.h
  Add AVFMT_FLAG_FAST_SEEK flag. Some formats (initially mp3) use it to enable
  fast, but inaccurate seeking.

2015-04-20 - 8e8219e / c253340 - lavu 54.23.100 / 54.12.0 - log.h
  Add AV_LOG_TRACE for extremely verbose debugging.

2015-04-02 - 26e0e393 - lavf 56.29.100 - avio.h
  Add AVIODirEntryType.AVIO_ENTRY_SERVER.
  Add AVIODirEntryType.AVIO_ENTRY_SHARE.
  Add AVIODirEntryType.AVIO_ENTRY_WORKGROUP.

2015-03-31 - 3188696 - lavu 54.22.100 - avstring.h
  Add av_append_path_component()

2015-03-27 - 184084c - lavf 56.27.100 - avio.h url.h
  New directory listing API.

  Add AVIODirEntryType enum.
  Add AVIODirEntry, AVIODirContext structures.
  Add avio_open_dir(), avio_read_dir(), avio_close_dir(), avio_free_directory_entry().
  Add ff_alloc_dir_entry().
  Extend URLProtocol with url_open_dir(), url_read_dir(), url_close_dir().

2015-03-29 - 268ff17 / c484561 - lavu 54.21.100 / 54.10.0 - pixfmt.h
  Add AV_PIX_FMT_MMAL for MMAL hardware acceleration.

2015-03-19 - 11fe56c - 56.29.100 / lavc 56.22.0
  Add FF_PROFILE_DTS_EXPRESS.

-------- 8< --------- FFmpeg 2.6 was cut here -------- 8< ---------

2015-03-04 - cca4476 - lavf 56.25.100
  Add avformat_flush()

2015-03-03 - 81a9126 - lavf 56.24.100
  Add avio_put_str16be()

2015-02-19 - 560eb71 / 31d2039 - lavc 56.23.100 / 56.13.0
  Add width, height, coded_width, coded_height and format to
  AVCodecParserContext.

2015-02-19 - e375511 / 5b1d9ce - lavu 54.19.100 / 54.9.0
  Add AV_PIX_FMT_QSV for QSV hardware acceleration.

2015-02-14 - ba22295 - lavc 56.21.102
  Deprecate VIMA decoder.

2015-01-27 - 62a82c6 / 728685f - lavc 56.21.100 / 56.12.0, lavu 54.18.100 / 54.8.0 - avcodec.h, frame.h
  Add AV_PKT_DATA_AUDIO_SERVICE_TYPE and AV_FRAME_DATA_AUDIO_SERVICE_TYPE for
  storing the audio service type as side data.

2015-01-16 - a47c933 - lavf 56.19.100 - avformat.h
  Add data_codec and data_codec_id for storing codec of data stream

2015-01-11 - 007c33d - lavd 56.4.100 - avdevice.h
  Add avdevice_list_input_sources().
  Add avdevice_list_output_sinks().

2014-12-25 - d7aaeea / c220a60 - lavc 56.19.100 / 56.10.0 - vdpau.h
  Add av_vdpau_get_surface_parameters().

2014-12-25 - ddb9a24 / 6c99c92 - lavc 56.18.100 / 56.9.0 - avcodec.h
  Add AV_HWACCEL_FLAG_ALLOW_HIGH_DEPTH flag to av_vdpau_bind_context().

2014-12-25 - d16079a / 57b6704 - lavc 56.17.100 / 56.8.0 - avcodec.h
  Add AVCodecContext.sw_pix_fmt.

2014-12-04 - 6e9ac02 - lavc 56.14.100 - dv_profile.h
  Add av_dv_codec_profile2().

-------- 8< --------- FFmpeg 2.5 was cut here -------- 8< ---------

2014-11-21 - ab922f9 - lavu 54.15.100 - dict.h
   Add av_dict_get_string().

2014-11-18 - a54a51c - lavu 54.14.100 - float_dsp.h
  Add avpriv_float_dsp_alloc().

2014-11-16 - 6690d4c3 - lavf 56.13.100 - avformat.h
  Add AVStream.recommended_encoder_configuration with accessors.

2014-11-16 - bee5844d - lavu 54.13.100 - opt.h
  Add av_opt_serialize().

2014-11-16 - eec69332 - lavu 54.12.100 - opt.h
  Add av_opt_is_set_to_default().

2014-11-06 - 44fa267 / 5e80fb7 - lavc 56.11.100 / 56.6.0 - vorbis_parser.h
  Add a public API for parsing vorbis packets.

2014-10-15 - 17085a0 / 7ea1b34 - lavc 56.7.100 / 56.5.0 - avcodec.h
  Replace AVCodecContext.time_base used for decoding
  with AVCodecContext.framerate.

2014-10-15 - 51c810e / d565fef1 - lavc 56.6.100 / 56.4.0 - avcodec.h
  Add AV_HWACCEL_FLAG_IGNORE_LEVEL flag to av_vdpau_bind_context().

2014-10-13 - da21895 / 2df0c32e - lavc 56.5.100 / 56.3.0 - avcodec.h
  Add AVCodecContext.initial_padding. Deprecate the use of AVCodecContext.delay
  for audio encoding.

2014-10-08 - bb44f7d / 5a419b2 - lavu 54.10.100 / 54.4.0 - pixdesc.h
  Add API to return the name of frame and context color properties.

2014-10-06 - a61899a / e3e158e - lavc 56.3.100 / 56.2.0 - vdpau.h
  Add av_vdpau_bind_context(). This function should now be used for creating
  (or resetting) a AVVDPAUContext instead of av_vdpau_alloc_context().

2014-10-02 - cdd6f05 - lavc 56.2.100 - avcodec.h
2014-10-02 - cdd6f05 - lavu 54.9.100 - frame.h
  Add AV_FRAME_DATA_SKIP_SAMPLES. Add lavc CODEC_FLAG2_SKIP_MANUAL and
  AVOption "skip_manual", which makes lavc export skip information via
  AV_FRAME_DATA_SKIP_SAMPLES AVFrame side data, instead of skipping and
  discarding samples automatically.

2014-10-02 - 0d92b0d - lavu 54.8.100 - avstring.h
  Add av_match_list()

2014-09-24 - ac68295 - libpostproc 53.1.100
  Add visualization support

2014-09-19 - 6edd6a4 - lavc 56.1.101 - dv_profile.h
  deprecate avpriv_dv_frame_profile2(), which was made public by accident.


-------- 8< --------- FFmpeg 2.4 was cut here -------- 8< ---------

2014-08-25 - 215db29 / b263f8f - lavf 56.3.100 / 56.3.0 - avformat.h
  Add AVFormatContext.max_ts_probe.

2014-08-28 - f30a815 / 9301486 - lavc 56.1.100 / 56.1.0 - avcodec.h
  Add AV_PKT_DATA_STEREO3D to export container-level stereo3d information.

2014-08-23 - 8fc9bd0 - lavu 54.7.100 - dict.h
  AV_DICT_DONT_STRDUP_KEY and AV_DICT_DONT_STRDUP_VAL arguments are now
  freed even on error. This is consistent with the behaviour all users
  of it we could find expect.

2014-08-21 - 980a5b0 - lavu 54.6.100 - frame.h motion_vector.h
  Add AV_FRAME_DATA_MOTION_VECTORS side data and AVMotionVector structure

2014-08-16 - b7d5e01 - lswr 1.1.100 - swresample.h
  Add AVFrame based API

2014-08-16 - c2829dc - lavu 54.4.100 - dict.h
  Add av_dict_set_int helper function.

2014-08-13 - c8571c6 / 8ddc326 - lavu 54.3.100 / 54.3.0 - mem.h
  Add av_strndup().

2014-08-13 - 2ba4577 / a8c104a - lavu 54.2.100 / 54.2.0 - opt.h
  Add av_opt_get_dict_val/set_dict_val with AV_OPT_TYPE_DICT to support
  dictionary types being set as options.

2014-08-13 - afbd4b8 - lavf 56.01.0 - avformat.h
  Add AVFormatContext.event_flags and AVStream.event_flags for signaling to
  the user when events happen in the file/stream.

2014-08-10 - 78eaaa8 / fb1ddcd - lavr 2.1.0 - avresample.h
  Add avresample_convert_frame() and avresample_config().

2014-08-10 - 78eaaa8 / fb1ddcd - lavu 54.1.100 / 54.1.0 - error.h
  Add AVERROR_INPUT_CHANGED and AVERROR_OUTPUT_CHANGED.

2014-08-08 - 3841f2a / d35b94f - lavc 55.73.102 / 55.57.4 - avcodec.h
  Deprecate FF_IDCT_XVIDMMX define and xvidmmx idct option.
  Replaced by FF_IDCT_XVID and xvid respectively.

2014-08-08 - 5c3c671 - lavf 55.53.100 - avio.h
  Add avio_feof() and deprecate url_feof().

2014-08-07 - bb78903 - lsws 2.1.3 - swscale.h
  sws_getContext is not going to be removed in the future.

2014-08-07 - a561662 / ad1ee5f - lavc 55.73.101 / 55.57.3 - avcodec.h
  reordered_opaque is not going to be removed in the future.

2014-08-02 - 28a2107 - lavu 52.98.100 - pixelutils.h
  Add pixelutils API with SAD functions

2014-08-04 - 6017c98 / e9abafc - lavu 52.97.100 / 53.22.0 - pixfmt.h
  Add AV_PIX_FMT_YA16 pixel format for 16 bit packed gray with alpha.

2014-08-04 - 4c8bc6f / e96c3b8 - lavu 52.96.101 / 53.21.1 - avstring.h
  Rename AV_PIX_FMT_Y400A to AV_PIX_FMT_YA8 to better identify the format.
  An alias pixel format and color space name are provided for compatibility.

2014-08-04 - 073c074 / d2962e9 - lavu 52.96.100 / 53.21.0 - pixdesc.h
  Support name aliases for pixel formats.

2014-08-03 - 71d008e / 1ef9e83 - lavc 55.72.101 / 55.57.2 - avcodec.h
2014-08-03 - 71d008e / 1ef9e83 - lavu 52.95.100 / 53.20.0 - frame.h
  Deprecate AVCodecContext.dtg_active_format and use side-data instead.

2014-08-03 - e680c73 - lavc 55.72.100 - avcodec.h
  Add get_pixels() to AVDCT

2014-08-03 - 9400603 / 9f17685 - lavc 55.71.101 / 55.57.1 - avcodec.h
  Deprecate unused FF_IDCT_IPP define and ipp avcodec option.
  Deprecate unused FF_DEBUG_PTS define and pts avcodec option.
  Deprecate unused FF_CODER_TYPE_DEFLATE define and deflate avcodec option.
  Deprecate unused FF_DCT_INT define and int avcodec option.
  Deprecate unused avcodec option scenechange_factor.

2014-07-30 - ba3e331 - lavu 52.94.100 - frame.h
  Add av_frame_side_data_name()

2014-07-29 - 80a3a66 / 3a19405 - lavf 56.01.100 / 56.01.0 - avformat.h
  Add mime_type field to AVProbeData, which now MUST be initialized in
  order to avoid uninitialized reads of the mime_type pointer, likely
  leading to crashes.
  Typically, this means you will do 'AVProbeData pd = { 0 };' instead of
  'AVProbeData pd;'.

2014-07-29 - 31e0b5d / 69e7336 - lavu 52.92.100 / 53.19.0 - avstring.h
  Make name matching function from lavf public as av_match_name().

2014-07-28 - 2e5c8b0 / c5fca01 - lavc 55.71.100 / 55.57.0 - avcodec.h
  Add AV_CODEC_PROP_REORDER to mark codecs supporting frame reordering.

2014-07-27 - ff9a154 - lavf 55.50.100 - avformat.h
  New field int64_t probesize2 instead of deprecated
  field int probesize.

2014-07-27 - 932ff70 - lavc 55.70.100 - avdct.h
  Add AVDCT / avcodec_dct_alloc() / avcodec_dct_init().

2014-07-23 - 8a4c086 - lavf 55.49.100 - avio.h
  Add avio_read_to_bprint()


-------- 8< --------- FFmpeg 2.3 was cut here -------- 8< ---------

2014-07-14 - 62227a7 - lavf 55.47.100 - avformat.h
  Add av_stream_get_parser()

2014-07-09 - c67690f / a54f03b - lavu 52.92.100 / 53.18.0 - display.h
  Add av_display_matrix_flip() to flip the transformation matrix.

2014-07-09 - 1b58f13 / f6ee61f - lavc 55.69.100 / 55.56.0 - dv_profile.h
  Add a public API for DV profile handling.

2014-06-20 - 0dceefc / 9e500ef - lavu 52.90.100 / 53.17.0 - imgutils.h
  Add av_image_check_sar().

2014-06-20 - 4a99333 / 874390e - lavc 55.68.100 / 55.55.0 - avcodec.h
  Add av_packet_rescale_ts() to simplify timestamp conversion.

2014-06-18 - ac293b6 / 194be1f - lavf 55.44.100 / 55.20.0 - avformat.h
  The proper way for providing a hint about the desired timebase to the muxers
  is now setting AVStream.time_base, instead of AVStream.codec.time_base as was
  done previously. The old method is now deprecated.

2014-06-11 - 67d29da - lavc 55.66.101 - avcodec.h
  Increase FF_INPUT_BUFFER_PADDING_SIZE to 32 due to some corner cases needing
  it

2014-06-10 - 5482780 - lavf 55.43.100 - avformat.h
  New field int64_t max_analyze_duration2 instead of deprecated
  int max_analyze_duration.

2014-05-30 - 00759d7 - lavu 52.89.100 - opt.h
  Add av_opt_copy()

2014-06-01 - 03bb99a / 0957b27 - lavc 55.66.100 / 55.54.0 - avcodec.h
  Add AVCodecContext.side_data_only_packets to allow encoders to output packets
  with only side data. This option may become mandatory in the future, so all
  users are recommended to update their code and enable this option.

2014-06-01 - 6e8e9f1 / 8c02adc - lavu 52.88.100 / 53.16.0 - frame.h, pixfmt.h
  Move all color-related enums (AVColorPrimaries, AVColorSpace, AVColorRange,
  AVColorTransferCharacteristic, and AVChromaLocation) inside lavu.
  And add AVFrame fields for them.

2014-05-29 - bdb2e80 / b2d4565 - lavr 1.3.0 - avresample.h
  Add avresample_max_output_samples

2014-05-28 - d858ee7 / 6d21259 - lavf 55.42.100 / 55.19.0 - avformat.h
  Add strict_std_compliance and related AVOptions to support experimental
  muxing.

2014-05-26 - 55cc60c - lavu 52.87.100 - threadmessage.h
  Add thread message queue API.

2014-05-26 - c37d179 - lavf 55.41.100 - avformat.h
  Add format_probesize to AVFormatContext.

2014-05-20 - 7d25af1 / c23c96b - lavf 55.39.100 / 55.18.0 - avformat.h
  Add av_stream_get_side_data() to access stream-level side data
  in the same way as av_packet_get_side_data().

2014-05-20 - 7336e39 - lavu 52.86.100 - fifo.h
  Add av_fifo_alloc_array() function.

2014-05-19 - ef1d4ee / bddd8cb - lavu 52.85.100 / 53.15.0 - frame.h, display.h
  Add AV_FRAME_DATA_DISPLAYMATRIX for exporting frame-level
  spatial rendering on video frames for proper display.

2014-05-19 - ef1d4ee / bddd8cb - lavc 55.64.100 / 55.53.0 - avcodec.h
  Add AV_PKT_DATA_DISPLAYMATRIX for exporting packet-level
  spatial rendering on video frames for proper display.

2014-05-19 - 999a99c / a312f71 - lavf 55.38.101 / 55.17.1 - avformat.h
  Deprecate AVStream.pts and the AVFrac struct, which was its only use case.
  See use av_stream_get_end_pts()

2014-05-18 - 68c0518 / fd05602 - lavc 55.63.100 / 55.52.0 - avcodec.h
  Add avcodec_free_context(). From now on it should be used for freeing
  AVCodecContext.

2014-05-17 - 0eec06e / 1bd0bdc - lavu 52.84.100 / 54.5.0 - time.h
  Add av_gettime_relative() av_gettime_relative_is_monotonic()

2014-05-15 - eacf7d6 / 0c1959b - lavf 55.38.100 / 55.17.0 - avformat.h
  Add AVFMT_FLAG_BITEXACT flag. Muxers now use it instead of checking
  CODEC_FLAG_BITEXACT on the first stream.

2014-05-15 - 96cb4c8 - lswr 0.19.100 - swresample.h
  Add swr_close()

2014-05-11 - 14aef38 / 66e6c8a - lavu 52.83.100 / 53.14.0 - pixfmt.h
  Add AV_PIX_FMT_VDA for new-style VDA acceleration.

2014-05-07 - 351f611 - lavu 52.82.100 - fifo.h
  Add av_fifo_freep() function.

2014-05-02 - ba52fb11 - lavu 52.81.100 - opt.h
  Add av_opt_set_dict2() function.

2014-05-01 - e77b985 / a2941c8 - lavc 55.60.103 / 55.50.3 - avcodec.h
  Deprecate CODEC_FLAG_MV0. It is replaced by the flag "mv0" in the
  "mpv_flags" private option of the mpegvideo encoders.

2014-05-01 - e40ae8c / 6484149 - lavc 55.60.102 / 55.50.2 - avcodec.h
  Deprecate CODEC_FLAG_GMC. It is replaced by the "gmc" private option of the
  libxvid encoder.

2014-05-01 - 1851643 / b2c3171 - lavc 55.60.101 / 55.50.1 - avcodec.h
  Deprecate CODEC_FLAG_NORMALIZE_AQP. It is replaced by the flag "naq" in the
  "mpv_flags" private option of the mpegvideo encoders.

2014-05-01 - cac07d0 / 5fcceda - avcodec.h
  Deprecate CODEC_FLAG_INPUT_PRESERVED. Its functionality is replaced by passing
  reference-counted frames to encoders.

2014-04-30 - 617e866 - lavu 52.81.100 - pixdesc.h
  Add av_find_best_pix_fmt_of_2(), av_get_pix_fmt_loss()
  Deprecate avcodec_get_pix_fmt_loss(), avcodec_find_best_pix_fmt_of_2()

2014-04-29 - 1bf6396 - lavc 55.60.100 - avcodec.h
  Add AVCodecDescriptor.mime_types field.

2014-04-29 - b804eb4 - lavu 52.80.100 - hash.h
  Add av_hash_final_bin(), av_hash_final_hex() and av_hash_final_b64().

2014-03-07 - 8b2a130 - lavc 55.50.0 / 55.53.100 - dxva2.h
  Add FF_DXVA2_WORKAROUND_INTEL_CLEARVIDEO for old Intel GPUs.

2014-04-22 - 502512e /dac7e8a - lavu 53.13.0 / 52.78.100 - avutil.h
  Add av_get_time_base_q().

2014-04-17 - a8d01a7 / 0983d48 - lavu 53.12.0 / 52.77.100 - crc.h
  Add AV_CRC_16_ANSI_LE crc variant.

2014-04-15 - ef818d8 - lavf 55.37.101 - avformat.h
  Add av_format_inject_global_side_data()

2014-04-12 - 4f698be - lavu 52.76.100 - log.h
  Add av_log_get_flags()

2014-04-11 - 6db42a2b - lavd 55.12.100 - avdevice.h
  Add avdevice_capabilities_create() function.
  Add avdevice_capabilities_free() function.

2014-04-07 - 0a1cc04 / 8b17243 - lavu 52.75.100 / 53.11.0 - pixfmt.h
  Add AV_PIX_FMT_YVYU422 pixel format.

2014-04-04 - c1d0536 / 8542f9c - lavu 52.74.100 / 53.10.0 - replaygain.h
  Full scale for peak values is now 100000 (instead of UINT32_MAX) and values
  may overflow.

2014-04-03 - c16e006 / 7763118 - lavu 52.73.100 / 53.9.0 - log.h
  Add AV_LOG(c) macro to have 256 color debug messages.

2014-04-03 - eaed4da9 - lavu 52.72.100 - opt.h
  Add AV_OPT_MULTI_COMPONENT_RANGE define to allow return
  multi-component option ranges.

2014-03-29 - cd50a44b - lavu 52.70.100 - mem.h
  Add av_dynarray_add_nofree() function.

2014-02-24 - 3e1f241 / d161ae0 - lavu 52.69.100 / 53.8.0 - frame.h
  Add av_frame_remove_side_data() for removing a single side data
  instance from a frame.

2014-03-24 - 83e8978 / 5a7e35d - lavu 52.68.100 / 53.7.0 - frame.h, replaygain.h
  Add AV_FRAME_DATA_REPLAYGAIN for exporting replaygain tags.
  Add a new header replaygain.h with the AVReplayGain struct.

2014-03-24 - 83e8978 / 5a7e35d - lavc 55.54.100 / 55.36.0 - avcodec.h
  Add AV_PKT_DATA_REPLAYGAIN for exporting replaygain tags.

2014-03-24 - 595ba3b / 25b3258 - lavf 55.35.100 / 55.13.0 - avformat.h
  Add AVStream.side_data and AVStream.nb_side_data for exporting stream-global
  side data (e.g. replaygain tags, video rotation)

2014-03-24 - bd34e26 / 0e2c3ee - lavc 55.53.100 / 55.35.0 - avcodec.h
  Give the name AVPacketSideData to the previously anonymous struct used for
  AVPacket.side_data.


-------- 8< --------- FFmpeg 2.2 was cut here -------- 8< ---------

2014-03-18 - 37c07d4 - lsws 2.5.102
  Make gray16 full-scale.

2014-03-16 - 6b1ca17 / 1481d24 - lavu 52.67.100 / 53.6.0 - pixfmt.h
  Add RGBA64_LIBAV pixel format and variants for compatibility

2014-03-11 - 3f3229c - lavf 55.34.101 - avformat.h
  Set AVFormatContext.start_time_realtime when demuxing.

2014-03-03 - 06fed440 - lavd 55.11.100 - avdevice.h
  Add av_input_audio_device_next().
  Add av_input_video_device_next().
  Add av_output_audio_device_next().
  Add av_output_video_device_next().

2014-02-24 - fff5262 / 1155fd0 - lavu 52.66.100 / 53.5.0 - frame.h
  Add av_frame_copy() for copying the frame data.

2014-02-24 - a66be60 - lswr 0.18.100 - swresample.h
  Add swr_is_initialized() for checking whether a resample context is initialized.

2014-02-22 - 5367c0b / 7e86c27 - lavr 1.2.0 - avresample.h
  Add avresample_is_open() for checking whether a resample context is open.

2014-02-19 - 6a24d77 / c3ecd96 - lavu 52.65.100 / 53.4.0  - opt.h
  Add AV_OPT_FLAG_EXPORT and AV_OPT_FLAG_READONLY to mark options meant (only)
  for reading.

2014-02-19 - f4c8d00 / 6bb8720 - lavu 52.64.101 / 53.3.1 - opt.h
  Deprecate unused AV_OPT_FLAG_METADATA.

2014-02-16 - 81c3f81 - lavd 55.10.100 - avdevice.h
  Add avdevice_list_devices() and avdevice_free_list_devices()

2014-02-16 - db3c970 - lavf 55.33.100 - avio.h
  Add avio_find_protocol_name() to find out the name of the protocol that would
  be selected for a given URL.

2014-02-15 - a2bc6c1 / c98f316 - lavu 52.64.100 / 53.3.0 - frame.h
  Add AV_FRAME_DATA_DOWNMIX_INFO value to the AVFrameSideDataType enum and
  downmix_info.h API, which identify downmix-related metadata.

2014-02-11 - 1b05ac2 - lavf 55.32.100 - avformat.h
  Add av_write_uncoded_frame() and av_interleaved_write_uncoded_frame().

2014-02-04 - 3adb5f8 / d9ae103 - lavf 55.30.100 / 55.11.0 - avformat.h
  Add AVFormatContext.max_interleave_delta for controlling amount of buffering
  when interleaving.

2014-02-02 - 5871ee5 - lavf 55.29.100 - avformat.h
  Add output_ts_offset muxing option to AVFormatContext.

2014-01-27 - 102bd64 - lavd 55.7.100 - avdevice.h
                       lavf 55.28.100 - avformat.h
  Add avdevice_dev_to_app_control_message() function.

2014-01-27 - 7151411 - lavd 55.6.100 - avdevice.h
                       lavf 55.27.100 - avformat.h
  Add avdevice_app_to_dev_control_message() function.

2014-01-24 - 86bee79 - lavf 55.26.100 - avformat.h
  Add AVFormatContext option metadata_header_padding to allow control over the
  amount of padding added.

2014-01-20 - eef74b2 / 93c553c - lavc 55.48.102 / 55.32.1 - avcodec.h
  Edges are not required anymore on video buffers allocated by get_buffer2()
  (i.e. as if the CODEC_FLAG_EMU_EDGE flag was always on). Deprecate
  CODEC_FLAG_EMU_EDGE and avcodec_get_edge_width().

2014-01-19 - 1a193c4 - lavf 55.25.100 - avformat.h
  Add avformat_get_mov_video_tags() and avformat_get_mov_audio_tags().

2014-01-19 - 3532dd5 - lavu 52.63.100 - rational.h
  Add av_make_q() function.

2014-01-05 - 4cf4da9 / 5b4797a - lavu 52.62.100 / 53.2.0 - frame.h
  Add AV_FRAME_DATA_MATRIXENCODING value to the AVFrameSideDataType enum, which
  identifies AVMatrixEncoding data.

2014-01-05 - 751385f / 5c437fb - lavu 52.61.100 / 53.1.0 - channel_layout.h
  Add values for various Dolby flags to the AVMatrixEncoding enum.

2014-01-04 - b317f94 - lavu 52.60.100 - mathematics.h
  Add av_add_stable() function.

2013-12-22 - 911676c - lavu 52.59.100 - avstring.h
  Add av_strnlen() function.

2013-12-09 - 64f73ac - lavu 52.57.100 - opencl.h
  Add av_opencl_benchmark() function.

2013-11-30 - 82b2e9c - lavu 52.56.100 - ffversion.h
  Moves version.h to libavutil/ffversion.h.
  Install ffversion.h and make it public.

2013-12-11 - 29c83d2 / b9fb59d,409a143 / 9431356,44967ab / d7b3ee9 - lavc 55.45.101 / 55.28.1 - avcodec.h
  av_frame_alloc(), av_frame_unref() and av_frame_free() now can and should be
  used instead of avcodec_alloc_frame(), avcodec_get_frame_defaults() and
  avcodec_free_frame() respectively. The latter three functions are deprecated.

2013-12-09 - 7a60348 / 7e244c6- - lavu 52.58.100 / 52.20.0 - frame.h
  Add AV_FRAME_DATA_STEREO3D value to the AVFrameSideDataType enum and
  stereo3d.h API, that identify codec-independent stereo3d information.

2013-11-26 - 625b290 / 1eaac1d- - lavu 52.55.100 / 52.19.0 - frame.h
  Add AV_FRAME_DATA_A53_CC value to the AVFrameSideDataType enum, which
  identifies ATSC A53 Part 4 Closed Captions data.

2013-11-22 - 6859065 - lavu 52.54.100 - avstring.h
  Add av_utf8_decode() function.

2013-11-22 - fb7d70c - lavc 55.44.100 - avcodec.h
  Add HEVC profiles

2013-11-20 - c28b61c - lavc 55.44.100 - avcodec.h
  Add av_packet_{un,}pack_dictionary()
  Add AV_PKT_METADATA_UPDATE side data type, used to transmit key/value
  strings between a stream and the application.

2013-11-14 - 7c888ae / cce3e0a - lavu 52.53.100 / 52.18.0 - mem.h
  Move av_fast_malloc() and av_fast_realloc() for libavcodec to libavutil.

2013-11-14 - b71e4d8 / 8941971 - lavc 55.43.100 / 55.27.0 - avcodec.h
  Deprecate AVCodecContext.error_rate, it is replaced by the 'error_rate'
  private option of the mpegvideo encoder family.

2013-11-14 - 31c09b7 / 728c465 - lavc 55.42.100 / 55.26.0 - vdpau.h
  Add av_vdpau_get_profile().
  Add av_vdpau_alloc_context(). This function must from now on be
  used for allocating AVVDPAUContext.

2013-11-04 - be41f21 / cd8f772 - lavc 55.41.100 / 55.25.0 - avcodec.h
                       lavu 52.51.100 - frame.h
  Add ITU-R BT.2020 and other not yet included values to color primaries,
  transfer characteristics and colorspaces.

2013-11-04 - 85cabf1 - lavu 52.50.100 - avutil.h
  Add av_fopen_utf8()

2013-10-31 - 78265fc / 28096e0 - lavu 52.49.100 / 52.17.0 - frame.h
  Add AVFrame.flags and AV_FRAME_FLAG_CORRUPT.


-------- 8< --------- FFmpeg 2.1 was cut here -------- 8< ---------

2013-10-27 - dbe6f9f - lavc 55.39.100 - avcodec.h
  Add CODEC_CAP_DELAY support to avcodec_decode_subtitle2.

2013-10-27 - d61617a - lavu 52.48.100 - parseutils.h
  Add av_get_known_color_name().

2013-10-17 - 8696e51 - lavu 52.47.100 - opt.h
  Add AV_OPT_TYPE_CHANNEL_LAYOUT and channel layout option handlers
  av_opt_get_channel_layout() and av_opt_set_channel_layout().

2013-10-06 - ccf96f8 -libswscale 2.5.101 - options.c
  Change default scaler to bicubic

2013-10-03 - e57dba0 - lavc 55.34.100 - avcodec.h
  Add av_codec_get_max_lowres()

2013-10-02 - 5082fcc - lavf 55.19.100 - avformat.h
  Add audio/video/subtitle AVCodec fields to AVFormatContext to force specific
  decoders

2013-09-28 - 7381d31 / 0767bfd - lavfi 3.88.100 / 3.11.0 - avfilter.h
  Add AVFilterGraph.execute and AVFilterGraph.opaque for custom slice threading
  implementations.

2013-09-21 - 85f8a3c / e208e6d - lavu 52.46.100 / 52.16.0 - pixfmt.h
  Add interleaved 4:2:2 8/10-bit formats AV_PIX_FMT_NV16 and
  AV_PIX_FMT_NV20.

2013-09-16 - c74c3fb / 3feb3d6 - lavu 52.44.100 / 52.15.0 - mem.h
  Add av_reallocp.

2013-09-04 - 3e1f507 - lavc 55.31.101 - avcodec.h
  avcodec_close() argument can be NULL.

2013-09-04 - 36cd017a - lavf 55.16.101 - avformat.h
  avformat_close_input() argument can be NULL and point on NULL.

2013-08-29 - e31db62 - lavf 55.15.100 - avformat.h
  Add av_format_get_probe_score().

2013-08-15 - 1e0e193 - lsws 2.5.100 -
  Add a sws_dither AVOption, allowing to set the dither algorithm used

2013-08-11 - d404fe35 - lavc 55.27.100 - vdpau.h
  Add a render2 alternative to the render callback function.

2013-08-11 - af05edc - lavc 55.26.100 - vdpau.h
  Add allocation function for AVVDPAUContext, allowing
  to extend it in the future without breaking ABI/API.

2013-08-10 - 67a580f / 5a9a9d4 - lavc 55.25.100 / 55.16.0 - avcodec.h
  Extend AVPacket API with av_packet_unref, av_packet_ref,
  av_packet_move_ref, av_packet_copy_props, av_packet_free_side_data.

2013-08-05 - 9547e3e / f824535 - lavc 55.22.100 / 55.13.0 - avcodec.h
  Deprecate the bitstream-related members from struct AVVDPAUContext.
  The bitstream buffers no longer need to be explicitly freed.

2013-08-05 - 3b805dc / 549294f - lavc 55.21.100 / 55.12.0 - avcodec.h
  Deprecate the CODEC_CAP_HWACCEL_VDPAU codec capability. Use CODEC_CAP_HWACCEL
  and select the AV_PIX_FMT_VDPAU format with get_format() instead.

2013-08-05 - 4ee0984 / a0ad5d0 - lavu 52.41.100 / 52.14.0 - pixfmt.h
  Deprecate AV_PIX_FMT_VDPAU_*. Use AV_PIX_FMT_VDPAU instead.

2013-08-02 - 82fdfe8 / a8b1927 - lavc 55.20.100 / 55.11.0 - avcodec.h
  Add output_picture_number to AVCodecParserContext.

2013-07-23 - abc8110 - lavc 55.19.100 - avcodec.h
  Add avcodec_chroma_pos_to_enum()
  Add avcodec_enum_to_chroma_pos()


-------- 8< --------- FFmpeg 2.0 was cut here -------- 8< ---------

2013-07-03 - 838bd73 - lavfi 3.78.100 - avfilter.h
  Deprecate avfilter_graph_parse() in favor of the equivalent
  avfilter_graph_parse_ptr().

2013-06-24 - af5f9c0 / 95d5246 - lavc 55.17.100 / 55.10.0 - avcodec.h
  Add MPEG-2 AAC profiles

2013-06-25 - af5f9c0 / 95d5246 - lavf 55.10.100 - avformat.h
  Add AV_DISPOSITION_* flags to indicate text track kind.

2013-06-15 - 99b8cd0 - lavu 52.36.100
  Add AVRIPEMD:
   av_ripemd_alloc()
   av_ripemd_init()
   av_ripemd_update()
   av_ripemd_final()

2013-06-10 - 82ef670 - lavu 52.35.101 - hmac.h
  Add AV_HMAC_SHA224, AV_HMAC_SHA256, AV_HMAC_SHA384, AV_HMAC_SHA512

2013-06-04 - 30b491f / fc962d4 - lavu 52.35.100 / 52.13.0 - mem.h
  Add av_realloc_array and av_reallocp_array

2013-05-30 - 682b227 - lavu 52.35.100
  Add AVSHA512:
   av_sha512_alloc()
   av_sha512_init()
   av_sha512_update()
   av_sha512_final()

2013-05-24 - 8d4e969 / 129bb23 - lavfi 3.10.0 / 3.70.100 - avfilter.h
  Add support for slice multithreading to lavfi. Filters supporting threading
  are marked with AVFILTER_FLAG_SLICE_THREADS.
  New fields AVFilterContext.thread_type, AVFilterGraph.thread_type and
  AVFilterGraph.nb_threads (accessible directly or through AVOptions) may be
  used to configure multithreading.

2013-05-24 - fe40a9f / 2a6eaea - lavu 52.12.0 / 52.34.100 - cpu.h
  Add av_cpu_count() function for getting the number of logical CPUs.

2013-05-24 - 0c25c39 / b493847 - lavc 55.7.0 / 55.12.100 - avcodec.h
  Add picture_structure to AVCodecParserContext.

2013-05-17 - 3a751ea - lavu 52.33.100 - opt.h
  Add AV_OPT_TYPE_COLOR value to AVOptionType enum.

2013-05-13 - e398416 - lavu 52.31.100 - mem.h
  Add av_dynarray2_add().

2013-05-12 - 1776177 - lavfi 3.65.100
  Add AVFILTER_FLAG_SUPPORT_TIMELINE* filter flags.

2013-04-19 - 380cfce - lavc 55.4.100
  Add AV_CODEC_PROP_TEXT_SUB property for text based subtitles codec.

2013-04-18 - 7c1a002 - lavf 55.3.100
  The matroska demuxer can now output proper verbatim ASS packets. It will
  become the default starting lavf 56.0.100.

2013-04-10 - af0d270 - lavu 25.26.100 - avutil.h,opt.h
  Add av_int_list_length()
  and av_opt_set_int_list().

2013-03-30 - 5c73645 - lavu 52.24.100 - samplefmt.h
  Add av_samples_alloc_array_and_samples().

2013-03-29 - ef7b6b4 - lavf 55.1.100 - avformat.h
  Add av_guess_frame_rate()

2013-03-20 - 8d928a9 - lavu 52.22.100 - opt.h
  Add AV_OPT_TYPE_DURATION value to AVOptionType enum.

2013-03-17 - 7aa9af5 - lavu 52.20.100 - opt.h
  Add AV_OPT_TYPE_VIDEO_RATE value to AVOptionType enum.


-------- 8< --------- FFmpeg 1.2 was cut here -------- 8< ---------

2013-03-07 - 9767ec6 - lavu 52.18.100 - avstring.h,bprint.h
  Add av_escape() and av_bprint_escape() API.

2013-02-24 - b59cd08 - lavfi 3.41.100 - buffersink.h
  Add sample_rates field to AVABufferSinkParams.

2013-01-17 - a1a707f - lavf 54.61.100
  Add av_codec_get_tag2().

2013-01-01 - 2eb2e17 - lavfi 3.34.100
  Add avfilter_get_audio_buffer_ref_from_arrays_channels.


-------- 8< --------- FFmpeg 1.1 was cut here -------- 8< ---------

2012-12-20 - 34de47aa - lavfi 3.29.100 - avfilter.h
  Add AVFilterLink.channels, avfilter_link_get_channels()
  and avfilter_ref_get_channels().

2012-12-15 - 96d815fc - lavc 54.80.100 - avcodec.h
  Add pkt_size field to AVFrame.

2012-11-25 - c70ec631 - lavu 52.9.100 - opt.h
  Add the following convenience functions to opt.h:
   av_opt_get_image_size
   av_opt_get_pixel_fmt
   av_opt_get_sample_fmt
   av_opt_set_image_size
   av_opt_set_pixel_fmt
   av_opt_set_sample_fmt

2012-11-17 - 4cd74c81 - lavu 52.8.100 - bprint.h
  Add av_bprint_strftime().

2012-11-15 - 92648107 - lavu 52.7.100 - opt.h
  Add av_opt_get_key_value().

2012-11-13 - 79456652 - lavfi 3.23.100 - avfilter.h
  Add channels field to AVFilterBufferRefAudioProps.

2012-11-03 - 481fdeee - lavu 52.3.100 - opt.h
  Add AV_OPT_TYPE_SAMPLE_FMT value to AVOptionType enum.

2012-10-21 - 6fb2fd8 - lavc  54.68.100 - avcodec.h
                       lavfi  3.20.100 - avfilter.h
  Add AV_PKT_DATA_STRINGS_METADATA side data type, used to transmit key/value
  strings between AVPacket and AVFrame, and add metadata field to
  AVCodecContext (which shall not be accessed by users; see AVFrame metadata
  instead).

2012-09-27 - a70b493 - lavd 54.3.100 - version.h
  Add LIBAVDEVICE_IDENT symbol.

2012-09-27 - a70b493 - lavfi 3.18.100 - version.h
  Add LIBAVFILTER_IDENT symbol.

2012-09-27 - a70b493 - libswr 0.16.100 - version.h
  Add LIBSWRESAMPLE_VERSION, LIBSWRESAMPLE_BUILD
  and LIBSWRESAMPLE_IDENT symbols.


-------- 8< --------- FFmpeg 1.0 was cut here -------- 8< ---------

2012-09-06 - 29e972f - lavu 51.72.100 - parseutils.h
  Add av_small_strptime() time parsing function.

  Can be used as a stripped-down replacement for strptime(), on
  systems which do not support it.

2012-08-25 - 2626cc4 - lavf 54.28.100
  Matroska demuxer now identifies SRT subtitles as AV_CODEC_ID_SUBRIP instead
  of AV_CODEC_ID_TEXT.

2012-08-13 - 5c0d8bc - lavfi 3.8.100 - avfilter.h
  Add avfilter_get_class() function, and priv_class field to AVFilter
  struct.

2012-08-12 - a25346e - lavu 51.69.100 - opt.h
  Add AV_OPT_FLAG_FILTERING_PARAM symbol in opt.h.

2012-07-31 - 23fc4dd - lavc 54.46.100
  Add channels field to AVFrame.

2012-07-30 - f893904 - lavu 51.66.100
  Add av_get_channel_description()
  and av_get_standard_channel_layout() functions.

2012-07-21 - 016a472 - lavc 54.43.100
  Add decode_error_flags field to AVFrame.

2012-07-20 - b062936 - lavf 54.18.100
  Add avformat_match_stream_specifier() function.

2012-07-14 - f49ec1b - lavc 54.38.100 - avcodec.h
  Add metadata to AVFrame, and the accessor functions
  av_frame_get_metadata() and av_frame_set_metadata().

2012-07-10 - 0e003d8 - lavc 54.33.100
  Add av_fast_padded_mallocz().

2012-07-10 - 21d5609 - lavfi 3.2.0 - avfilter.h
  Add init_opaque() callback to AVFilter struct.

2012-06-26 - e6674e4 - lavu 51.63.100 - imgutils.h
  Add functions to libavutil/imgutils.h:
  av_image_get_buffer_size()
  av_image_fill_arrays()
  av_image_copy_to_buffer()

2012-06-24 - c41899a - lavu 51.62.100 - version.h
  version moved from avutil.h to version.h

2012-04-11 - 359abb1 - lavu 51.58.100 - error.h
  Add av_make_error_string() and av_err2str() utilities to
  libavutil/error.h.

2012-06-05 - 62b39d4 - lavc 54.24.100
  Add pkt_duration field to AVFrame.

2012-05-24 - f2ee065 - lavu 51.54.100
  Move AVPALETTE_SIZE and AVPALETTE_COUNT macros from
  libavcodec/avcodec.h to libavutil/pixfmt.h.

2012-05-14 - 94a9ac1 - lavf 54.5.100
  Add av_guess_sample_aspect_ratio() function.

2012-04-20 - 65fa7bc - lavfi 2.70.100
  Add avfilter_unref_bufferp() to avfilter.h.

2012-04-13 - 162e400 - lavfi 2.68.100
  Install libavfilter/asrc_abuffer.h public header.

2012-03-26 - a67d9cf - lavfi 2.66.100
  Add avfilter_fill_frame_from_{audio_,}buffer_ref() functions.

2013-05-15 - ff46809 / e6c4ac7 - lavu 52.32.100 / 52.11.0 - pixdesc.h
  Replace PIX_FMT_* flags with AV_PIX_FMT_FLAG_*.

2013-04-03 - 6fc58a8 / 507b1e4 - lavc 55.7.100 / 55.4.0 - avcodec.h
  Add field_order to AVCodecParserContext.

2013-04-19 - f4b05cd / 5e83d9a - lavc 55.5.100 / 55.2.0 - avcodec.h
  Add CODEC_FLAG_UNALIGNED to allow decoders to produce unaligned output.

2013-04-11 - lavfi 3.53.100 / 3.8.0
  231fd44 / 38f0c07 - Move all content from avfiltergraph.h to avfilter.h. Deprecate
            avfilterhraph.h, user applications should include just avfilter.h
  86070b8 / bc1a985 - Add avfilter_graph_alloc_filter(), deprecate avfilter_open() and
            avfilter_graph_add_filter().
  4fde705 / 1113672 - Add AVFilterContext.graph pointing to the AVFilterGraph that contains the
            filter.
  710b0aa / 48a5ada - Add avfilter_init_str(), deprecate avfilter_init_filter().
  46de9ba / 1ba95a9 - Add avfilter_init_dict().
  16fc24b / 7cdd737 - Add AVFilter.flags field and AVFILTER_FLAG_DYNAMIC_{INPUTS,OUTPUTS} flags.
  f4db6bf / 7e8fe4b - Add avfilter_pad_count() for counting filter inputs/outputs.
  835cc0f / fa2a34c - Add avfilter_next(), deprecate av_filter_next().
            Deprecate avfilter_uninit().

2013-04-09 - lavfi 3.51.100 / 3.7.0 - avfilter.h
  0594ef0 / b439c99 - Add AVFilter.priv_class for exporting filter options through the
            AVOptions API in the similar way private options work in lavc and lavf.
  44d4488 / 8114c10 - Add avfilter_get_class().
  Switch all filters to use AVOptions.

2013-03-19 - 17ebef2 / 2c328a9 - lavu 52.20.100 / 52.9.0 - pixdesc.h
  Add av_pix_fmt_count_planes() function for counting planes in a pixel format.

2013-03-16 - ecade98 / 42c7c61 - lavfi 3.47.100 / 3.6.0
  Add AVFilterGraph.nb_filters, deprecate AVFilterGraph.filter_count.

2013-03-08 - Reference counted buffers - lavu 52.8.0, lavc 55.0.100 / 55.0.0, lavf 55.0.100 / 55.0.0,
lavd 54.4.100 / 54.0.0, lavfi 3.5.0
  36099df / 8e401db, 532f31a / 1cec062 - add a new API for reference counted buffers and buffer
                     pools (new header libavutil/buffer.h).
  2653e12 / 1afddbe - add AVPacket.buf to allow reference counting for the AVPacket data.
            Add av_packet_from_data() function for constructing packets from
            av_malloc()ed data.
  c4e8821 / 7ecc2d4 - move AVFrame from lavc to lavu (new header libavutil/frame.h), add
            AVFrame.buf/extended_buf to allow reference counting for the AVFrame
            data. Add new API for working with reference-counted AVFrames.
  80e9e63 / 759001c - add the refcounted_frames field to AVCodecContext to make audio and
            video decoders return reference-counted frames. Add get_buffer2()
            callback to AVCodecContext which allocates reference-counted frames.
            Add avcodec_default_get_buffer2() as the default get_buffer2()
            implementation.
            Deprecate AVCodecContext.get_buffer() / release_buffer() /
            reget_buffer(), avcodec_default_get_buffer(),
            avcodec_default_reget_buffer(), avcodec_default_release_buffer().
            Remove avcodec_default_free_buffers(), which should not have ever
            been called from outside of lavc.
            Deprecate the following AVFrame fields:
                * base -- is now stored in AVBufferRef
                * reference, type, buffer_hints -- are unnecessary in the new API
                * hwaccel_picture_private, owner, thread_opaque -- should not
                  have been accessed from outside of lavc
                * qscale_table, qstride, qscale_type, mbskip_table, motion_val,
                  mb_type, dct_coeff, ref_index -- mpegvideo-specific tables,
                  which are not exported anymore.
  a05a44e / 7e35037 - switch libavfilter to use AVFrame instead of AVFilterBufferRef. Add
            av_buffersrc_add_frame(), deprecate av_buffersrc_buffer().
            Add av_buffersink_get_frame() and av_buffersink_get_samples(),
            deprecate av_buffersink_read() and av_buffersink_read_samples().
            Deprecate AVFilterBufferRef and all functions for working with it.

2013-03-17 - 6c17ff8 / 12c5c1d - lavu 52.19.100 / 52.8.0 - avstring.h
  Add av_isdigit, av_isgraph, av_isspace, av_isxdigit.

2013-02-23 - 71cf094 / 9f12235 - lavfi 3.40.100 / 3.4.0 - avfiltergraph.h
  Add resample_lavr_opts to AVFilterGraph for setting libavresample options
  for auto-inserted resample filters.

2013-01-25 - e7e14bc / 38c1466 - lavu 52.17.100 / 52.7.0 - dict.h
  Add av_dict_parse_string() to set multiple key/value pairs at once from a
  string.

2013-01-25 - 25be630 / b85a5e8 - lavu 52.16.100 / 52.6.0 - avstring.h
  Add av_strnstr()

2013-01-15 - e7e0186 / 8ee288d - lavu 52.15.100 / 52.5.0 - hmac.h
  Add AVHMAC.

2013-01-13 - 8ee7b38 / 44e065d - lavc 54.87.100 / 54.36.0 - vdpau.h
  Add AVVDPAUContext struct for VDPAU hardware-accelerated decoding.

2013-01-12 - dae382b / 169fb94 - lavu 52.14.100 / 52.4.0 - pixdesc.h
  Add AV_PIX_FMT_VDPAU flag.

2013-01-07 - 249fca3 / 074a00d - lavr 1.1.0
  Add avresample_set_channel_mapping() for input channel reordering,
  duplication, and silencing.

2012-12-29 - lavu 52.13.100 / 52.3.0 - avstring.h
  2ce43b3 / d8fd06c - Add av_basename() and av_dirname().
  e13d5e9 / c1a02e8 - Add av_pix_fmt_get_chroma_sub_sample and deprecate
                      avcodec_get_chroma_sub_sample.

2012-11-11 - 03b0787 / 5980f5d - lavu 52.6.100 / 52.2.0 - audioconvert.h
  Rename audioconvert.h to channel_layout.h. audioconvert.h is now deprecated.

2012-10-21 - e3a91c5 / a893655 - lavu 51.77.100 / 51.45.0 - error.h
  Add AVERROR_EXPERIMENTAL

2012-10-12 - a33ed6b / d2fcb35 - lavu 51.76.100 / 51.44.0 - pixdesc.h
  Add functions for accessing pixel format descriptors.
  Accessing the av_pix_fmt_descriptors array directly is now
  deprecated.

2012-10-11 - f391e40 / 9a92aea - lavu 51.75.100 / 51.43.0 - aes.h, md5.h, sha.h, tree.h
  Add functions for allocating the opaque contexts for the algorithms,

2012-10-10 - de31814 / b522000 - lavf 54.32.100 / 54.18.0 - avio.h
  Add avio_closep to complement avio_close.

2012-10-08 - ae77266 / 78071a1 - lavu 51.74.100 / 51.42.0 - pixfmt.h
  Rename PixelFormat to AVPixelFormat and all PIX_FMT_* to AV_PIX_FMT_*.
  To provide backwards compatibility, PixelFormat is now #defined as
  AVPixelFormat.
  Note that this can break user code that includes pixfmt.h and uses the
  'PixelFormat' identifier. Such code should either #undef PixelFormat
  or stop using the PixelFormat name.

2012-10-05 - 55c49af / e7ba5b1 - lavr 1.0.0 - avresample.h
  Data planes parameters to avresample_convert() and
  avresample_read() are now uint8_t** instead of void**.
  Libavresample is now stable.

2012-09-26 - 3ba0dab7 / 1384df64 - lavf 54.29.101 / 56.06.3 - avformat.h
  Add AVFormatContext.avoid_negative_ts.

2012-09-24 - 46a3595 / a42aada - lavc 54.59.100 / 54.28.0 - avcodec.h
  Add avcodec_free_frame(). This function must now
  be used for freeing an AVFrame.

2012-09-12 - e3e09f2 / 8919fee - lavu 51.73.100 / 51.41.0 - audioconvert.h
  Added AV_CH_LOW_FREQUENCY_2 channel mask value.

2012-09-04 - b21b5b0 / 686a329 - lavu 51.71.100 / 51.40.0 - opt.h
  Reordered the fields in default_val in AVOption, changed which
  default_val field is used for which AVOptionType.

2012-08-30 - 98298eb / a231832 - lavc 54.54.101 / 54.26.1 - avcodec.h
  Add codec descriptor properties AV_CODEC_PROP_LOSSY and
  AV_CODEC_PROP_LOSSLESS.

2012-08-18 - lavc 54.26 - avcodec.h
  Add codec descriptors for accessing codec properties without having
  to refer to a specific decoder or encoder.

  f5f3684 / c223d79 - Add an AVCodecDescriptor struct and functions
            avcodec_descriptor_get() and avcodec_descriptor_next().
  f5f3684 / 51efed1 - Add AVCodecDescriptor.props and AV_CODEC_PROP_INTRA_ONLY.
  6c180b3 / 91e59fe - Add avcodec_descriptor_get_by_name().

2012-08-08 - f5f3684 / 987170c - lavu 51.68.100 / 51.38.0 - dict.h
  Add av_dict_count().

2012-08-07 - 7a72695 / 104e10f - lavc 54.51.100 / 54.25.0 - avcodec.h
  Rename CodecID to AVCodecID and all CODEC_ID_* to AV_CODEC_ID_*.
  To provide backwards compatibility, CodecID is now #defined as AVCodecID.
  Note that this can break user code that includes avcodec.h and uses the
  'CodecID' identifier. Such code should either #undef CodecID or stop using the
  CodecID name.

2012-08-03 - e776ee8 / 239fdf1 - lavu 51.66.101 / 51.37.1 - cpu.h
                       lsws 2.1.1   - swscale.h
  Rename AV_CPU_FLAG_MMX2  ---> AV_CPU_FLAG_MMXEXT.
  Rename SWS_CPU_CAPS_MMX2 ---> SWS_CPU_CAPS_MMXEXT.

2012-07-29 - 7c26761 / 681ed00 - lavf 54.22.100 / 54.13.0 - avformat.h
  Add AVFMT_FLAG_NOBUFFER for low latency use cases.

2012-07-10 - fbe0245 / f3e5e6f - lavu 51.65.100 / 51.37.0
  Add av_malloc_array() and av_mallocz_array()

2012-06-22 - e847f41 / d3d3a32 - lavu 51.61.100 / 51.34.0
  Add av_usleep()

2012-06-20 - 4da42eb / ae0a301 - lavu 51.60.100 / 51.33.0
  Move av_gettime() to libavutil, add libavutil/time.h

2012-06-09 - 82edf67 / 3971be0 - lavr 0.0.3
  Add a parameter to avresample_build_matrix() for Dolby/DPLII downmixing.

2012-06-12 - c7b9eab / 9baeff9 - lavfi 2.79.100 / 2.23.0 - avfilter.h
  Add AVFilterContext.nb_inputs/outputs. Deprecate
  AVFilterContext.input/output_count.

2012-06-12 - c7b9eab / 84b9fbe - lavfi 2.79.100 / 2.22.0 - avfilter.h
  Add avfilter_pad_get_type() and avfilter_pad_get_name(). Those
  should now be used instead of accessing AVFilterPad members
  directly.

2012-06-12 - 3630a07 / b0f0dfc - lavu 51.57.100 / 51.32.0 - audioconvert.h
  Add av_get_channel_layout_channel_index(), av_get_channel_name()
  and av_channel_layout_extract_channel().

2012-05-25 - 53ce990 / 154486f - lavu 51.55.100 / 51.31.0 - opt.h
  Add av_opt_set_bin()

2012-05-15 - lavfi 2.74.100 / 2.17.0
  Add support for audio filters
  61930bd / ac71230, 1cbf7fb / a2cd9be - add video/audio buffer sink in a new installed
                    header buffersink.h
  1cbf7fb / 720c6b7 - add av_buffersrc_write_frame(), deprecate
            av_vsrc_buffer_add_frame()
  61930bd / ab16504 - add avfilter_copy_buf_props()
  61930bd / 9453c9e - add extended_data to AVFilterBuffer
  61930bd / 1b8c927 - add avfilter_get_audio_buffer_ref_from_arrays()

2012-05-09 - lavu 51.53.100 / 51.30.0 - samplefmt.h
  61930bd / 142e740 - add av_samples_copy()
  61930bd / 6d7f617 - add av_samples_set_silence()

2012-05-09 - 61930bd / a5117a2 - lavc 54.21.101 / 54.13.1
  For audio formats with fixed frame size, the last frame
  no longer needs to be padded with silence, libavcodec
  will handle this internally (effectively all encoders
  behave as if they had CODEC_CAP_SMALL_LAST_FRAME set).

2012-05-07 - 653d117 / 828bd08 - lavc 54.20.100 / 54.13.0 - avcodec.h
  Add sample_rate and channel_layout fields to AVFrame.

2012-05-01 - 2330eb1 / 4010d72 - lavr 0.0.1
  Change AV_MIX_COEFF_TYPE_Q6 to AV_MIX_COEFF_TYPE_Q8.

2012-04-25 - e890b68 / 3527a73 - lavu 51.48.100 / 51.29.0 - cpu.h
  Add av_parse_cpu_flags()

2012-04-24 - 3ead79e / c8af852 - lavr 0.0.0
  Add libavresample audio conversion library

2012-04-20 - 3194ab7 / 0c0d1bc - lavu 51.47.100 / 51.28.0 - audio_fifo.h
  Add audio FIFO functions:
    av_audio_fifo_free()
    av_audio_fifo_alloc()
    av_audio_fifo_realloc()
    av_audio_fifo_write()
    av_audio_fifo_read()
    av_audio_fifo_drain()
    av_audio_fifo_reset()
    av_audio_fifo_size()
    av_audio_fifo_space()

2012-04-14 - lavfi 2.70.100 / 2.16.0 - avfiltergraph.h
  7432bcf / d7bcc71 Add avfilter_graph_parse2().

2012-04-08 - 6bfb304 / 4d693b0 - lavu 51.46.100 / 51.27.0 - samplefmt.h
  Add av_get_packed_sample_fmt() and av_get_planar_sample_fmt()

2012-03-21 - b75c67d - lavu 51.43.100
  Add bprint.h for bprint API.

2012-02-21 - 9cbf17e - lavc 54.4.100
  Add av_get_pcm_codec() function.

2012-02-16 - 560b224 - libswr 0.7.100
  Add swr_set_matrix() function.

2012-02-09 - c28e7af - lavu 51.39.100
  Add a new installed header libavutil/timestamp.h with timestamp
  utilities.

2012-02-06 - 70ffda3 - lavu 51.38.100
  Add av_parse_ratio() function to parseutils.h.

2012-02-06 - 70ffda3 - lavu 51.38.100
  Add AV_LOG_MAX_OFFSET macro to log.h.

2012-02-02 - 0eaa123 - lavu 51.37.100
  Add public timecode helpers.

2012-01-24 - 0c3577b - lavfi 2.60.100
  Add avfilter_graph_dump.

2012-03-20 - 0ebd836 / 3c90cc2 - lavfo 54.2.0
  Deprecate av_read_packet(), use av_read_frame() with
  AVFMT_FLAG_NOPARSE | AVFMT_FLAG_NOFILLIN in AVFormatContext.flags

2012-03-05 - lavc 54.10.100 / 54.8.0
  f095391 / 6699d07 Add av_get_exact_bits_per_sample()
  f095391 / 9524cf7 Add av_get_audio_frame_duration()

2012-03-04 - 2af8f2c / 44fe77b - lavc 54.8.100 / 54.7.0 - avcodec.h
  Add av_codec_is_encoder/decoder().

2012-03-01 - 1eb7f39 / 442c132 - lavc 54.5.100 / 54.3.0 - avcodec.h
  Add av_packet_shrink_side_data.

2012-02-29 - 79ae084 / dd2a4bc - lavf 54.2.100 / 54.2.0 - avformat.h
  Add AVStream.attached_pic and AV_DISPOSITION_ATTACHED_PIC,
  used for dealing with attached pictures/cover art.

2012-02-25 - 305e4b3 / c9bca80 - lavu 51.41.100 / 51.24.0 - error.h
  Add AVERROR_UNKNOWN
  NOTE: this was backported to 0.8

2012-02-20 - eadd426 / e9cda85 - lavc 54.2.100 / 54.2.0
  Add duration field to AVCodecParserContext

2012-02-20 - eadd426 / 0b42a93 - lavu 51.40.100 / 51.23.1 - mathematics.h
  Add av_rescale_q_rnd()

2012-02-08 - f2b20b7 / 38d5533 - lavu 51.38.101 / 51.22.1 - pixdesc.h
  Add PIX_FMT_PSEUDOPAL flag.

2012-02-08 - f2b20b7 / 52f82a1 - lavc 54.2.100 / 54.1.0
  Add avcodec_encode_video2() and deprecate avcodec_encode_video().

2012-02-01 - 4c677df / 316fc74 - lavc 54.1.0
  Add av_fast_padded_malloc() as alternative for av_realloc() when aligned
  memory is required. The buffer will always have FF_INPUT_BUFFER_PADDING_SIZE
  zero-padded bytes at the end.

2012-01-31 - a369a6b / dd6d3b0 - lavf 54.1.0
  Add avformat_get_riff_video_tags() and avformat_get_riff_audio_tags().
  NOTE: this was backported to 0.8

2012-01-31 - a369a6b / af08d9a - lavc 54.1.0
  Add avcodec_is_open() function.
  NOTE: this was backported to 0.8

2012-01-30 - 151ecc2 / 8b93312 - lavu 51.36.100 / 51.22.0 - intfloat.h
  Add a new installed header libavutil/intfloat.h with int/float punning
  functions.
  NOTE: this was backported to 0.8

2012-01-25 - lavf 53.31.100 / 53.22.0
  3c5fe5b / f1caf01 Allow doing av_write_frame(ctx, NULL) for flushing possible
          buffered data within a muxer. Added AVFMT_ALLOW_FLUSH for
          muxers supporting it (av_write_frame makes sure it is called
          only for muxers with this flag).

2012-01-15 - lavc 53.56.105 / 53.34.0
  New audio encoding API:
  67f5650 / b2c75b6 Add CODEC_CAP_VARIABLE_FRAME_SIZE capability for use by audio
          encoders.
  67f5650 / 5ee5fa0 Add avcodec_fill_audio_frame() as a convenience function.
  67f5650 / b2c75b6 Add avcodec_encode_audio2() and deprecate avcodec_encode_audio().
          Add AVCodec.encode2().

2012-01-12 - b18e17e / 3167dc9 - lavfi 2.59.100 / 2.15.0
  Add a new installed header -- libavfilter/version.h -- with version macros.


-------- 8< --------- FFmpeg 0.9 was cut here -------- 8< ---------

2011-12-08 - a502939 - lavfi 2.52.0
  Add av_buffersink_poll_frame() to buffersink.h.

2011-12-08 - 26c6fec - lavu 51.31.0
  Add av_log_format_line.

2011-12-03 - 976b095 - lavu 51.30.0
  Add AVERROR_BUG.

2011-11-24 - 573ffbb - lavu 51.28.1
  Add av_get_alt_sample_fmt() to samplefmt.h.

2011-11-03 - 96949da - lavu 51.23.0
  Add av_strcasecmp() and av_strncasecmp() to avstring.h.

2011-10-20 - b35e9e1 - lavu 51.22.0
  Add av_strtok() to avstring.h.

2012-01-03 - ad1c8dd / b73ec05 - lavu 51.34.100 / 51.21.0
  Add av_popcount64

2011-12-18 - 7c29313 / 8400b12 - lavc 53.46.1 / 53.28.1
  Deprecate AVFrame.age. The field is unused.

2011-12-12 - 8bc7fe4 / 5266045 - lavf 53.25.0 / 53.17.0
  Add avformat_close_input().
  Deprecate av_close_input_file() and av_close_input_stream().

2011-12-09 - c59b80c / b2890f5 - lavu 51.32.0 / 51.20.0 - audioconvert.h
  Expand the channel layout list.

2011-12-02 - e4de716 / 0eea212 - lavc 53.40.0 / 53.25.0
  Add nb_samples and extended_data fields to AVFrame.
  Deprecate AVCODEC_MAX_AUDIO_FRAME_SIZE.
  Deprecate avcodec_decode_audio3() in favor of avcodec_decode_audio4().
  avcodec_decode_audio4() writes output samples to an AVFrame, which allows
  audio decoders to use get_buffer().

2011-12-04 - e4de716 / 560f773 - lavc 53.40.0 / 53.24.0
  Change AVFrame.data[4]/base[4]/linesize[4]/error[4] to [8] at next major bump.
  Change AVPicture.data[4]/linesize[4] to [8] at next major bump.
  Change AVCodecContext.error[4] to [8] at next major bump.
  Add AV_NUM_DATA_POINTERS to simplify the bump transition.

2011-11-24 - lavu 51.29.0 / 51.19.0
  92afb43 / bd97b2e - add planar RGB pixel formats
  92afb43 / 6b0768e - add PIX_FMT_PLANAR and PIX_FMT_RGB pixel descriptions

2011-11-23 - 8e576d5 / bbb46f3 - lavu 51.27.0 / 51.18.0
  Add av_samples_get_buffer_size(), av_samples_fill_arrays(), and
  av_samples_alloc(), to samplefmt.h.

2011-11-23 - 8e576d5 / 8889cc4 - lavu 51.27.0 / 51.17.0
  Add planar sample formats and av_sample_fmt_is_planar() to samplefmt.h.

2011-11-19 - dbb38bc / f3a29b7 - lavc 53.36.0 / 53.21.0
  Move some AVCodecContext fields to a new private struct, AVCodecInternal,
  which is accessed from a new field, AVCodecContext.internal.
  - fields moved:
      AVCodecContext.internal_buffer       --> AVCodecInternal.buffer
      AVCodecContext.internal_buffer_count --> AVCodecInternal.buffer_count
      AVCodecContext.is_copy               --> AVCodecInternal.is_copy

2011-11-16 - 8709ba9 / 6270671 - lavu 51.26.0 / 51.16.0
  Add av_timegm()

2011-11-13 - lavf 53.21.0 / 53.15.0
  New interrupt callback API, allowing per-AVFormatContext/AVIOContext
  interrupt callbacks.
  5f268ca / 6aa0b98 Add AVIOInterruptCB struct and the interrupt_callback field to
          AVFormatContext.
  5f268ca / 1dee0ac Add avio_open2() with additional parameters. Those are
          an interrupt callback and an options AVDictionary.
          This will allow passing AVOptions to protocols after lavf
          54.0.

2011-11-06 - 13b7781 / ba04ecf - lavu 51.24.0 / 51.14.0
  Add av_strcasecmp() and av_strncasecmp() to avstring.h.

2011-11-06 - 13b7781 / 07b172f - lavu 51.24.0 / 51.13.0
  Add av_toupper()/av_tolower()

2011-11-05 - d8cab5c / b6d08f4 - lavf 53.19.0 / 53.13.0
  Add avformat_network_init()/avformat_network_deinit()

2011-10-27 - 6faf0a2 / 512557b - lavc 53.24.0 / 53.15.0
  Remove avcodec_parse_frame.
  Deprecate AVCodecContext.parse_only and CODEC_CAP_PARSE_ONLY.

2011-10-19 - d049257 / 569129a - lavf 53.17.0 / 53.10.0
  Add avformat_new_stream(). Deprecate av_new_stream().

2011-10-13 - 91eb1b1 / b631fba - lavf 53.16.0 / 53.9.0
  Add AVFMT_NO_BYTE_SEEK AVInputFormat flag.

2011-10-12 - lavu 51.21.0 / 51.12.0
  AVOptions API rewrite.

  - f884ef0 / 145f741 FF_OPT_TYPE* renamed to AV_OPT_TYPE_*
  - new setting/getting functions with slightly different semantics:
        f884ef0 / dac66da av_set_string3 -> av_opt_set
                av_set_double  -> av_opt_set_double
                av_set_q       -> av_opt_set_q
                av_set_int     -> av_opt_set_int

        f884ef0 / 41d9d51 av_get_string  -> av_opt_get
                av_get_double  -> av_opt_get_double
                av_get_q       -> av_opt_get_q
                av_get_int     -> av_opt_get_int

  - f884ef0 / 8c5dcaa trivial rename av_next_option -> av_opt_next
  - f884ef0 / 641c7af new functions - av_opt_child_next, av_opt_child_class_next
    and av_opt_find2()

2011-09-22 - a70e787 - lavu 51.17.0
  Add av_x_if_null().

2011-09-18 - 645cebb - lavc 53.16.0
  Add showall flag2

2011-09-16 - ea8de10 - lavfi 2.42.0
  Add avfilter_all_channel_layouts.

2011-09-16 - 9899037 - lavfi 2.41.0
  Rename avfilter_all_* function names to avfilter_make_all_*.

  In particular, apply the renames:
  avfilter_all_formats         -> avfilter_make_all_formats
  avfilter_all_channel_layouts -> avfilter_make_all_channel_layouts
  avfilter_all_packing_formats -> avfilter_make_all_packing_formats

2011-09-12 - 4381bdd - lavfi 2.40.0
  Change AVFilterBufferRefAudioProps.sample_rate type from uint32_t to int.

2011-09-12 - 2c03174 - lavfi 2.40.0
  Simplify signature for avfilter_get_audio_buffer(), make it
  consistent with avfilter_get_video_buffer().

2011-09-06 - 4f7dfe1 - lavfi 2.39.0
  Rename libavfilter/vsink_buffer.h to libavfilter/buffersink.h.

2011-09-06 - c4415f6 - lavfi 2.38.0
  Unify video and audio sink API.

  In particular, add av_buffersink_get_buffer_ref(), deprecate
  av_vsink_buffer_get_video_buffer_ref() and change the value for the
  opaque field passed to the abuffersink init function.

2011-09-04 - 61e2e29 - lavu 51.16.0
  Add av_asprintf().

2011-08-22 - dacd827 - lavf 53.10.0
  Add av_find_program_from_stream().

2011-08-20 - 69e2c1a - lavu 51.13.0
  Add av_get_media_type_string().

2011-09-03 - 1889c67 / fb4ca26 - lavc 53.13.0
                       lavf 53.11.0
                       lsws  2.1.0
  Add {avcodec,avformat,sws}_get_class().

2011-08-03 - 1889c67 / c11fb82 - lavu 51.15.0
  Add AV_OPT_SEARCH_FAKE_OBJ flag for av_opt_find() function.

2011-08-14 - 323b930 - lavu 51.12.0
  Add av_fifo_peek2(), deprecate av_fifo_peek().

2011-08-26 - lavu 51.14.0 / 51.9.0
  - 976a8b2 / add41de..976a8b2 / abc78a5 Do not include intfloat_readwrite.h,
    mathematics.h, rational.h, pixfmt.h, or log.h from avutil.h.

2011-08-16 - 27fbe31 / 48f9e45 - lavf 53.11.0 / 53.8.0
  Add avformat_query_codec().

2011-08-16 - 27fbe31 / bca06e7 - lavc 53.11.0
  Add avcodec_get_type().

2011-08-06 - 0cb233c / 2f63440 - lavf 53.7.0
  Add error_recognition to AVFormatContext.

2011-08-02 - 1d186e9 / 9d39cbf - lavc 53.9.1
  Add AV_PKT_FLAG_CORRUPT AVPacket flag.

2011-07-16 - b57df29 - lavfi 2.27.0
  Add audio packing negotiation fields and helper functions.

  In particular, add AVFilterPacking enum, planar, in_packings and
  out_packings fields to AVFilterLink, and the functions:
  avfilter_set_common_packing_formats()
  avfilter_all_packing_formats()

2011-07-10 - 3602ad7 / a67c061 - lavf 53.6.0
  Add avformat_find_stream_info(), deprecate av_find_stream_info().
  NOTE: this was backported to 0.7

2011-07-10 - 3602ad7 / 0b950fe - lavc 53.8.0
  Add avcodec_open2(), deprecate avcodec_open().
  NOTE: this was backported to 0.7

  Add avcodec_alloc_context3. Deprecate avcodec_alloc_context() and
  avcodec_alloc_context2().

2011-07-01 - b442ca6 - lavf 53.5.0 - avformat.h
  Add function av_get_output_timestamp().

2011-06-28 - 5129336 - lavu 51.11.0 - avutil.h
  Define the AV_PICTURE_TYPE_NONE value in AVPictureType enum.


-------- 8< --------- FFmpeg 0.7 was cut here -------- 8< ---------



-------- 8< --------- FFmpeg 0.8 was cut here -------- 8< ---------

2011-06-19 - fd2c0a5 - lavfi 2.23.0 - avfilter.h
  Add layout negotiation fields and helper functions.

  In particular, add in_chlayouts and out_chlayouts to AVFilterLink,
  and the functions:
  avfilter_set_common_sample_formats()
  avfilter_set_common_channel_layouts()
  avfilter_all_channel_layouts()

2011-06-19 - 527ca39 - lavfi 2.22.0 - AVFilterFormats
  Change type of AVFilterFormats.formats from int * to int64_t *,
  and update formats handling API accordingly.

  avfilter_make_format_list() still takes a int32_t array and converts
  it to int64_t. A new function, avfilter_make_format64_list(), that
  takes int64_t arrays has been added.

2011-06-19 - 44f669e - lavfi 2.21.0 - vsink_buffer.h
  Add video sink buffer and vsink_buffer.h public header.

2011-06-12 - 9fdf772 - lavfi 2.18.0 - avcodec.h
  Add avfilter_get_video_buffer_ref_from_frame() function in
  libavfilter/avcodec.h.

2011-06-12 - c535494 - lavfi 2.17.0 - avfiltergraph.h
  Add avfilter_inout_alloc() and avfilter_inout_free() functions.

2011-06-12 - 6119b23 - lavfi 2.16.0 - avfilter_graph_parse()
  Change avfilter_graph_parse() signature.

2011-06-23 - 686959e / 67e9ae1 - lavu 51.10.0 / 51.8.0 - attributes.h
  Add av_printf_format().

2011-06-16 - 2905e3f / 05e84c9, 2905e3f / 25de595 - lavf 53.4.0 / 53.2.0 - avformat.h
  Add avformat_open_input and avformat_write_header().
  Deprecate av_open_input_stream, av_open_input_file,
  AVFormatParameters and av_write_header.

2011-06-16 - 2905e3f / 7e83e1c, 2905e3f / dc59ec5 - lavu 51.9.0 / 51.7.0 - opt.h
  Add av_opt_set_dict() and av_opt_find().
  Deprecate av_find_opt().
  Add AV_DICT_APPEND flag.

2011-06-10 - 45fb647 / cb7c11c - lavu 51.6.0 - opt.h
  Add av_opt_flag_is_set().

2011-06-10 - c381960 - lavfi 2.15.0 - avfilter_get_audio_buffer_ref_from_arrays
  Add avfilter_get_audio_buffer_ref_from_arrays() to avfilter.h.

2011-06-09 - f9ecb84 / d9f80ea - lavu 51.8.0 - AVMetadata
  Move AVMetadata from lavf to lavu and rename it to
  AVDictionary -- new installed header dict.h.
  All av_metadata_* functions renamed to av_dict_*.

2011-06-07 - d552f61 / a6703fa - lavu 51.8.0 - av_get_bytes_per_sample()
  Add av_get_bytes_per_sample() in libavutil/samplefmt.h.
  Deprecate av_get_bits_per_sample_fmt().

2011-06-05 - f956924 / b39b062 - lavu 51.8.0 - opt.h
  Add av_opt_free convenience function.

2011-06-06 - 95a0242 - lavfi 2.14.0 - AVFilterBufferRefAudioProps
  Remove AVFilterBufferRefAudioProps.size, and use nb_samples in
  avfilter_get_audio_buffer() and avfilter_default_get_audio_buffer() in
  place of size.

2011-06-06 - 0bc2cca - lavu 51.6.0 - av_samples_alloc()
  Switch nb_channels and nb_samples parameters order in
  av_samples_alloc().

2011-06-06 - e1c7414 - lavu 51.5.0 - av_samples_*
  Change the data layout created by av_samples_fill_arrays() and
  av_samples_alloc().

2011-06-06 - 27bcf55 - lavfi 2.13.0 - vsrc_buffer.h
  Make av_vsrc_buffer_add_video_buffer_ref() accepts an additional
  flags parameter in input.

2011-06-03 - e977ca2 - lavfi 2.12.0 - avfilter_link_free()
  Add avfilter_link_free() function.

2011-06-02 - 5ad38d9 - lavu 51.4.0 - av_force_cpu_flags()
  Add av_cpu_flags() in libavutil/cpu.h.

2011-05-28 - e71f260 - lavu 51.3.0 - pixdesc.h
  Add av_get_pix_fmt_name() in libavutil/pixdesc.h, and deprecate
  avcodec_get_pix_fmt_name() in libavcodec/avcodec.h in its favor.

2011-05-25 - 39e4206 / 30315a8 - lavf 53.3.0 - avformat.h
  Add fps_probe_size to AVFormatContext.

2011-05-22 - 5ecdfd0 - lavf 53.2.0 - avformat.h
  Introduce avformat_alloc_output_context2() and deprecate
  avformat_alloc_output_context().

2011-05-22 - 83db719 - lavfi 2.10.0 - vsrc_buffer.h
  Make libavfilter/vsrc_buffer.h public.

2011-05-19 - c000a9f - lavfi 2.8.0 - avcodec.h
  Add av_vsrc_buffer_add_frame() to libavfilter/avcodec.h.

2011-05-14 - 9fdf772 - lavfi 2.6.0 - avcodec.h
  Add avfilter_get_video_buffer_ref_from_frame() to libavfilter/avcodec.h.

2011-05-18 - 75a37b5 / 64150ff - lavc 53.7.0 - AVCodecContext.request_sample_fmt
  Add request_sample_fmt field to AVCodecContext.

2011-05-10 - 59eb12f / 188dea1 - lavc 53.6.0 - avcodec.h
  Deprecate AVLPCType and the following fields in
  AVCodecContext: lpc_coeff_precision, prediction_order_method,
  min_partition_order, max_partition_order, lpc_type, lpc_passes.
  Corresponding FLAC encoder options should be used instead.

2011-05-07 - 9fdf772 - lavfi 2.5.0 - avcodec.h
  Add libavfilter/avcodec.h header and avfilter_copy_frame_props()
  function.

2011-05-07 - 18ded93 - lavc 53.5.0 - AVFrame
  Add format field to AVFrame.

2011-05-07 - 22333a6 - lavc 53.4.0 - AVFrame
  Add width and height fields to AVFrame.

2011-05-01 - 35fe66a - lavfi 2.4.0 - avfilter.h
  Rename AVFilterBufferRefVideoProps.pixel_aspect to
  sample_aspect_ratio.

2011-05-01 - 77e9dee - lavc 53.3.0 - AVFrame
  Add a sample_aspect_ratio field to AVFrame.

2011-05-01 - 1ba5727 - lavc 53.2.0 - AVFrame
  Add a pkt_pos field to AVFrame.

2011-04-29 - 35ceaa7 - lavu 51.2.0 - mem.h
  Add av_dynarray_add function for adding
  an element to a dynamic array.

2011-04-26 - d7e5aeb / bebe72f - lavu 51.1.0 - avutil.h
  Add AVPictureType enum and av_get_picture_type_char(), deprecate
  FF_*_TYPE defines and av_get_pict_type_char() defined in
  libavcodec/avcodec.h.

2011-04-26 - d7e5aeb / 10d3940 - lavfi 2.3.0 - avfilter.h
  Add pict_type and key_frame fields to AVFilterBufferRefVideo.

2011-04-26 - d7e5aeb / 7a11c82 - lavfi 2.2.0 - vsrc_buffer
  Add sample_aspect_ratio fields to vsrc_buffer arguments

2011-04-21 - 8772156 / 94f7451 - lavc 53.1.0 - avcodec.h
  Add CODEC_CAP_SLICE_THREADS for codecs supporting sliced threading.

2011-04-15 - lavc 52.120.0 - avcodec.h
  AVPacket structure got additional members for passing side information:
    c407984 / 4de339e introduce side information for AVPacket
    c407984 / 2d8591c make containers pass palette change in AVPacket

2011-04-12 - lavf 52.107.0 - avio.h
  Avio cleanup, part II - deprecate the entire URLContext API:
    c55780d / 175389c add avio_check as a replacement for url_exist
    9891004 / ff1ec0c add avio_pause and avio_seek_time as replacements
            for _av_url_read_fseek/fpause
    d4d0932 / cdc6a87 deprecate av_protocol_next(), avio_enum_protocols
            should be used instead.
    c88caa5 / 80c6e23 rename url_set_interrupt_cb->avio_set_interrupt_cb.
    c88caa5 / f87b1b3 rename open flags: URL_* -> AVIO_*
    d4d0932 / f8270bb add avio_enum_protocols.
    d4d0932 / 5593f03 deprecate URLProtocol.
    d4d0932 / c486dad deprecate URLContext.
    d4d0932 / 026e175 deprecate the typedef for URLInterruptCB
    c88caa5 / 8e76a19 deprecate av_register_protocol2.
    11d7841 / b840484 deprecate URL_PROTOCOL_FLAG_NESTED_SCHEME
    11d7841 / 1305d93 deprecate av_url_read_seek
    11d7841 / fa104e1 deprecate av_url_read_pause
    434f248 / 727c7aa deprecate url_get_filename().
    434f248 / 5958df3 deprecate url_max_packet_size().
    434f248 / 1869ea0 deprecate url_get_file_handle().
    434f248 / 32a97d4 deprecate url_filesize().
    434f248 / e52a914 deprecate url_close().
    434f248 / 58a48c6 deprecate url_seek().
    434f248 / 925e908 deprecate url_write().
    434f248 / dce3756 deprecate url_read_complete().
    434f248 / bc371ac deprecate url_read().
    434f248 / 0589da0 deprecate url_open().
    434f248 / 62eaaea deprecate url_connect.
    434f248 / 5652bb9 deprecate url_alloc.
    434f248 / 333e894 deprecate url_open_protocol
    434f248 / e230705 deprecate url_poll and URLPollEntry

2011-04-08 - lavf 52.106.0 - avformat.h
  Minor avformat.h cleanup:
    d4d0932 / a9bf9d8 deprecate av_guess_image2_codec
    d4d0932 / c3675df rename avf_sdp_create->av_sdp_create

2011-04-03 - lavf 52.105.0 - avio.h
  Large-scale renaming/deprecating of AVIOContext-related functions:
    2cae980 / 724f6a0 deprecate url_fdopen
    2cae980 / 403ee83 deprecate url_open_dyn_packet_buf
    2cae980 / 6dc7d80 rename url_close_dyn_buf       -> avio_close_dyn_buf
    2cae980 / b92c545 rename url_open_dyn_buf        -> avio_open_dyn_buf
    2cae980 / 8978fed introduce an AVIOContext.seekable field as a replacement for
            AVIOContext.is_streamed and url_is_streamed()
    1caa412 / b64030f deprecate get_checksum()
    1caa412 / 4c4427a deprecate init_checksum()
    2fd41c9 / 4ec153b deprecate udp_set_remote_url/get_local_port
    4fa0e24 / 933e90a deprecate av_url_read_fseek/fpause
    4fa0e24 / 8d9769a deprecate url_fileno
    0fecf26 / b7f2fdd rename put_flush_packet -> avio_flush
    0fecf26 / 35f1023 deprecate url_close_buf
    0fecf26 / 83fddae deprecate url_open_buf
    0fecf26 / d9d86e0 rename url_fprintf -> avio_printf
    0fecf26 / 59f65d9 deprecate url_setbufsize
    6947b0c / 3e68b3b deprecate url_ferror
    e8bb2e2 deprecate url_fget_max_packet_size
    76aa876 rename url_fsize -> avio_size
    e519753 deprecate url_fgetc
    655e45e deprecate url_fgets
    a2704c9 rename url_ftell -> avio_tell
    e16ead0 deprecate get_strz() in favor of avio_get_str
    0300db8,2af07d3 rename url_fskip -> avio_skip
    6b4aa5d rename url_fseek -> avio_seek
    61840b4 deprecate put_tag
    22a3212 rename url_fopen/fclose -> avio_open/close.
    0ac8e2b deprecate put_nbyte
    77eb550 rename put_byte          -> avio_w8
                   put_[b/l]e<type>  -> avio_w[b/l]<type>
                   put_buffer        -> avio_write
    b7effd4 rename get_byte          -> avio_r8,
                   get_[b/l]e<type>  -> avio_r[b/l]<type>
                   get_buffer        -> avio_read
    b3db9ce deprecate get_partial_buffer
    8d9ac96 rename av_alloc_put_byte -> avio_alloc_context

2011-03-25 - 27ef7b1 / 34b47d7 - lavc 52.115.0 - AVCodecContext.audio_service_type
  Add audio_service_type field to AVCodecContext.

2011-03-17 - e309fdc - lavu 50.40.0 - pixfmt.h
  Add PIX_FMT_BGR48LE and PIX_FMT_BGR48BE pixel formats

2011-03-02 - 863c471 - lavf  52.103.0 - av_pkt_dump2, av_pkt_dump_log2
  Add new functions av_pkt_dump2, av_pkt_dump_log2 that uses the
  source stream timebase for outputting timestamps. Deprecate
  av_pkt_dump and av_pkt_dump_log.

2011-02-20 - e731b8d - lavf  52.102.0 - avio.h
  * e731b8d - rename init_put_byte() to ffio_init_context(), deprecating the
              original, and move it to a private header so it is no longer
              part of our public API. Instead, use av_alloc_put_byte().
  * ae628ec - rename ByteIOContext to AVIOContext.

2011-02-16 - 09d171b - lavf  52.101.0 - avformat.h
                       lavu  52.39.0  - parseutils.h
  * 610219a - Add av_ prefix to dump_format().
  * f6c7375 - Replace parse_date() in lavf with av_parse_time() in lavu.
  * ab0287f - Move find_info_tag from lavf to lavu and add av_prefix to it.

2011-02-15 - lavu 52.38.0 - merge libavcore
  libavcore is merged back completely into libavutil

2011-02-10 - 55bad0c - lavc 52.113.0 - vbv_delay
  Add vbv_delay field to AVCodecContext

2011-02-14 - 24a83bd - lavf 52.100.0 - AV_DISPOSITION_CLEAN_EFFECTS
  Add AV_DISPOSITION_CLEAN_EFFECTS disposition flag.

2011-02-14 - 910b5b8 - lavfi 1.76.0 - AVFilterLink sample_aspect_ratio
  Add sample_aspect_ratio field to AVFilterLink.

2011-02-10 - 12c14cd - lavf 52.99.0 - AVStream.disposition
  Add AV_DISPOSITION_HEARING_IMPAIRED and AV_DISPOSITION_VISUAL_IMPAIRED.

2011-02-09 - c0b102c - lavc 52.112.0 - avcodec_thread_init()
  Deprecate avcodec_thread_init()/avcodec_thread_free() use; instead
  set thread_count before calling avcodec_open.

2011-02-09 - 37b00b4 - lavc 52.111.0 - threading API
  Add CODEC_CAP_FRAME_THREADS with new restrictions on get_buffer()/
  release_buffer()/draw_horiz_band() callbacks for appropriate codecs.
  Add thread_type and active_thread_type fields to AVCodecContext.

2011-02-08 - 3940caa - lavf 52.98.0 - av_probe_input_buffer
  Add av_probe_input_buffer() to avformat.h for probing format from a
  ByteIOContext.

2011-02-06 - fe174fc - lavf 52.97.0 - avio.h
  Add flag for non-blocking protocols: URL_FLAG_NONBLOCK

2011-02-04 - f124b08 - lavf 52.96.0 - avformat_free_context()
  Add avformat_free_context() in avformat.h.

2011-02-03 - f5b82f4 - lavc 52.109.0 - add CODEC_ID_PRORES
  Add CODEC_ID_PRORES to avcodec.h.

2011-02-03 - fe9a3fb - lavc 52.109.0 - H.264 profile defines
  Add defines for H.264 * Constrained Baseline and Intra profiles

2011-02-02 - lavf 52.95.0
  * 50196a9 - add a new installed header version.h.
  * 4efd5cf, dccbd97, 93b78d1 - add several variants of public
    avio_{put,get}_str* functions.  Deprecate corresponding semi-public
    {put,get}_str*.

2011-02-02 - dfd2a00 - lavu 50.37.0 - log.h
  Make av_dlog public.

2011-01-31 - 7b3ea55 - lavfi 1.76.0 - vsrc_buffer
  Add sample_aspect_ratio fields to vsrc_buffer arguments

2011-01-31 - 910b5b8 - lavfi 1.75.0 - AVFilterLink sample_aspect_ratio
  Add sample_aspect_ratio field to AVFilterLink.

2011-01-15 - a242ac3 - lavfi 1.74.0 - AVFilterBufferRefAudioProps
  Rename AVFilterBufferRefAudioProps.samples_nb to nb_samples.

2011-01-14 - 7f88a5b - lavf 52.93.0 - av_metadata_copy()
  Add av_metadata_copy() in avformat.h.

2011-01-07 - 81c623f - lavc 52.107.0 - deprecate reordered_opaque
  Deprecate reordered_opaque in favor of pkt_pts/dts.

2011-01-07 - 1919fea - lavc 52.106.0 - pkt_dts
  Add pkt_dts to AVFrame, this will in the future allow multithreading decoders
  to not mess up dts.

2011-01-07 - 393cbb9 - lavc 52.105.0 - pkt_pts
  Add pkt_pts to AVFrame.

2011-01-07 - 060ec0a - lavc 52.104.0 - av_get_profile_name()
  Add av_get_profile_name to libavcodec/avcodec.h.

2010-12-27 - 0ccabee - lavfi 1.71.0 - AV_PERM_NEG_LINESIZES
  Add AV_PERM_NEG_LINESIZES in avfilter.h.

2010-12-27 - 9128ae0 - lavf 52.91.0 - av_find_best_stream()
  Add av_find_best_stream to libavformat/avformat.h.

2010-12-27 - 107a7e3 - lavf 52.90.0
  Add AVFMT_NOSTREAMS flag for formats with no streams,
  like e.g. text metadata.

2010-12-22 - 0328b9e - lavu 50.36.0 - file.h
  Add functions av_file_map() and av_file_unmap() in file.h.

2010-12-19 - 0bc55f5 - lavu 50.35.0 - error.h
  Add "not found" error codes:
  AVERROR_DEMUXER_NOT_FOUND
  AVERROR_MUXER_NOT_FOUND
  AVERROR_DECODER_NOT_FOUND
  AVERROR_ENCODER_NOT_FOUND
  AVERROR_PROTOCOL_NOT_FOUND
  AVERROR_FILTER_NOT_FOUND
  AVERROR_BSF_NOT_FOUND
  AVERROR_STREAM_NOT_FOUND

2010-12-09 - c61cdd0 - lavcore 0.16.0 - avcore.h
  Move AV_NOPTS_VALUE, AV_TIME_BASE, AV_TIME_BASE_Q symbols from
  avcodec.h to avcore.h.

2010-12-04 - 16cfc96 - lavc 52.98.0 - CODEC_CAP_NEG_LINESIZES
  Add CODEC_CAP_NEG_LINESIZES codec capability flag in avcodec.h.

2010-12-04 - bb4afa1 - lavu 50.34.0 - av_get_pix_fmt_string()
  Deprecate avcodec_pix_fmt_string() in favor of
  pixdesc.h/av_get_pix_fmt_string().

2010-12-04 - 4da12e3 - lavcore 0.15.0 - av_image_alloc()
  Add av_image_alloc() to libavcore/imgutils.h.

2010-12-02 - 037be76 - lavfi 1.67.0 - avfilter_graph_create_filter()
  Add function avfilter_graph_create_filter() in avfiltergraph.h.

2010-11-25 - 4723bc2 - lavfi 1.65.0 - avfilter_get_video_buffer_ref_from_arrays()
  Add function avfilter_get_video_buffer_ref_from_arrays() in
  avfilter.h.

2010-11-21 - 176a615 - lavcore 0.14.0 - audioconvert.h
  Add a public audio channel API in audioconvert.h, and deprecate the
  corresponding functions in libavcodec:
  avcodec_get_channel_name()
  avcodec_get_channel_layout()
  avcodec_get_channel_layout_string()
  avcodec_channel_layout_num_channels()
  and the CH_* macros defined in libavcodec/avcodec.h.

2010-11-21 - 6bfc268 - lavf 52.85.0 - avformat.h
  Add av_append_packet().

2010-11-21 - a08d918 - lavc 52.97.0 - avcodec.h
  Add av_grow_packet().

2010-11-17 - 0985e1a - lavcore 0.13.0 - parseutils.h
  Add av_parse_color() declared in libavcore/parseutils.h.

2010-11-13 - cb2c971 - lavc 52.95.0 - AVCodecContext
  Add AVCodecContext.subtitle_header and AVCodecContext.subtitle_header_size
  fields.

2010-11-13 - 5aaea02 - lavfi 1.62.0 - avfiltergraph.h
  Make avfiltergraph.h public.

2010-11-13 - 4fcbb2a - lavfi 1.61.0 - avfiltergraph.h
  Remove declarations from avfiltergraph.h for the functions:
  avfilter_graph_check_validity()
  avfilter_graph_config_links()
  avfilter_graph_config_formats()
  which are now internal.
  Use avfilter_graph_config() instead.

2010-11-08 - d2af720 - lavu 50.33.0 - eval.h
  Deprecate functions:
  av_parse_and_eval_expr(),
  av_parse_expr(),
  av_eval_expr(),
  av_free_expr(),
  in favor of the functions:
  av_expr_parse_and_eval(),
  av_expr_parse(),
  av_expr_eval(),
  av_expr_free().

2010-11-08 - 24de0ed - lavfi 1.59.0 - avfilter_free()
  Rename avfilter_destroy() to avfilter_free().
  This change breaks libavfilter API/ABI.

2010-11-07 - 1e80a0e - lavfi 1.58.0 - avfiltergraph.h
  Remove graphparser.h header, move AVFilterInOut and
  avfilter_graph_parse() declarations to libavfilter/avfiltergraph.h.

2010-11-07 - 7313132 - lavfi 1.57.0 - AVFilterInOut
  Rename field AVFilterInOut.filter to AVFilterInOut.filter_ctx.
  This change breaks libavfilter API.

2010-11-04 - 97dd1e4 - lavfi 1.56.0 - avfilter_graph_free()
  Rename avfilter_graph_destroy() to avfilter_graph_free().
  This change breaks libavfilter API/ABI.

2010-11-04 - e15aeea - lavfi 1.55.0 - avfilter_graph_alloc()
  Add avfilter_graph_alloc() to libavfilter/avfiltergraph.h.

2010-11-02 - 6f84cd1 - lavcore 0.12.0 - av_get_bits_per_sample_fmt()
  Add av_get_bits_per_sample_fmt() to libavcore/samplefmt.h and
  deprecate av_get_bits_per_sample_format().

2010-11-02 - d63e456 - lavcore 0.11.0 - samplefmt.h
  Add sample format functions in libavcore/samplefmt.h:
  av_get_sample_fmt_name(),
  av_get_sample_fmt(),
  av_get_sample_fmt_string(),
  and deprecate the corresponding libavcodec/audioconvert.h functions:
  avcodec_get_sample_fmt_name(),
  avcodec_get_sample_fmt(),
  avcodec_sample_fmt_string().

2010-11-02 - 262d1c5 - lavcore 0.10.0 - samplefmt.h
  Define enum AVSampleFormat in libavcore/samplefmt.h, deprecate enum
  SampleFormat.

2010-10-16 - 2a24df9 - lavfi 1.52.0 - avfilter_graph_config()
  Add the function avfilter_graph_config() in avfiltergraph.h.

2010-10-15 - 03700d3 - lavf 52.83.0 - metadata API
  Change demuxers to export metadata in generic format and
  muxers to accept generic format. Deprecate the public
  conversion API.

2010-10-10 - 867ae7a - lavfi 1.49.0 - AVFilterLink.time_base
  Add time_base field to AVFilterLink.

2010-09-27 - c85eef4 - lavu 50.31.0 - av_set_options_string()
  Move av_set_options_string() from libavfilter/parseutils.h to
  libavutil/opt.h.

2010-09-27 - acc0490 - lavfi 1.47.0 - AVFilterLink
  Make the AVFilterLink fields srcpad and dstpad store the pointers to
  the source and destination pads, rather than their indexes.

2010-09-27 - 372e288 - lavu 50.30.0 - av_get_token()
  Move av_get_token() from libavfilter/parseutils.h to
  libavutil/avstring.h.

2010-09-26 - 635d4ae - lsws 0.12.0 - swscale.h
  Add the functions sws_alloc_context() and sws_init_context().

2010-09-26 - 6ed0404 - lavu 50.29.0 - opt.h
  Move libavcodec/opt.h to libavutil/opt.h.

2010-09-24 - 1c1c80f - lavu 50.28.0 - av_log_set_flags()
  Default of av_log() changed due to many problems to the old no repeat
  detection. Read the docs of AV_LOG_SKIP_REPEATED in log.h before
  enabling it for your app!.

2010-09-24 - f66eb58 - lavc 52.90.0 - av_opt_show2()
  Deprecate av_opt_show() in favor or av_opt_show2().

2010-09-14 - bc6f0af - lavu 50.27.0 - av_popcount()
  Add av_popcount() to libavutil/common.h.

2010-09-08 - c6c98d0 - lavu 50.26.0 - av_get_cpu_flags()
  Add av_get_cpu_flags().

2010-09-07 - 34017fd - lavcore 0.9.0 - av_image_copy()
  Add av_image_copy().

2010-09-07 - 9686abb - lavcore 0.8.0 - av_image_copy_plane()
  Add av_image_copy_plane().

2010-09-07 - 9b7269e - lavcore 0.7.0 - imgutils.h
  Adopt hierarchical scheme for the imgutils.h function names,
  deprecate the old names.

2010-09-04 - 7160bb7 - lavu 50.25.0 - AV_CPU_FLAG_*
  Deprecate the FF_MM_* flags defined in libavcodec/avcodec.h in favor
  of the AV_CPU_FLAG_* flags defined in libavutil/cpu.h.

2010-08-26 - 5da19b5 - lavc 52.87.0 - avcodec_get_channel_layout()
  Add avcodec_get_channel_layout() in audioconvert.h.

2010-08-20 - e344336 - lavcore 0.6.0 - av_fill_image_max_pixsteps()
  Rename av_fill_image_max_pixstep() to av_fill_image_max_pixsteps().

2010-08-18 - a6ddf8b - lavcore 0.5.0 - av_fill_image_max_pixstep()
  Add av_fill_image_max_pixstep() in imgutils.h.

2010-08-17 - 4f2d2e4 - lavu 50.24.0 - AV_NE()
  Add the AV_NE macro.

2010-08-17 - ad2c950 - lavfi 1.36.0 - audio framework
  Implement AVFilterBufferRefAudioProps struct for audio properties,
  get_audio_buffer(), filter_samples() functions and related changes.

2010-08-12 - 81c1eca - lavcore 0.4.0 - av_get_image_linesize()
  Add av_get_image_linesize() in imgutils.h.

2010-08-11 - c1db7bf - lavfi 1.34.0 - AVFilterBufferRef
  Resize data and linesize arrays in AVFilterBufferRef to 8.

  This change breaks libavfilter API/ABI.

2010-08-11 - 9f08d80 - lavc 52.85.0 - av_picture_data_copy()
  Add av_picture_data_copy in avcodec.h.

2010-08-11 - 84c0386 - lavfi 1.33.0 - avfilter_open()
  Change avfilter_open() signature:
  AVFilterContext *avfilter_open(AVFilter *filter, const char *inst_name) ->
  int avfilter_open(AVFilterContext **filter_ctx, AVFilter *filter, const char *inst_name);

  This change breaks libavfilter API/ABI.

2010-08-11 - cc80caf - lavfi 1.32.0 - AVFilterBufferRef
  Add a type field to AVFilterBufferRef, and move video specific
  properties to AVFilterBufferRefVideoProps.

  This change breaks libavfilter API/ABI.

2010-08-07 - 5d4890d - lavfi 1.31.0 - AVFilterLink
  Rename AVFilterLink fields:
  AVFilterLink.srcpic    ->  AVFilterLink.src_buf
  AVFilterLink.cur_pic   ->  AVFilterLink.cur_buf
  AVFilterLink.outpic    ->  AVFilterLink.out_buf

2010-08-07 - 7fce481 - lavfi 1.30.0
  Rename functions and fields:
  avfilter_(un)ref_pic       -> avfilter_(un)ref_buffer
  avfilter_copy_picref_props -> avfilter_copy_buffer_ref_props
  AVFilterBufferRef.pic      -> AVFilterBufferRef.buffer

2010-08-07 - ecc8dad - lavfi 1.29.0 - AVFilterBufferRef
  Rename AVFilterPicRef to AVFilterBufferRef.

2010-08-07 - d54e094 - lavfi 1.28.0 - AVFilterBuffer
  Move format field from AVFilterBuffer to AVFilterPicRef.

2010-08-06 - bf176f5 - lavcore 0.3.0 - av_check_image_size()
  Deprecate avcodec_check_dimensions() in favor of the function
  av_check_image_size() defined in libavcore/imgutils.h.

2010-07-30 - 56b5e9d - lavfi 1.27.0 - AVFilterBuffer
  Increase size of the arrays AVFilterBuffer.data and
  AVFilterBuffer.linesize from 4 to 8.

  This change breaks libavfilter ABI.

2010-07-29 - e7bd48a - lavcore 0.2.0 - imgutils.h
  Add functions av_fill_image_linesizes() and
  av_fill_image_pointers(), declared in libavcore/imgutils.h.

2010-07-27 - 126b638 - lavcore 0.1.0 - parseutils.h
  Deprecate av_parse_video_frame_size() and av_parse_video_frame_rate()
  defined in libavcodec in favor of the newly added functions
  av_parse_video_size() and av_parse_video_rate() declared in
  libavcore/parseutils.h.

2010-07-23 - 4485247 - lavu 50.23.0 - mathematics.h
  Add the M_PHI constant definition.

2010-07-22 - bdab614 - lavfi 1.26.0 - media format generalization
  Add a type field to AVFilterLink.

  Change the field types:
  enum PixelFormat format   -> int format   in AVFilterBuffer
  enum PixelFormat *formats -> int *formats in AVFilterFormats
  enum PixelFormat *format  -> int format   in AVFilterLink

  Change the function signatures:
  AVFilterFormats *avfilter_make_format_list(const enum PixelFormat *pix_fmts); ->
  AVFilterFormats *avfilter_make_format_list(const int *fmts);

  int avfilter_add_colorspace(AVFilterFormats **avff, enum PixelFormat pix_fmt); ->
  int avfilter_add_format    (AVFilterFormats **avff, int fmt);

  AVFilterFormats *avfilter_all_colorspaces(void); ->
  AVFilterFormats *avfilter_all_formats    (enum AVMediaType type);

  This change breaks libavfilter API/ABI.

2010-07-21 - aac6ca6 - lavcore 0.0.0
  Add libavcore.

2010-07-17 - b5c582f - lavfi 1.25.0 - AVFilterBuffer
  Remove w and h fields from AVFilterBuffer.

2010-07-17 - f0d77b2 - lavfi 1.24.0 - AVFilterBuffer
  Rename AVFilterPic to AVFilterBuffer.

2010-07-17 - 57fe80f - lavf 52.74.0 - url_fskip()
  Make url_fskip() return an int error code instead of void.

2010-07-11 - 23940f1 - lavc 52.83.0
  Add AVCodecContext.lpc_type and AVCodecContext.lpc_passes fields.
  Add AVLPCType enum.
  Deprecate AVCodecContext.use_lpc.

2010-07-11 - e1d7c88 - lavc 52.82.0 - avsubtitle_free()
  Add a function for free the contents of a AVSubtitle generated by
  avcodec_decode_subtitle.

2010-07-11 - b91d08f - lavu 50.22.0 - bswap.h and intreadwrite.h
  Make the bswap.h and intreadwrite.h API public.

2010-07-08 - ce1cd1c - lavu 50.21.0 - pixdesc.h
  Rename read/write_line() to av_read/write_image_line().

2010-07-07 - 4d508e4 - lavfi 1.21.0 - avfilter_copy_picref_props()
  Add avfilter_copy_picref_props().

2010-07-03 - 2d525ef - lavc 52.79.0
  Add FF_COMPLIANCE_UNOFFICIAL and change all instances of
  FF_COMPLIANCE_INOFFICIAL to use FF_COMPLIANCE_UNOFFICIAL.

2010-07-02 - 89eec74 - lavu 50.20.0 - lfg.h
  Export av_lfg_init(), av_lfg_get(), av_mlfg_get(), and av_bmg_get() through
  lfg.h.

2010-06-28 - a52e2c3 - lavfi 1.20.1 - av_parse_color()
  Extend av_parse_color() syntax, make it accept an alpha value specifier and
  set the alpha value to 255 by default.

2010-06-22 - 735cf6b - lavf 52.71.0 - URLProtocol.priv_data_size, priv_data_class
  Add priv_data_size and priv_data_class to URLProtocol.

2010-06-22 - ffbb289 - lavf 52.70.0 - url_alloc(), url_connect()
  Add url_alloc() and url_connect().

2010-06-22 - 9b07a2d - lavf 52.69.0 - av_register_protocol2()
  Add av_register_protocol2(), deprecating av_register_protocol().

2010-06-09 - 65db058 - lavu 50.19.0 - av_compare_mod()
  Add av_compare_mod() to libavutil/mathematics.h.

2010-06-05 - 0b99215 - lavu 50.18.0 - eval API
  Make the eval API public.

2010-06-04 - 31878fc - lavu 50.17.0 - AV_BASE64_SIZE
  Add AV_BASE64_SIZE() macro.

2010-06-02 - 7e566bb - lavc 52.73.0 - av_get_codec_tag_string()
  Add av_get_codec_tag_string().


-------- 8< --------- FFmpeg 0.6 was cut here -------- 8< ---------

2010-06-01 - 2b99142 - lsws 0.11.0 - convertPalette API
  Add sws_convertPalette8ToPacked32() and sws_convertPalette8ToPacked24().

2010-05-26 - 93ebfee - lavc 52.72.0 - CODEC_CAP_EXPERIMENTAL
  Add CODEC_CAP_EXPERIMENTAL flag.
  NOTE: this was backported to 0.6

2010-05-23 - 9977863 - lavu 50.16.0 - av_get_random_seed()
  Add av_get_random_seed().

2010-05-18 - 796ac23 - lavf 52.63.0 - AVFMT_FLAG_RTP_HINT
  Add AVFMT_FLAG_RTP_HINT as possible value for AVFormatContext.flags.
  NOTE: this was backported to 0.6

2010-05-09 - b6bc205 - lavfi 1.20.0 - AVFilterPicRef
  Add interlaced and top_field_first fields to AVFilterPicRef.

2010-05-01 - 8e2ee18 - lavf 52.62.0 - probe function
  Add av_probe_input_format2 to API, it allows ignoring probe
  results below given score and returns the actual probe score.

2010-04-01 - 3dd6180 - lavf 52.61.0 - metadata API
  Add a flag for av_metadata_set2() to disable overwriting of
  existing tags.

2010-04-01 - 0fb49b5 - lavc 52.66.0
  Add avcodec_get_edge_width().

2010-03-31 - d103218 - lavc 52.65.0
  Add avcodec_copy_context().

2010-03-31 - 1a70d12 - lavf 52.60.0 - av_match_ext()
  Make av_match_ext() public.

2010-03-31 - 1149150 - lavu 50.14.0 - AVMediaType
  Move AVMediaType enum from libavcodec to libavutil.

2010-03-31 - 72415b2 - lavc 52.64.0 - AVMediaType
  Define AVMediaType enum, and use it instead of enum CodecType, which
  is deprecated and will be dropped at the next major bump.

2010-03-25 - 8795823 - lavu 50.13.0 - av_strerror()
  Implement av_strerror().

2010-03-23 - e1484eb - lavc 52.60.0 - av_dct_init()
  Support DCT-I and DST-I.

2010-03-15 - b8819c8 - lavf 52.56.0 - AVFormatContext.start_time_realtime
  Add AVFormatContext.start_time_realtime field.

2010-03-13 - 5bb5c1d - lavfi 1.18.0 - AVFilterPicRef.pos
  Add AVFilterPicRef.pos field.

2010-03-13 - 60c144f - lavu 50.12.0 - error.h
  Move error code definitions from libavcodec/avcodec.h to
  the new public header libavutil/error.h.

2010-03-07 - c709483 - lavc 52.56.0 - avfft.h
  Add public FFT interface.

2010-03-06 - ac6ef86 - lavu 50.11.0 - av_stristr()
  Add av_stristr().

2010-03-03 - 4b83fc0 - lavu 50.10.0 - av_tree_enumerate()
  Add av_tree_enumerate().

2010-02-07 - b687c1a - lavu 50.9.0 - av_compare_ts()
  Add av_compare_ts().

2010-02-05 - 3f3dc76 - lsws 0.10.0 - sws_getCoefficients()
  Add sws_getCoefficients().

2010-02-01 - ca76a11 - lavf 52.50.0 - metadata API
  Add a list of generic tag names, change 'author' -> 'artist',
  'year' -> 'date'.

2010-01-30 - 80a07f6 - lavu 50.8.0 - av_get_pix_fmt()
  Add av_get_pix_fmt().

2010-01-21 - 01cc47d - lsws 0.9.0 - sws_scale()
  Change constness attributes of sws_scale() parameters.

2010-01-10 - 3fb8e77 - lavfi 1.15.0 - avfilter_graph_config_links()
  Add a log_ctx parameter to avfilter_graph_config_links().

2010-01-07 - 8e9767f - lsws 0.8.0 - sws_isSupported{In,Out}put()
  Add sws_isSupportedInput() and sws_isSupportedOutput() functions.

2010-01-06 - c1d662f - lavfi 1.14.0 - avfilter_add_colorspace()
  Change the avfilter_add_colorspace() signature, make it accept an
  (AVFilterFormats **) rather than an (AVFilterFormats *) as before.

2010-01-03 - 4fd1f18 - lavfi 1.13.0 - avfilter_add_colorspace()
  Add avfilter_add_colorspace().

2010-01-02 - 8eb631f - lavf 52.46.0 - av_match_ext()
  Add av_match_ext(), it should be used in place of match_ext().

2010-01-01 - a1f547b - lavf 52.45.0 - av_guess_format()
  Add av_guess_format(), it should be used in place of guess_format().

2009-12-13 - a181981 - lavf 52.43.0 - metadata API
  Add av_metadata_set2(), AV_METADATA_DONT_STRDUP_KEY and
  AV_METADATA_DONT_STRDUP_VAL.

2009-12-13 - 277c733 - lavu 50.7.0 - avstring.h API
  Add av_d2str().

2009-12-13 - 02b398e - lavc 52.42.0 - AVStream
  Add avg_frame_rate.

2009-12-12 - 3ba69a1 - lavu 50.6.0 - av_bmg_next()
  Introduce the av_bmg_next() function.

2009-12-05 - a13a543 - lavfi 1.12.0 - avfilter_draw_slice()
  Add a slice_dir parameter to avfilter_draw_slice().

2009-11-26 - 4cc3f6a - lavfi 1.11.0 - AVFilter
  Remove the next field from AVFilter, this is not anymore required.

2009-11-25 - 1433c4a - lavfi 1.10.0 - avfilter_next()
  Introduce the avfilter_next() function.

2009-11-25 - 86a60fa - lavfi 1.9.0 - avfilter_register()
  Change the signature of avfilter_register() to make it return an
  int. This is required since now the registration operation may fail.

2009-11-25 - 74a0059 - lavu 50.5.0 - pixdesc.h API
  Make the pixdesc.h API public.

2009-10-27 - 243110f - lavfi 1.5.0 - AVFilter.next
  Add a next field to AVFilter, this is used for simplifying the
  registration and management of the registered filters.

2009-10-23 - cccd292 - lavfi 1.4.1 - AVFilter.description
  Add a description field to AVFilter.

2009-10-19 - 6b5dc05 - lavfi 1.3.0 - avfilter_make_format_list()
  Change the interface of avfilter_make_format_list() from
  avfilter_make_format_list(int n, ...) to
  avfilter_make_format_list(enum PixelFormat *pix_fmts).

2009-10-18 - 0eb4ff9 - lavfi 1.0.0 - avfilter_get_video_buffer()
  Make avfilter_get_video_buffer() recursive and add the w and h
  parameters to it.

2009-10-07 - 46c40e4 - lavfi 0.5.1 - AVFilterPic
  Add w and h fields to AVFilterPic.

2009-06-22 - 92400be - lavf 52.34.1 - AVFormatContext.packet_size
  This is now an unsigned int instead of a signed int.

2009-06-19 - a4276ba - lavc 52.32.0 - AVSubtitle.pts
  Add a pts field to AVSubtitle which gives the subtitle packet pts
  in AV_TIME_BASE. Some subtitle de-/encoders (e.g. XSUB) will
  not work right without this.

2009-06-03 - 8f3f2e0 - lavc 52.30.2 - AV_PKT_FLAG_KEY
  PKT_FLAG_KEY has been deprecated and will be dropped at the next
  major version. Use AV_PKT_FLAG_KEY instead.

2009-06-01 - f988ce6 - lavc 52.30.0 - av_lockmgr_register()
  av_lockmgr_register() can be used to register a callback function
  that lavc (and in the future, libraries that depend on lavc) can use
  to implement mutexes. The application should provide a callback function
  that implements the AV_LOCK_* operations described in avcodec.h.
  When the lock manager is registered, FFmpeg is guaranteed to behave
  correctly in a multi-threaded application.

2009-04-30 - ce1d9c8 - lavc 52.28.0 - av_free_packet()
  av_free_packet() is no longer an inline function. It is now exported.

2009-04-11 - 80d403f - lavc 52.25.0 - deprecate av_destruct_packet_nofree()
  Please use NULL instead. This has been supported since r16506
  (lavf > 52.23.1, lavc > 52.10.0).

2009-04-07 - 7a00bba - lavc 52.23.0 - avcodec_decode_video/audio/subtitle
  The old decoding functions are deprecated, all new code should use the
  new functions avcodec_decode_video2(), avcodec_decode_audio3() and
  avcodec_decode_subtitle2(). These new functions take an AVPacket *pkt
  argument instead of a const uint8_t *buf / int buf_size pair.

2009-04-03 - 7b09db3 - lavu 50.3.0 - av_fifo_space()
  Introduce the av_fifo_space() function.

2009-04-02 - fabd246 - lavc 52.23.0 - AVPacket
  Move AVPacket declaration from libavformat/avformat.h to
  libavcodec/avcodec.h.

2009-03-22 - 6e08ca9 - lavu 50.2.0 - RGB32 pixel formats
  Convert the pixel formats PIX_FMT_ARGB, PIX_FMT_RGBA, PIX_FMT_ABGR,
  PIX_FMT_BGRA, which were defined as macros, into enum PixelFormat values.
  Conversely PIX_FMT_RGB32, PIX_FMT_RGB32_1, PIX_FMT_BGR32 and
  PIX_FMT_BGR32_1 are now macros.
  avcodec_get_pix_fmt() now recognizes the "rgb32" and "bgr32" aliases.
  Re-sort the enum PixelFormat list accordingly.
  This change breaks API/ABI backward compatibility.

2009-03-22 - f82674e - lavu 50.1.0 - PIX_FMT_RGB5X5 endian variants
  Add the enum PixelFormat values:
  PIX_FMT_RGB565BE, PIX_FMT_RGB565LE, PIX_FMT_RGB555BE, PIX_FMT_RGB555LE,
  PIX_FMT_BGR565BE, PIX_FMT_BGR565LE, PIX_FMT_BGR555BE, PIX_FMT_BGR555LE.

2009-03-21 - ee6624e - lavu 50.0.0  - av_random*
  The Mersenne Twister PRNG implemented through the av_random* functions
  was removed. Use the lagged Fibonacci PRNG through the av_lfg* functions
  instead.

2009-03-08 - 41dd680 - lavu 50.0.0  - AVFifoBuffer
  av_fifo_init, av_fifo_read, av_fifo_write and av_fifo_realloc were dropped
  and replaced by av_fifo_alloc, av_fifo_generic_read, av_fifo_generic_write
  and av_fifo_realloc2.
  In addition, the order of the function arguments of av_fifo_generic_read
  was changed to match av_fifo_generic_write.
  The AVFifoBuffer/struct AVFifoBuffer may only be used in an opaque way by
  applications, they may not use sizeof() or directly access members.

2009-03-01 - ec26457 - lavf 52.31.0 - Generic metadata API
  Introduce a new metadata API (see av_metadata_get() and friends).
  The old API is now deprecated and should not be used anymore. This especially
  includes the following structure fields:
    - AVFormatContext.title
    - AVFormatContext.author
    - AVFormatContext.copyright
    - AVFormatContext.comment
    - AVFormatContext.album
    - AVFormatContext.year
    - AVFormatContext.track
    - AVFormatContext.genre
    - AVStream.language
    - AVStream.filename
    - AVProgram.provider_name
    - AVProgram.name
    - AVChapter.title<|MERGE_RESOLUTION|>--- conflicted
+++ resolved
@@ -15,7 +15,9 @@
 
 API changes, most recent first:
 
-<<<<<<< HEAD
+2016-09-xx - xxxxxxx - lavc 57.59.100/ 57.23.0 - avcodec.h
+  AVCodecContext.hw_frames_ctx now may be used by decoders.
+
 2016-09-27 - xxxxxxx - lavf 57.51.100 - avformat.h
   Add av_stream_get_codec_timebase()
 
@@ -46,12 +48,6 @@
   Add av_get_frame_filename2()
 
 2016-07-09 - 775389f / 90f469a - lavc 57.50.100 / 57.20.0 - avcodec.h
-=======
-2016-xx-xx - xxxxxxx - lavc 57.23.0 - avcodec.h
-  AVCodecContext.hw_frames_ctx now may be used by decoders.
-
-2016-xx-xx - xxxxxxx - lavc 57.20.0 - avcodec.h
->>>>>>> e85f6f7f
   Add FF_PROFILE_H264_MULTIVIEW_HIGH and FF_PROFILE_H264_STEREO_HIGH.
 
 2016-06-30 - c1c7e0ab - lavf 57.41.100 - avformat.h
