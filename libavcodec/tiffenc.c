/*
 * TIFF image encoder
 * Copyright (c) 2007 Bartlomiej Wolowiec
 *
 * This file is part of FFmpeg.
 *
 * FFmpeg is free software; you can redistribute it and/or
 * modify it under the terms of the GNU Lesser General Public
 * License as published by the Free Software Foundation; either
 * version 2.1 of the License, or (at your option) any later version.
 *
 * FFmpeg is distributed in the hope that it will be useful,
 * but WITHOUT ANY WARRANTY; without even the implied warranty of
 * MERCHANTABILITY or FITNESS FOR A PARTICULAR PURPOSE.  See the GNU
 * Lesser General Public License for more details.
 *
 * You should have received a copy of the GNU Lesser General Public
 * License along with FFmpeg; if not, write to the Free Software
 * Foundation, Inc., 51 Franklin Street, Fifth Floor, Boston, MA 02110-1301 USA
 */

/**
 * @file
 * TIFF image encoder
 * @author Bartlomiej Wolowiec
 */

#include "config.h"
#if CONFIG_ZLIB
#include <zlib.h>
#endif

#include "libavutil/imgutils.h"
#include "libavutil/log.h"
#include "libavutil/opt.h"
#include "libavutil/pixdesc.h"
#include "avcodec.h"
#include "bytestream.h"
#include "internal.h"
#include "lzw.h"
#include "put_bits.h"
#include "rle.h"
#include "tiff.h"

#define TIFF_MAX_ENTRY 32

/** sizes of various TIFF field types (string size = 1)*/
static const uint8_t type_sizes2[14] = {
    0, 1, 1, 2, 4, 8, 1, 1, 2, 4, 8, 4, 8, 4
};

typedef struct TiffEncoderContext {
    AVClass *class;                         ///< for private options
    AVCodecContext *avctx;

    int width;                              ///< picture width
    int height;                             ///< picture height
    unsigned int bpp;                       ///< bits per pixel
    int compr;                              ///< compression level
    int bpp_tab_size;                       ///< bpp_tab size
    enum TiffPhotometric photometric_interpretation;  ///< photometric interpretation
    int strips;                             ///< number of strips
    uint32_t *strip_sizes;
    unsigned int strip_sizes_size;
    uint32_t *strip_offsets;
    unsigned int strip_offsets_size;
    uint8_t *yuv_line;
    unsigned int yuv_line_size;
    int rps;                                ///< row per strip
    uint8_t entries[TIFF_MAX_ENTRY * 12];   ///< entries in header
    int num_entries;                        ///< number of entries
    uint8_t **buf;                          ///< actual position in buffer
    uint8_t *buf_start;                     ///< pointer to first byte in buffer
    int buf_size;                           ///< buffer size
    uint16_t subsampling[2];                ///< YUV subsampling factors
    struct LZWEncodeState *lzws;            ///< LZW encode state
    uint32_t dpi;                           ///< image resolution in DPI
} TiffEncoderContext;

/**
 * Check free space in buffer.
 *
 * @param s Tiff context
 * @param need Needed bytes
 * @return 0 - ok, 1 - no free space
 */
static inline int check_size(TiffEncoderContext *s, uint64_t need)
{
    if (s->buf_size < *s->buf - s->buf_start + need) {
        *s->buf = s->buf_start + s->buf_size + 1;
        av_log(s->avctx, AV_LOG_ERROR, "Buffer is too small\n");
        return 1;
    }
    return 0;
}

/**
 * Put n values to buffer.
 *
 * @param p pointer to pointer to output buffer
 * @param n number of values
 * @param val pointer to values
 * @param type type of values
 * @param flip = 0 - normal copy, >0 - flip
 */
static void tnput(uint8_t **p, int n, const uint8_t *val, enum TiffTypes type,
                  int flip)
{
    int i;
#if HAVE_BIGENDIAN
    flip ^= ((int[]) { 0, 0, 0, 1, 3, 3 })[type];
#endif
    for (i = 0; i < n * type_sizes2[type]; i++)
        *(*p)++ = val[i ^ flip];
}

/**
 * Add entry to directory in tiff header.
 *
 * @param s Tiff context
 * @param tag tag that identifies the entry
 * @param type entry type
 * @param count the number of values
 * @param ptr_val pointer to values
 */
static void add_entry(TiffEncoderContext *s, enum TiffTags tag,
                      enum TiffTypes type, int count, const void *ptr_val)
{
    uint8_t *entries_ptr = s->entries + 12 * s->num_entries;

    av_assert0(s->num_entries < TIFF_MAX_ENTRY);

    bytestream_put_le16(&entries_ptr, tag);
    bytestream_put_le16(&entries_ptr, type);
    bytestream_put_le32(&entries_ptr, count);

    if (type_sizes[type] * (int64_t)count <= 4) {
        tnput(&entries_ptr, count, ptr_val, type, 0);
    } else {
        bytestream_put_le32(&entries_ptr, *s->buf - s->buf_start);
        check_size(s, count * (int64_t)type_sizes2[type]);
        tnput(s->buf, count, ptr_val, type, 0);
    }

    s->num_entries++;
}

static void add_entry1(TiffEncoderContext *s,
                       enum TiffTags tag, enum TiffTypes type, int val)
{
    uint16_t w  = val;
    uint32_t dw = val;
    add_entry(s, tag, type, 1, type == TIFF_SHORT ? (void *)&w : (void *)&dw);
}

/**
 * Encode one strip in tiff file.
 *
 * @param s Tiff context
 * @param src input buffer
 * @param dst output buffer
 * @param n size of input buffer
 * @param compr compression method
 * @return number of output bytes. If an output error is encountered, -1 is returned
 */
static int encode_strip(TiffEncoderContext *s, const int8_t *src,
                        uint8_t *dst, int n, int compr)
{
    switch (compr) {
#if CONFIG_ZLIB
    case TIFF_DEFLATE:
    case TIFF_ADOBE_DEFLATE:
    {
        unsigned long zlen = s->buf_size - (*s->buf - s->buf_start);
        if (compress(dst, &zlen, src, n) != Z_OK) {
            av_log(s->avctx, AV_LOG_ERROR, "Compressing failed\n");
            return -1;
        }
        return zlen;
    }
#endif
    case TIFF_RAW:
        if (check_size(s, n))
            return -1;
        memcpy(dst, src, n);
        return n;
    case TIFF_PACKBITS:
        return ff_rle_encode(dst, s->buf_size - (*s->buf - s->buf_start),
                             src, 1, n, 2, 0xff, -1, 0);
    case TIFF_LZW:
        return ff_lzw_encode(s->lzws, src, n);
    default:
        return -1;
    }
}

static void pack_yuv(TiffEncoderContext *s, const AVFrame *p,
                     uint8_t *dst, int lnum)
{
    int i, j, k;
    int w       = (s->width - 1) / s->subsampling[0] + 1;
    uint8_t *pu = &p->data[1][lnum / s->subsampling[1] * p->linesize[1]];
    uint8_t *pv = &p->data[2][lnum / s->subsampling[1] * p->linesize[2]];
    if (s->width % s->subsampling[0] || s->height % s->subsampling[1]) {
        for (i = 0; i < w; i++) {
            for (j = 0; j < s->subsampling[1]; j++)
                for (k = 0; k < s->subsampling[0]; k++)
                    *dst++ = p->data[0][FFMIN(lnum + j, s->height-1) * p->linesize[0] +
                                        FFMIN(i * s->subsampling[0] + k, s->width-1)];
            *dst++ = *pu++;
            *dst++ = *pv++;
        }
    }else{
        for (i = 0; i < w; i++) {
            for (j = 0; j < s->subsampling[1]; j++)
                for (k = 0; k < s->subsampling[0]; k++)
                    *dst++ = p->data[0][(lnum + j) * p->linesize[0] +
                                        i * s->subsampling[0] + k];
            *dst++ = *pu++;
            *dst++ = *pv++;
        }
    }
}

static int encode_frame(AVCodecContext *avctx, AVPacket *pkt,
                        const AVFrame *pict, int *got_packet)
{
    const AVPixFmtDescriptor *desc = av_pix_fmt_desc_get(avctx->pix_fmt);
    TiffEncoderContext *s = avctx->priv_data;
    const AVFrame *const p = pict;
    int i;
    uint8_t *ptr;
    uint8_t *offset;
    uint32_t strips;
    int bytes_per_row;
    uint32_t res[2] = { s->dpi, 1 };    // image resolution (72/1)
    uint16_t bpp_tab[4];
    int ret = -1;
    int is_yuv = 0, alpha = 0;
    int shift_h, shift_v;

    s->width          = avctx->width;
    s->height         = avctx->height;
    s->subsampling[0] = 1;
    s->subsampling[1] = 1;

    avctx->bits_per_coded_sample =
    s->bpp          = av_get_bits_per_pixel(desc);
    s->bpp_tab_size = desc->nb_components;

    switch (avctx->pix_fmt) {
    case AV_PIX_FMT_RGBA64LE:
    case AV_PIX_FMT_RGBA:
        alpha = 1;
    case AV_PIX_FMT_RGB48LE:
    case AV_PIX_FMT_RGB24:
<<<<<<< HEAD
        s->photometric_interpretation = 2;
=======
    case AV_PIX_FMT_GRAY8:
    case AV_PIX_FMT_PAL8:
        pfd    = av_pix_fmt_desc_get(avctx->pix_fmt);
        s->bpp = av_get_bits_per_pixel(pfd);
        if (pfd->flags & AV_PIX_FMT_FLAG_PAL)
            s->photometric_interpretation = TIFF_PHOTOMETRIC_PALETTE;
        else if (pfd->flags & AV_PIX_FMT_FLAG_RGB)
            s->photometric_interpretation = TIFF_PHOTOMETRIC_RGB;
        else
            s->photometric_interpretation = TIFF_PHOTOMETRIC_BLACK_IS_ZERO;
        s->bpp_tab_size = pfd->nb_components;
        for (i = 0; i < s->bpp_tab_size; i++)
            bpp_tab[i] = s->bpp / s->bpp_tab_size;
>>>>>>> a9b046fb
        break;
    case AV_PIX_FMT_GRAY8:
        avctx->bits_per_coded_sample = 0x28;
    case AV_PIX_FMT_GRAY8A:
        alpha = avctx->pix_fmt == AV_PIX_FMT_GRAY8A;
    case AV_PIX_FMT_GRAY16LE:
    case AV_PIX_FMT_MONOBLACK:
<<<<<<< HEAD
        s->photometric_interpretation = 1;
        break;
    case AV_PIX_FMT_PAL8:
        s->photometric_interpretation = 3;
        break;
    case AV_PIX_FMT_MONOWHITE:
        s->photometric_interpretation = 0;
=======
        s->bpp                        = 1;
        s->photometric_interpretation = TIFF_PHOTOMETRIC_BLACK_IS_ZERO;
        s->bpp_tab_size               = 0;
        break;
    case AV_PIX_FMT_MONOWHITE:
        s->bpp                        = 1;
        s->photometric_interpretation = TIFF_PHOTOMETRIC_WHITE_IS_ZERO;
        s->bpp_tab_size               = 0;
>>>>>>> a9b046fb
        break;
    case AV_PIX_FMT_YUV420P:
    case AV_PIX_FMT_YUV422P:
    case AV_PIX_FMT_YUV440P:
    case AV_PIX_FMT_YUV444P:
    case AV_PIX_FMT_YUV410P:
    case AV_PIX_FMT_YUV411P:
        av_pix_fmt_get_chroma_sub_sample(avctx->pix_fmt, &shift_h, &shift_v);
<<<<<<< HEAD
        s->photometric_interpretation = 6;
=======
        s->photometric_interpretation = TIFF_PHOTOMETRIC_YCBCR;
        s->bpp                        = 8 + (16 >> (shift_h + shift_v));
>>>>>>> a9b046fb
        s->subsampling[0]             = 1 << shift_h;
        s->subsampling[1]             = 1 << shift_v;
        is_yuv                        = 1;
        break;
    default:
        av_log(s->avctx, AV_LOG_ERROR,
               "This colors format is not supported\n");
        return -1;
    }

    for (i = 0; i < s->bpp_tab_size; i++)
        bpp_tab[i] = desc->comp[i].depth_minus1 + 1;

    if (s->compr == TIFF_DEFLATE       ||
        s->compr == TIFF_ADOBE_DEFLATE ||
        s->compr == TIFF_LZW)
        // best choice for DEFLATE
        s->rps = s->height;
    else
        // suggest size of strip
        s->rps = FFMAX(8192 / (((s->width * s->bpp) >> 3) + 1), 1);
    // round rps up
    s->rps = ((s->rps - 1) / s->subsampling[1] + 1) * s->subsampling[1];

    strips = (s->height - 1) / s->rps + 1;

    if ((ret = ff_alloc_packet2(avctx, pkt,
                             avctx->width * avctx->height * s->bpp * 2 +
                             avctx->height * 4 + FF_MIN_BUFFER_SIZE)) < 0)
        return ret;
    ptr          = pkt->data;
    s->buf_start = pkt->data;
    s->buf       = &ptr;
    s->buf_size  = pkt->size;

    if (check_size(s, 8))
        goto fail;

    // write header
    bytestream_put_le16(&ptr, 0x4949);
    bytestream_put_le16(&ptr, 42);

    offset = ptr;
    bytestream_put_le32(&ptr, 0);

    av_fast_padded_mallocz(&s->strip_sizes  , &s->strip_sizes_size  , sizeof(s->strip_sizes  [0]) * strips);
    av_fast_padded_mallocz(&s->strip_offsets, &s->strip_offsets_size, sizeof(s->strip_offsets[0]) * strips);

    if (!s->strip_sizes || !s->strip_offsets) {
        ret = AVERROR(ENOMEM);
        goto fail;
    }

    bytes_per_row = (((s->width - 1) / s->subsampling[0] + 1) * s->bpp *
                     s->subsampling[0] * s->subsampling[1] + 7) >> 3;
    if (is_yuv) {
        av_fast_padded_malloc(&s->yuv_line, &s->yuv_line_size, bytes_per_row);
        if (s->yuv_line == NULL) {
            av_log(s->avctx, AV_LOG_ERROR, "Not enough memory\n");
            ret = AVERROR(ENOMEM);
            goto fail;
        }
    }

#if CONFIG_ZLIB
    if (s->compr == TIFF_DEFLATE || s->compr == TIFF_ADOBE_DEFLATE) {
        uint8_t *zbuf;
        int zlen, zn;
        int j;

        zlen = bytes_per_row * s->rps;
        zbuf = av_malloc(zlen);
        if (!zbuf) {
            ret = AVERROR(ENOMEM);
            goto fail;
        }
        s->strip_offsets[0] = ptr - pkt->data;
        zn               = 0;
        for (j = 0; j < s->rps; j++) {
            if (is_yuv) {
                pack_yuv(s, p, s->yuv_line, j);
                memcpy(zbuf + zn, s->yuv_line, bytes_per_row);
                j += s->subsampling[1] - 1;
            } else
                memcpy(zbuf + j * bytes_per_row,
                       p->data[0] + j * p->linesize[0], bytes_per_row);
            zn += bytes_per_row;
        }
        ret = encode_strip(s, zbuf, ptr, zn, s->compr);
        av_free(zbuf);
        if (ret < 0) {
            av_log(s->avctx, AV_LOG_ERROR, "Encode strip failed\n");
            goto fail;
        }
        ptr           += ret;
        s->strip_sizes[0] = ptr - pkt->data - s->strip_offsets[0];
    } else
#endif
    {
    if (s->compr == TIFF_LZW) {
        s->lzws = av_malloc(ff_lzw_encode_state_size);
        if (!s->lzws) {
            ret = AVERROR(ENOMEM);
            goto fail;
        }
    }
    for (i = 0; i < s->height; i++) {
        if (s->strip_sizes[i / s->rps] == 0) {
            if (s->compr == TIFF_LZW) {
                ff_lzw_encode_init(s->lzws, ptr,
                                   s->buf_size - (*s->buf - s->buf_start),
                                   12, FF_LZW_TIFF, put_bits);
            }
            s->strip_offsets[i / s->rps] = ptr - pkt->data;
        }
        if (is_yuv) {
            pack_yuv(s, p, s->yuv_line, i);
            ret = encode_strip(s, s->yuv_line, ptr, bytes_per_row, s->compr);
            i  += s->subsampling[1] - 1;
        } else
            ret = encode_strip(s, p->data[0] + i * p->linesize[0],
                               ptr, bytes_per_row, s->compr);
        if (ret < 0) {
            av_log(s->avctx, AV_LOG_ERROR, "Encode strip failed\n");
            goto fail;
        }
        s->strip_sizes[i / s->rps] += ret;
        ptr                     += ret;
        if (s->compr == TIFF_LZW &&
            (i == s->height - 1 || i % s->rps == s->rps - 1)) {
            ret = ff_lzw_encode_flush(s->lzws, flush_put_bits);
            s->strip_sizes[(i / s->rps)] += ret;
            ptr                          += ret;
        }
    }
    if (s->compr == TIFF_LZW)
        av_free(s->lzws);
    }

    s->num_entries = 0;

    add_entry1(s, TIFF_SUBFILE, TIFF_LONG, 0);
    add_entry1(s, TIFF_WIDTH,   TIFF_LONG, s->width);
    add_entry1(s, TIFF_HEIGHT,  TIFF_LONG, s->height);

    if (s->bpp_tab_size)
        add_entry(s, TIFF_BPP, TIFF_SHORT, s->bpp_tab_size, bpp_tab);

<<<<<<< HEAD
    add_entry1(s, TIFF_COMPR,      TIFF_SHORT, s->compr);
    add_entry1(s, TIFF_INVERT,     TIFF_SHORT, s->photometric_interpretation);
    add_entry(s,  TIFF_STRIP_OFFS, TIFF_LONG,  strips, s->strip_offsets);
=======
    add_entry1(s, TIFF_COMPR,       TIFF_SHORT, s->compr);
    add_entry1(s, TIFF_PHOTOMETRIC, TIFF_SHORT, s->photometric_interpretation);
    add_entry(s,  TIFF_STRIP_OFFS,  TIFF_LONG,  strips, strip_offsets);
>>>>>>> a9b046fb

    if (s->bpp_tab_size)
        add_entry1(s, TIFF_SAMPLES_PER_PIXEL, TIFF_SHORT, s->bpp_tab_size);

    add_entry1(s, TIFF_ROWSPERSTRIP, TIFF_LONG,     s->rps);
    add_entry(s,  TIFF_STRIP_SIZE,   TIFF_LONG,     strips, s->strip_sizes);
    add_entry(s,  TIFF_XRES,         TIFF_RATIONAL, 1,      res);
    if (avctx->sample_aspect_ratio.num > 0 &&
        avctx->sample_aspect_ratio.den > 0) {
        AVRational y = av_mul_q(av_make_q(s->dpi, 1),
                                avctx->sample_aspect_ratio);
        res[0] = y.num;
        res[1] = y.den;
    }
    add_entry(s,  TIFF_YRES,         TIFF_RATIONAL, 1,      res);
    add_entry1(s, TIFF_RES_UNIT,     TIFF_SHORT,    2);

    if (!(avctx->flags & CODEC_FLAG_BITEXACT))
        add_entry(s, TIFF_SOFTWARE_NAME, TIFF_STRING,
                  strlen(LIBAVCODEC_IDENT) + 1, LIBAVCODEC_IDENT);

    if (avctx->pix_fmt == AV_PIX_FMT_PAL8) {
        uint16_t pal[256 * 3];
        for (i = 0; i < 256; i++) {
            uint32_t rgb = *(uint32_t *) (p->data[1] + i * 4);
            pal[i]       = ((rgb >> 16) & 0xff) * 257;
            pal[i + 256] = ((rgb >>  8) & 0xff) * 257;
            pal[i + 512] =  (rgb        & 0xff) * 257;
        }
        add_entry(s, TIFF_PAL, TIFF_SHORT, 256 * 3, pal);
    }
    if (alpha)
        add_entry1(s,TIFF_EXTRASAMPLES,      TIFF_SHORT,            2);
    if (is_yuv) {
        /** according to CCIR Recommendation 601.1 */
        uint32_t refbw[12] = { 15, 1, 235, 1, 128, 1, 240, 1, 128, 1, 240, 1 };
        add_entry(s, TIFF_YCBCR_SUBSAMPLING, TIFF_SHORT,    2, s->subsampling);
        if (avctx->chroma_sample_location == AVCHROMA_LOC_TOPLEFT)
            add_entry1(s, TIFF_YCBCR_POSITIONING, TIFF_SHORT, 2);
        add_entry(s, TIFF_REFERENCE_BW,      TIFF_RATIONAL, 6, refbw);
    }
    // write offset to dir
    bytestream_put_le32(&offset, ptr - pkt->data);

    if (check_size(s, 6 + s->num_entries * 12)) {
        ret = AVERROR(EINVAL);
        goto fail;
    }
    bytestream_put_le16(&ptr, s->num_entries);  // write tag count
    bytestream_put_buffer(&ptr, s->entries, s->num_entries * 12);
    bytestream_put_le32(&ptr, 0);

    pkt->size   = ptr - pkt->data;
    pkt->flags |= AV_PKT_FLAG_KEY;
    *got_packet = 1;

fail:
    return ret < 0 ? ret : 0;
}

static av_cold int encode_init(AVCodecContext *avctx)
{
    TiffEncoderContext *s = avctx->priv_data;

    avctx->coded_frame = av_frame_alloc();
    if (!avctx->coded_frame)
        return AVERROR(ENOMEM);

    avctx->coded_frame->pict_type = AV_PICTURE_TYPE_I;
    avctx->coded_frame->key_frame = 1;
    s->avctx = avctx;

    return 0;
}

static av_cold int encode_close(AVCodecContext *avctx)
{
    TiffEncoderContext *s = avctx->priv_data;

    av_frame_free(&avctx->coded_frame);
    av_freep(&s->strip_sizes);
    av_freep(&s->strip_offsets);
    av_freep(&s->yuv_line);

    return 0;
}

#define OFFSET(x) offsetof(TiffEncoderContext, x)
#define VE AV_OPT_FLAG_VIDEO_PARAM | AV_OPT_FLAG_ENCODING_PARAM
static const AVOption options[] = {
    {"dpi", "set the image resolution (in dpi)", OFFSET(dpi), AV_OPT_TYPE_INT, {.i64 = 72}, 1, 0x10000, AV_OPT_FLAG_VIDEO_PARAM|AV_OPT_FLAG_ENCODING_PARAM},
    { "compression_algo", NULL, OFFSET(compr), AV_OPT_TYPE_INT,   { .i64 = TIFF_PACKBITS }, TIFF_RAW, TIFF_DEFLATE, VE, "compression_algo" },
    { "packbits",         NULL, 0,             AV_OPT_TYPE_CONST, { .i64 = TIFF_PACKBITS }, 0,        0,            VE, "compression_algo" },
    { "raw",              NULL, 0,             AV_OPT_TYPE_CONST, { .i64 = TIFF_RAW      }, 0,        0,            VE, "compression_algo" },
    { "lzw",              NULL, 0,             AV_OPT_TYPE_CONST, { .i64 = TIFF_LZW      }, 0,        0,            VE, "compression_algo" },
#if CONFIG_ZLIB
    { "deflate",          NULL, 0,             AV_OPT_TYPE_CONST, { .i64 = TIFF_DEFLATE  }, 0,        0,            VE, "compression_algo" },
#endif
    { NULL },
};

static const AVClass tiffenc_class = {
    .class_name = "TIFF encoder",
    .item_name  = av_default_item_name,
    .option     = options,
    .version    = LIBAVUTIL_VERSION_INT,
};

AVCodec ff_tiff_encoder = {
    .name           = "tiff",
    .long_name      = NULL_IF_CONFIG_SMALL("TIFF image"),
    .type           = AVMEDIA_TYPE_VIDEO,
    .id             = AV_CODEC_ID_TIFF,
    .priv_data_size = sizeof(TiffEncoderContext),
    .init           = encode_init,
    .close          = encode_close,
    .encode2        = encode_frame,
    .pix_fmts       = (const enum AVPixelFormat[]) {
        AV_PIX_FMT_RGB24, AV_PIX_FMT_PAL8, AV_PIX_FMT_GRAY8,
        AV_PIX_FMT_GRAY8A, AV_PIX_FMT_GRAY16LE,
        AV_PIX_FMT_MONOBLACK, AV_PIX_FMT_MONOWHITE,
        AV_PIX_FMT_YUV420P, AV_PIX_FMT_YUV422P, AV_PIX_FMT_YUV440P, AV_PIX_FMT_YUV444P,
        AV_PIX_FMT_YUV410P, AV_PIX_FMT_YUV411P, AV_PIX_FMT_RGB48LE,
        AV_PIX_FMT_RGBA, AV_PIX_FMT_RGBA64LE,
        AV_PIX_FMT_NONE
    },
    .priv_class     = &tiffenc_class,
};<|MERGE_RESOLUTION|>--- conflicted
+++ resolved
@@ -254,23 +254,7 @@
         alpha = 1;
     case AV_PIX_FMT_RGB48LE:
     case AV_PIX_FMT_RGB24:
-<<<<<<< HEAD
-        s->photometric_interpretation = 2;
-=======
-    case AV_PIX_FMT_GRAY8:
-    case AV_PIX_FMT_PAL8:
-        pfd    = av_pix_fmt_desc_get(avctx->pix_fmt);
-        s->bpp = av_get_bits_per_pixel(pfd);
-        if (pfd->flags & AV_PIX_FMT_FLAG_PAL)
-            s->photometric_interpretation = TIFF_PHOTOMETRIC_PALETTE;
-        else if (pfd->flags & AV_PIX_FMT_FLAG_RGB)
-            s->photometric_interpretation = TIFF_PHOTOMETRIC_RGB;
-        else
-            s->photometric_interpretation = TIFF_PHOTOMETRIC_BLACK_IS_ZERO;
-        s->bpp_tab_size = pfd->nb_components;
-        for (i = 0; i < s->bpp_tab_size; i++)
-            bpp_tab[i] = s->bpp / s->bpp_tab_size;
->>>>>>> a9b046fb
+        s->photometric_interpretation = TIFF_PHOTOMETRIC_RGB;
         break;
     case AV_PIX_FMT_GRAY8:
         avctx->bits_per_coded_sample = 0x28;
@@ -278,24 +262,13 @@
         alpha = avctx->pix_fmt == AV_PIX_FMT_GRAY8A;
     case AV_PIX_FMT_GRAY16LE:
     case AV_PIX_FMT_MONOBLACK:
-<<<<<<< HEAD
-        s->photometric_interpretation = 1;
+        s->photometric_interpretation = TIFF_PHOTOMETRIC_BLACK_IS_ZERO;
         break;
     case AV_PIX_FMT_PAL8:
-        s->photometric_interpretation = 3;
+        s->photometric_interpretation = TIFF_PHOTOMETRIC_PALETTE;
         break;
     case AV_PIX_FMT_MONOWHITE:
-        s->photometric_interpretation = 0;
-=======
-        s->bpp                        = 1;
-        s->photometric_interpretation = TIFF_PHOTOMETRIC_BLACK_IS_ZERO;
-        s->bpp_tab_size               = 0;
-        break;
-    case AV_PIX_FMT_MONOWHITE:
-        s->bpp                        = 1;
         s->photometric_interpretation = TIFF_PHOTOMETRIC_WHITE_IS_ZERO;
-        s->bpp_tab_size               = 0;
->>>>>>> a9b046fb
         break;
     case AV_PIX_FMT_YUV420P:
     case AV_PIX_FMT_YUV422P:
@@ -304,12 +277,7 @@
     case AV_PIX_FMT_YUV410P:
     case AV_PIX_FMT_YUV411P:
         av_pix_fmt_get_chroma_sub_sample(avctx->pix_fmt, &shift_h, &shift_v);
-<<<<<<< HEAD
-        s->photometric_interpretation = 6;
-=======
         s->photometric_interpretation = TIFF_PHOTOMETRIC_YCBCR;
-        s->bpp                        = 8 + (16 >> (shift_h + shift_v));
->>>>>>> a9b046fb
         s->subsampling[0]             = 1 << shift_h;
         s->subsampling[1]             = 1 << shift_v;
         is_yuv                        = 1;
@@ -458,15 +426,9 @@
     if (s->bpp_tab_size)
         add_entry(s, TIFF_BPP, TIFF_SHORT, s->bpp_tab_size, bpp_tab);
 
-<<<<<<< HEAD
-    add_entry1(s, TIFF_COMPR,      TIFF_SHORT, s->compr);
-    add_entry1(s, TIFF_INVERT,     TIFF_SHORT, s->photometric_interpretation);
-    add_entry(s,  TIFF_STRIP_OFFS, TIFF_LONG,  strips, s->strip_offsets);
-=======
     add_entry1(s, TIFF_COMPR,       TIFF_SHORT, s->compr);
     add_entry1(s, TIFF_PHOTOMETRIC, TIFF_SHORT, s->photometric_interpretation);
-    add_entry(s,  TIFF_STRIP_OFFS,  TIFF_LONG,  strips, strip_offsets);
->>>>>>> a9b046fb
+    add_entry(s,  TIFF_STRIP_OFFS,  TIFF_LONG,  strips, s->strip_offsets);
 
     if (s->bpp_tab_size)
         add_entry1(s, TIFF_SAMPLES_PER_PIXEL, TIFF_SHORT, s->bpp_tab_size);
