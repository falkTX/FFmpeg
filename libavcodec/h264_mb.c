/*
 * H.26L/H.264/AVC/JVT/14496-10/... decoder
 * Copyright (c) 2003 Michael Niedermayer <michaelni@gmx.at>
 *
 * This file is part of FFmpeg.
 *
 * FFmpeg is free software; you can redistribute it and/or
 * modify it under the terms of the GNU Lesser General Public
 * License as published by the Free Software Foundation; either
 * version 2.1 of the License, or (at your option) any later version.
 *
 * FFmpeg is distributed in the hope that it will be useful,
 * but WITHOUT ANY WARRANTY; without even the implied warranty of
 * MERCHANTABILITY or FITNESS FOR A PARTICULAR PURPOSE.  See the GNU
 * Lesser General Public License for more details.
 *
 * You should have received a copy of the GNU Lesser General Public
 * License along with FFmpeg; if not, write to the Free Software
 * Foundation, Inc., 51 Franklin Street, Fifth Floor, Boston, MA 02110-1301 USA
 */

/**
 * @file
 * H.264 / AVC / MPEG4 part10 macroblock decoding
 */

#include <stdint.h>

#include "config.h"

#include "libavutil/common.h"
#include "libavutil/intreadwrite.h"
#include "avcodec.h"
#include "h264.h"
#include "qpeldsp.h"
#include "svq3.h"
#include "thread.h"

static inline int get_lowest_part_list_y(H264Context *h, H264SliceContext *sl,
                                         H264Picture *pic, int n,
                                         int height, int y_offset, int list)
{
    int raw_my             = sl->mv_cache[list][scan8[n]][1];
    int filter_height_down = (raw_my & 3) ? 3 : 0;
    int full_my            = (raw_my >> 2) + y_offset;
    int bottom             = full_my + filter_height_down + height;

    av_assert2(height >= 0);

    return FFMAX(0, bottom);
}

static inline void get_lowest_part_y(H264Context *h, H264SliceContext *sl,
                                     int16_t refs[2][48], int n,
                                     int height, int y_offset, int list0,
                                     int list1, int *nrefs)
{
    int my;

    y_offset += 16 * (h->mb_y >> MB_FIELD(h));

    if (list0) {
        int ref_n = sl->ref_cache[0][scan8[n]];
        H264Picture *ref = &sl->ref_list[0][ref_n];

        // Error resilience puts the current picture in the ref list.
        // Don't try to wait on these as it will cause a deadlock.
        // Fields can wait on each other, though.
        if (ref->tf.progress->data != h->cur_pic.tf.progress->data ||
            (ref->reference & 3) != h->picture_structure) {
            my = get_lowest_part_list_y(h, sl, ref, n, height, y_offset, 0);
            if (refs[0][ref_n] < 0)
                nrefs[0] += 1;
            refs[0][ref_n] = FFMAX(refs[0][ref_n], my);
        }
    }

    if (list1) {
        int ref_n    = sl->ref_cache[1][scan8[n]];
        H264Picture *ref = &sl->ref_list[1][ref_n];

        if (ref->tf.progress->data != h->cur_pic.tf.progress->data ||
            (ref->reference & 3) != h->picture_structure) {
            my = get_lowest_part_list_y(h, sl, ref, n, height, y_offset, 1);
            if (refs[1][ref_n] < 0)
                nrefs[1] += 1;
            refs[1][ref_n] = FFMAX(refs[1][ref_n], my);
        }
    }
}

/**
 * Wait until all reference frames are available for MC operations.
 *
 * @param h the H264 context
 */
static void await_references(H264Context *h, H264SliceContext *sl)
{
    const int mb_xy   = h->mb_xy;
    const int mb_type = h->cur_pic.mb_type[mb_xy];
    int16_t refs[2][48];
    int nrefs[2] = { 0 };
    int ref, list;

    memset(refs, -1, sizeof(refs));

    if (IS_16X16(mb_type)) {
        get_lowest_part_y(h, sl, refs, 0, 16, 0,
                          IS_DIR(mb_type, 0, 0), IS_DIR(mb_type, 0, 1), nrefs);
    } else if (IS_16X8(mb_type)) {
        get_lowest_part_y(h, sl, refs, 0, 8, 0,
                          IS_DIR(mb_type, 0, 0), IS_DIR(mb_type, 0, 1), nrefs);
        get_lowest_part_y(h, sl, refs, 8, 8, 8,
                          IS_DIR(mb_type, 1, 0), IS_DIR(mb_type, 1, 1), nrefs);
    } else if (IS_8X16(mb_type)) {
        get_lowest_part_y(h, sl, refs, 0, 16, 0,
                          IS_DIR(mb_type, 0, 0), IS_DIR(mb_type, 0, 1), nrefs);
        get_lowest_part_y(h, sl, refs, 4, 16, 0,
                          IS_DIR(mb_type, 1, 0), IS_DIR(mb_type, 1, 1), nrefs);
    } else {
        int i;

        av_assert2(IS_8X8(mb_type));

        for (i = 0; i < 4; i++) {
            const int sub_mb_type = sl->sub_mb_type[i];
            const int n           = 4 * i;
            int y_offset          = (i & 2) << 2;

            if (IS_SUB_8X8(sub_mb_type)) {
                get_lowest_part_y(h, sl, refs, n, 8, y_offset,
                                  IS_DIR(sub_mb_type, 0, 0),
                                  IS_DIR(sub_mb_type, 0, 1),
                                  nrefs);
            } else if (IS_SUB_8X4(sub_mb_type)) {
                get_lowest_part_y(h, sl, refs, n, 4, y_offset,
                                  IS_DIR(sub_mb_type, 0, 0),
                                  IS_DIR(sub_mb_type, 0, 1),
                                  nrefs);
                get_lowest_part_y(h, sl, refs, n + 2, 4, y_offset + 4,
                                  IS_DIR(sub_mb_type, 0, 0),
                                  IS_DIR(sub_mb_type, 0, 1),
                                  nrefs);
            } else if (IS_SUB_4X8(sub_mb_type)) {
                get_lowest_part_y(h, sl, refs, n, 8, y_offset,
                                  IS_DIR(sub_mb_type, 0, 0),
                                  IS_DIR(sub_mb_type, 0, 1),
                                  nrefs);
                get_lowest_part_y(h, sl, refs, n + 1, 8, y_offset,
                                  IS_DIR(sub_mb_type, 0, 0),
                                  IS_DIR(sub_mb_type, 0, 1),
                                  nrefs);
            } else {
                int j;
                av_assert2(IS_SUB_4X4(sub_mb_type));
                for (j = 0; j < 4; j++) {
                    int sub_y_offset = y_offset + 2 * (j & 2);
                    get_lowest_part_y(h, sl, refs, n + j, 4, sub_y_offset,
                                      IS_DIR(sub_mb_type, 0, 0),
                                      IS_DIR(sub_mb_type, 0, 1),
                                      nrefs);
                }
            }
        }
    }

    for (list = sl->list_count - 1; list >= 0; list--)
        for (ref = 0; ref < 48 && nrefs[list]; ref++) {
            int row = refs[list][ref];
            if (row >= 0) {
                H264Picture *ref_pic  = &sl->ref_list[list][ref];
                int ref_field         = ref_pic->reference - 1;
                int ref_field_picture = ref_pic->field_picture;
                int pic_height        = 16 * h->mb_height >> ref_field_picture;

                row <<= MB_MBAFF(h);
                nrefs[list]--;

                if (!FIELD_PICTURE(h) && ref_field_picture) { // frame referencing two fields
                    ff_thread_await_progress(&ref_pic->tf,
                                             FFMIN((row >> 1) - !(row & 1),
                                                   pic_height - 1),
                                             1);
                    ff_thread_await_progress(&ref_pic->tf,
                                             FFMIN((row >> 1), pic_height - 1),
                                             0);
                } else if (FIELD_PICTURE(h) && !ref_field_picture) { // field referencing one field of a frame
                    ff_thread_await_progress(&ref_pic->tf,
                                             FFMIN(row * 2 + ref_field,
                                                   pic_height - 1),
                                             0);
                } else if (FIELD_PICTURE(h)) {
                    ff_thread_await_progress(&ref_pic->tf,
                                             FFMIN(row, pic_height - 1),
                                             ref_field);
                } else {
                    ff_thread_await_progress(&ref_pic->tf,
                                             FFMIN(row, pic_height - 1),
                                             0);
                }
            }
        }
}

static av_always_inline void mc_dir_part(H264Context *h, H264SliceContext *sl,
                                         H264Picture *pic,
                                         int n, int square, int height,
                                         int delta, int list,
                                         uint8_t *dest_y, uint8_t *dest_cb,
                                         uint8_t *dest_cr,
                                         int src_x_offset, int src_y_offset,
                                         qpel_mc_func *qpix_op,
                                         h264_chroma_mc_func chroma_op,
                                         int pixel_shift, int chroma_idc)
{
    const int mx      = sl->mv_cache[list][scan8[n]][0] + src_x_offset * 8;
    int my            = sl->mv_cache[list][scan8[n]][1] + src_y_offset * 8;
    const int luma_xy = (mx & 3) + ((my & 3) << 2);
    ptrdiff_t offset  = (mx >> 2) * (1 << pixel_shift) + (my >> 2) * sl->mb_linesize;
    uint8_t *src_y    = pic->f.data[0] + offset;
    uint8_t *src_cb, *src_cr;
    int extra_width  = 0;
    int extra_height = 0;
    int emu = 0;
    const int full_mx    = mx >> 2;
    const int full_my    = my >> 2;
    const int pic_width  = 16 * h->mb_width;
    const int pic_height = 16 * h->mb_height >> MB_FIELD(h);
    int ysh;

    if (mx & 7)
        extra_width -= 3;
    if (my & 7)
        extra_height -= 3;

    if (full_mx                <          0 - extra_width  ||
        full_my                <          0 - extra_height ||
        full_mx + 16 /*FIXME*/ > pic_width  + extra_width  ||
        full_my + 16 /*FIXME*/ > pic_height + extra_height) {
        h->vdsp.emulated_edge_mc(h->edge_emu_buffer,
                                 src_y - (2 << pixel_shift) - 2 * sl->mb_linesize,
                                 sl->mb_linesize, sl->mb_linesize,
                                 16 + 5, 16 + 5 /*FIXME*/, full_mx - 2,
                                 full_my - 2, pic_width, pic_height);
        src_y = h->edge_emu_buffer + (2 << pixel_shift) + 2 * sl->mb_linesize;
        emu   = 1;
    }

    qpix_op[luma_xy](dest_y, src_y, sl->mb_linesize); // FIXME try variable height perhaps?
    if (!square)
        qpix_op[luma_xy](dest_y + delta, src_y + delta, sl->mb_linesize);

    if (CONFIG_GRAY && h->flags & CODEC_FLAG_GRAY)
        return;

    if (chroma_idc == 3 /* yuv444 */) {
        src_cb = pic->f.data[1] + offset;
        if (emu) {
            h->vdsp.emulated_edge_mc(h->edge_emu_buffer,
                                     src_cb - (2 << pixel_shift) - 2 * sl->mb_linesize,
                                     sl->mb_linesize, sl->mb_linesize,
                                     16 + 5, 16 + 5 /*FIXME*/,
                                     full_mx - 2, full_my - 2,
                                     pic_width, pic_height);
            src_cb = h->edge_emu_buffer + (2 << pixel_shift) + 2 * sl->mb_linesize;
        }
        qpix_op[luma_xy](dest_cb, src_cb, sl->mb_linesize); // FIXME try variable height perhaps?
        if (!square)
            qpix_op[luma_xy](dest_cb + delta, src_cb + delta, sl->mb_linesize);

        src_cr = pic->f.data[2] + offset;
        if (emu) {
            h->vdsp.emulated_edge_mc(h->edge_emu_buffer,
                                     src_cr - (2 << pixel_shift) - 2 * sl->mb_linesize,
                                     sl->mb_linesize, sl->mb_linesize,
                                     16 + 5, 16 + 5 /*FIXME*/,
                                     full_mx - 2, full_my - 2,
                                     pic_width, pic_height);
            src_cr = h->edge_emu_buffer + (2 << pixel_shift) + 2 * sl->mb_linesize;
        }
        qpix_op[luma_xy](dest_cr, src_cr, sl->mb_linesize); // FIXME try variable height perhaps?
        if (!square)
            qpix_op[luma_xy](dest_cr + delta, src_cr + delta, sl->mb_linesize);
        return;
    }

    ysh = 3 - (chroma_idc == 2 /* yuv422 */);
    if (chroma_idc == 1 /* yuv420 */ && MB_FIELD(h)) {
        // chroma offset when predicting from a field of opposite parity
        my  += 2 * ((h->mb_y & 1) - (pic->reference - 1));
        emu |= (my >> 3) < 0 || (my >> 3) + 8 >= (pic_height >> 1);
    }

    src_cb = pic->f.data[1] + ((mx >> 3) * (1 << pixel_shift)) +
             (my >> ysh) * sl->mb_uvlinesize;
    src_cr = pic->f.data[2] + ((mx >> 3) * (1 << pixel_shift)) +
             (my >> ysh) * sl->mb_uvlinesize;

    if (emu) {
        h->vdsp.emulated_edge_mc(h->edge_emu_buffer, src_cb,
                                 sl->mb_uvlinesize, sl->mb_uvlinesize,
                                 9, 8 * chroma_idc + 1, (mx >> 3), (my >> ysh),
                                 pic_width >> 1, pic_height >> (chroma_idc == 1 /* yuv420 */));
        src_cb = h->edge_emu_buffer;
    }
    chroma_op(dest_cb, src_cb, sl->mb_uvlinesize,
              height >> (chroma_idc == 1 /* yuv420 */),
              mx & 7, ((unsigned)my << (chroma_idc == 2 /* yuv422 */)) & 7);

    if (emu) {
        h->vdsp.emulated_edge_mc(h->edge_emu_buffer, src_cr,
                                 sl->mb_uvlinesize, sl->mb_uvlinesize,
                                 9, 8 * chroma_idc + 1, (mx >> 3), (my >> ysh),
                                 pic_width >> 1, pic_height >> (chroma_idc == 1 /* yuv420 */));
        src_cr = h->edge_emu_buffer;
    }
    chroma_op(dest_cr, src_cr, sl->mb_uvlinesize, height >> (chroma_idc == 1 /* yuv420 */),
              mx & 7, ((unsigned)my << (chroma_idc == 2 /* yuv422 */)) & 7);
}

static av_always_inline void mc_part_std(H264Context *h, H264SliceContext *sl,
                                         int n, int square,
                                         int height, int delta,
                                         uint8_t *dest_y, uint8_t *dest_cb,
                                         uint8_t *dest_cr,
                                         int x_offset, int y_offset,
                                         qpel_mc_func *qpix_put,
                                         h264_chroma_mc_func chroma_put,
                                         qpel_mc_func *qpix_avg,
                                         h264_chroma_mc_func chroma_avg,
                                         int list0, int list1,
                                         int pixel_shift, int chroma_idc)
{
    qpel_mc_func *qpix_op         = qpix_put;
    h264_chroma_mc_func chroma_op = chroma_put;

    dest_y += (2 * x_offset << pixel_shift) + 2 * y_offset * sl->mb_linesize;
    if (chroma_idc == 3 /* yuv444 */) {
        dest_cb += (2 * x_offset << pixel_shift) + 2 * y_offset * sl->mb_linesize;
        dest_cr += (2 * x_offset << pixel_shift) + 2 * y_offset * sl->mb_linesize;
    } else if (chroma_idc == 2 /* yuv422 */) {
        dest_cb += (x_offset << pixel_shift) + 2 * y_offset * sl->mb_uvlinesize;
        dest_cr += (x_offset << pixel_shift) + 2 * y_offset * sl->mb_uvlinesize;
    } else { /* yuv420 */
        dest_cb += (x_offset << pixel_shift) + y_offset * sl->mb_uvlinesize;
        dest_cr += (x_offset << pixel_shift) + y_offset * sl->mb_uvlinesize;
    }
    x_offset += 8 * h->mb_x;
    y_offset += 8 * (h->mb_y >> MB_FIELD(h));

    if (list0) {
        H264Picture *ref = &sl->ref_list[0][sl->ref_cache[0][scan8[n]]];
        mc_dir_part(h, sl, ref, n, square, height, delta, 0,
                    dest_y, dest_cb, dest_cr, x_offset, y_offset,
                    qpix_op, chroma_op, pixel_shift, chroma_idc);

        qpix_op   = qpix_avg;
        chroma_op = chroma_avg;
    }

    if (list1) {
        H264Picture *ref = &sl->ref_list[1][sl->ref_cache[1][scan8[n]]];
        mc_dir_part(h, sl, ref, n, square, height, delta, 1,
                    dest_y, dest_cb, dest_cr, x_offset, y_offset,
                    qpix_op, chroma_op, pixel_shift, chroma_idc);
    }
}

static av_always_inline void mc_part_weighted(H264Context *h, H264SliceContext *sl,
                                              int n, int square,
                                              int height, int delta,
                                              uint8_t *dest_y, uint8_t *dest_cb,
                                              uint8_t *dest_cr,
                                              int x_offset, int y_offset,
                                              qpel_mc_func *qpix_put,
                                              h264_chroma_mc_func chroma_put,
                                              h264_weight_func luma_weight_op,
                                              h264_weight_func chroma_weight_op,
                                              h264_biweight_func luma_weight_avg,
                                              h264_biweight_func chroma_weight_avg,
                                              int list0, int list1,
                                              int pixel_shift, int chroma_idc)
{
    int chroma_height;

    dest_y += (2 * x_offset << pixel_shift) + 2 * y_offset * sl->mb_linesize;
    if (chroma_idc == 3 /* yuv444 */) {
        chroma_height     = height;
        chroma_weight_avg = luma_weight_avg;
        chroma_weight_op  = luma_weight_op;
        dest_cb += (2 * x_offset << pixel_shift) + 2 * y_offset * sl->mb_linesize;
        dest_cr += (2 * x_offset << pixel_shift) + 2 * y_offset * sl->mb_linesize;
    } else if (chroma_idc == 2 /* yuv422 */) {
        chroma_height = height;
        dest_cb      += (x_offset << pixel_shift) + 2 * y_offset * sl->mb_uvlinesize;
        dest_cr      += (x_offset << pixel_shift) + 2 * y_offset * sl->mb_uvlinesize;
    } else { /* yuv420 */
        chroma_height = height >> 1;
        dest_cb      += (x_offset << pixel_shift) + y_offset * sl->mb_uvlinesize;
        dest_cr      += (x_offset << pixel_shift) + y_offset * sl->mb_uvlinesize;
    }
    x_offset += 8 * h->mb_x;
    y_offset += 8 * (h->mb_y >> MB_FIELD(h));

    if (list0 && list1) {
        /* don't optimize for luma-only case, since B-frames usually
         * use implicit weights => chroma too. */
        uint8_t *tmp_cb = h->bipred_scratchpad;
        uint8_t *tmp_cr = h->bipred_scratchpad + (16 << pixel_shift);
        uint8_t *tmp_y  = h->bipred_scratchpad + 16 * sl->mb_uvlinesize;
        int refn0       = sl->ref_cache[0][scan8[n]];
        int refn1       = sl->ref_cache[1][scan8[n]];

        mc_dir_part(h, sl, &sl->ref_list[0][refn0], n, square, height, delta, 0,
                    dest_y, dest_cb, dest_cr,
                    x_offset, y_offset, qpix_put, chroma_put,
                    pixel_shift, chroma_idc);
        mc_dir_part(h, sl, &sl->ref_list[1][refn1], n, square, height, delta, 1,
                    tmp_y, tmp_cb, tmp_cr,
                    x_offset, y_offset, qpix_put, chroma_put,
                    pixel_shift, chroma_idc);

        if (sl->use_weight == 2) {
            int weight0 = sl->implicit_weight[refn0][refn1][h->mb_y & 1];
            int weight1 = 64 - weight0;
            luma_weight_avg(dest_y, tmp_y, sl->mb_linesize,
                            height, 5, weight0, weight1, 0);
            if (!CONFIG_GRAY || !(h->flags & CODEC_FLAG_GRAY)) {
                chroma_weight_avg(dest_cb, tmp_cb, sl->mb_uvlinesize,
                                  chroma_height, 5, weight0, weight1, 0);
                chroma_weight_avg(dest_cr, tmp_cr, sl->mb_uvlinesize,
                                  chroma_height, 5, weight0, weight1, 0);
            }
        } else {
            luma_weight_avg(dest_y, tmp_y, sl->mb_linesize, height,
                            sl->luma_log2_weight_denom,
                            sl->luma_weight[refn0][0][0],
                            sl->luma_weight[refn1][1][0],
                            sl->luma_weight[refn0][0][1] +
                            sl->luma_weight[refn1][1][1]);
            if (!CONFIG_GRAY || !(h->flags & CODEC_FLAG_GRAY)) {
                chroma_weight_avg(dest_cb, tmp_cb, sl->mb_uvlinesize, chroma_height,
                                  sl->chroma_log2_weight_denom,
                                  sl->chroma_weight[refn0][0][0][0],
                                  sl->chroma_weight[refn1][1][0][0],
                                  sl->chroma_weight[refn0][0][0][1] +
                                  sl->chroma_weight[refn1][1][0][1]);
                chroma_weight_avg(dest_cr, tmp_cr, sl->mb_uvlinesize, chroma_height,
                                  sl->chroma_log2_weight_denom,
                                  sl->chroma_weight[refn0][0][1][0],
                                  sl->chroma_weight[refn1][1][1][0],
                                  sl->chroma_weight[refn0][0][1][1] +
                                  sl->chroma_weight[refn1][1][1][1]);
            }
        }
    } else {
        int list     = list1 ? 1 : 0;
        int refn     = sl->ref_cache[list][scan8[n]];
        H264Picture *ref = &sl->ref_list[list][refn];
        mc_dir_part(h, sl, ref, n, square, height, delta, list,
                    dest_y, dest_cb, dest_cr, x_offset, y_offset,
                    qpix_put, chroma_put, pixel_shift, chroma_idc);

        luma_weight_op(dest_y, sl->mb_linesize, height,
                       sl->luma_log2_weight_denom,
                       sl->luma_weight[refn][list][0],
                       sl->luma_weight[refn][list][1]);
        if (!CONFIG_GRAY || !(h->flags & CODEC_FLAG_GRAY)) {
            if (sl->use_weight_chroma) {
                chroma_weight_op(dest_cb, sl->mb_uvlinesize, chroma_height,
                                 sl->chroma_log2_weight_denom,
                                 sl->chroma_weight[refn][list][0][0],
                                 sl->chroma_weight[refn][list][0][1]);
                chroma_weight_op(dest_cr, sl->mb_uvlinesize, chroma_height,
                                 sl->chroma_log2_weight_denom,
                                 sl->chroma_weight[refn][list][1][0],
                                 sl->chroma_weight[refn][list][1][1]);
            }
        }
    }
}

static av_always_inline void prefetch_motion(H264Context *h, H264SliceContext *sl,
                                             int list, int pixel_shift,
                                             int chroma_idc)
{
    /* fetch pixels for estimated mv 4 macroblocks ahead
     * optimized for 64byte cache lines */
    const int refn = sl->ref_cache[list][scan8[0]];
    if (refn >= 0) {
        const int mx  = (sl->mv_cache[list][scan8[0]][0] >> 2) + 16 * h->mb_x + 8;
        const int my  = (sl->mv_cache[list][scan8[0]][1] >> 2) + 16 * h->mb_y;
<<<<<<< HEAD
        uint8_t **src = h->ref_list[list][refn].f.data;
        int off       =  mx * (1<< pixel_shift) +
=======
        uint8_t **src = sl->ref_list[list][refn].f.data;
        int off       = (mx << pixel_shift) +
>>>>>>> 95eb35f3
                        (my + (h->mb_x & 3) * 4) * sl->mb_linesize +
                        (64 << pixel_shift);
        h->vdsp.prefetch(src[0] + off, h->linesize, 4);
        if (chroma_idc == 3 /* yuv444 */) {
            h->vdsp.prefetch(src[1] + off, h->linesize, 4);
            h->vdsp.prefetch(src[2] + off, h->linesize, 4);
        } else {
            off= ((mx>>1)+64) * (1<<pixel_shift) + ((my>>1) + (h->mb_x&7))*h->uvlinesize;
            h->vdsp.prefetch(src[1] + off, src[2] - src[1], 2);
        }
    }
}

static av_always_inline void xchg_mb_border(H264Context *h, H264SliceContext *sl,
                                            uint8_t *src_y,
                                            uint8_t *src_cb, uint8_t *src_cr,
                                            int linesize, int uvlinesize,
                                            int xchg, int chroma444,
                                            int simple, int pixel_shift)
{
    int deblock_topleft;
    int deblock_top;
    int top_idx = 1;
    uint8_t *top_border_m1;
    uint8_t *top_border;

    if (!simple && FRAME_MBAFF(h)) {
        if (h->mb_y & 1) {
            if (!MB_MBAFF(h))
                return;
        } else {
            top_idx = MB_MBAFF(h) ? 0 : 1;
        }
    }

    if (h->deblocking_filter == 2) {
        deblock_topleft = h->slice_table[h->mb_xy - 1 - h->mb_stride] == sl->slice_num;
        deblock_top     = sl->top_type;
    } else {
        deblock_topleft = (h->mb_x > 0);
        deblock_top     = (h->mb_y > !!MB_FIELD(h));
    }

    src_y  -= linesize   + 1 + pixel_shift;
    src_cb -= uvlinesize + 1 + pixel_shift;
    src_cr -= uvlinesize + 1 + pixel_shift;

    top_border_m1 = h->top_borders[top_idx][h->mb_x - 1];
    top_border    = h->top_borders[top_idx][h->mb_x];

#define XCHG(a, b, xchg)                        \
    if (pixel_shift) {                          \
        if (xchg) {                             \
            AV_SWAP64(b + 0, a + 0);            \
            AV_SWAP64(b + 8, a + 8);            \
        } else {                                \
            AV_COPY128(b, a);                   \
        }                                       \
    } else if (xchg)                            \
        AV_SWAP64(b, a);                        \
    else                                        \
        AV_COPY64(b, a);

    if (deblock_top) {
        if (deblock_topleft) {
            XCHG(top_border_m1 + (8 << pixel_shift),
                 src_y - (7 << pixel_shift), 1);
        }
        XCHG(top_border + (0 << pixel_shift), src_y + (1 << pixel_shift), xchg);
        XCHG(top_border + (8 << pixel_shift), src_y + (9 << pixel_shift), 1);
        if (h->mb_x + 1 < h->mb_width) {
            XCHG(h->top_borders[top_idx][h->mb_x + 1],
                 src_y + (17 << pixel_shift), 1);
        }
        if (simple || !CONFIG_GRAY || !(h->flags & CODEC_FLAG_GRAY)) {
            if (chroma444) {
                if (deblock_topleft) {
                    XCHG(top_border_m1 + (24 << pixel_shift), src_cb - (7 << pixel_shift), 1);
                    XCHG(top_border_m1 + (40 << pixel_shift), src_cr - (7 << pixel_shift), 1);
                }
                XCHG(top_border + (16 << pixel_shift), src_cb + (1 << pixel_shift), xchg);
                XCHG(top_border + (24 << pixel_shift), src_cb + (9 << pixel_shift), 1);
                XCHG(top_border + (32 << pixel_shift), src_cr + (1 << pixel_shift), xchg);
                XCHG(top_border + (40 << pixel_shift), src_cr + (9 << pixel_shift), 1);
                if (h->mb_x + 1 < h->mb_width) {
                    XCHG(h->top_borders[top_idx][h->mb_x + 1] + (16 << pixel_shift), src_cb + (17 << pixel_shift), 1);
                    XCHG(h->top_borders[top_idx][h->mb_x + 1] + (32 << pixel_shift), src_cr + (17 << pixel_shift), 1);
                }
            } else {
                if (deblock_topleft) {
                    XCHG(top_border_m1 + (16 << pixel_shift), src_cb - (7 << pixel_shift), 1);
                    XCHG(top_border_m1 + (24 << pixel_shift), src_cr - (7 << pixel_shift), 1);
                }
                XCHG(top_border + (16 << pixel_shift), src_cb + 1 + pixel_shift, 1);
                XCHG(top_border + (24 << pixel_shift), src_cr + 1 + pixel_shift, 1);
            }
        }
    }
}

static av_always_inline int dctcoef_get(int16_t *mb, int high_bit_depth,
                                        int index)
{
    if (high_bit_depth) {
        return AV_RN32A(((int32_t *)mb) + index);
    } else
        return AV_RN16A(mb + index);
}

static av_always_inline void dctcoef_set(int16_t *mb, int high_bit_depth,
                                         int index, int value)
{
    if (high_bit_depth) {
        AV_WN32A(((int32_t *)mb) + index, value);
    } else
        AV_WN16A(mb + index, value);
}

static av_always_inline void hl_decode_mb_predict_luma(H264Context *h,
                                                       H264SliceContext *sl,
                                                       int mb_type, int is_h264,
                                                       int simple,
                                                       int transform_bypass,
                                                       int pixel_shift,
                                                       int *block_offset,
                                                       int linesize,
                                                       uint8_t *dest_y, int p)
{
    void (*idct_add)(uint8_t *dst, int16_t *block, int stride);
    void (*idct_dc_add)(uint8_t *dst, int16_t *block, int stride);
    int i;
    int qscale = p == 0 ? sl->qscale : sl->chroma_qp[p - 1];
    block_offset += 16 * p;
    if (IS_INTRA4x4(mb_type)) {
        if (IS_8x8DCT(mb_type)) {
            if (transform_bypass) {
                idct_dc_add =
                idct_add    = h->h264dsp.h264_add_pixels8_clear;
            } else {
                idct_dc_add = h->h264dsp.h264_idct8_dc_add;
                idct_add    = h->h264dsp.h264_idct8_add;
            }
            for (i = 0; i < 16; i += 4) {
                uint8_t *const ptr = dest_y + block_offset[i];
                const int dir      = sl->intra4x4_pred_mode_cache[scan8[i]];
                if (transform_bypass && h->sps.profile_idc == 244 && dir <= 1) {
                    if (h->x264_build != -1) {
                        h->hpc.pred8x8l_add[dir](ptr, h->mb + (i * 16 + p * 256 << pixel_shift), linesize);
                    } else
                        h->hpc.pred8x8l_filter_add[dir](ptr, h->mb + (i * 16 + p * 256 << pixel_shift),
                                                        (sl-> topleft_samples_available << i) & 0x8000,
                                                        (sl->topright_samples_available << i) & 0x4000, linesize);
                } else {
                    const int nnz = sl->non_zero_count_cache[scan8[i + p * 16]];
                    h->hpc.pred8x8l[dir](ptr, (sl->topleft_samples_available << i) & 0x8000,
                                         (sl->topright_samples_available << i) & 0x4000, linesize);
                    if (nnz) {
                        if (nnz == 1 && dctcoef_get(h->mb, pixel_shift, i * 16 + p * 256))
                            idct_dc_add(ptr, h->mb + (i * 16 + p * 256 << pixel_shift), linesize);
                        else
                            idct_add(ptr, h->mb + (i * 16 + p * 256 << pixel_shift), linesize);
                    }
                }
            }
        } else {
            if (transform_bypass) {
                idct_dc_add  =
                idct_add     = h->h264dsp.h264_add_pixels4_clear;
            } else {
                idct_dc_add = h->h264dsp.h264_idct_dc_add;
                idct_add    = h->h264dsp.h264_idct_add;
            }
            for (i = 0; i < 16; i++) {
                uint8_t *const ptr = dest_y + block_offset[i];
                const int dir      = sl->intra4x4_pred_mode_cache[scan8[i]];

                if (transform_bypass && h->sps.profile_idc == 244 && dir <= 1) {
                    h->hpc.pred4x4_add[dir](ptr, h->mb + (i * 16 + p * 256 << pixel_shift), linesize);
                } else {
                    uint8_t *topright;
                    int nnz, tr;
                    uint64_t tr_high;
                    if (dir == DIAG_DOWN_LEFT_PRED || dir == VERT_LEFT_PRED) {
                        const int topright_avail = (sl->topright_samples_available << i) & 0x8000;
                        av_assert2(h->mb_y || linesize <= block_offset[i]);
                        if (!topright_avail) {
                            if (pixel_shift) {
                                tr_high  = ((uint16_t *)ptr)[3 - linesize / 2] * 0x0001000100010001ULL;
                                topright = (uint8_t *)&tr_high;
                            } else {
                                tr       = ptr[3 - linesize] * 0x01010101u;
                                topright = (uint8_t *)&tr;
                            }
                        } else
                            topright = ptr + (4 << pixel_shift) - linesize;
                    } else
                        topright = NULL;

                    h->hpc.pred4x4[dir](ptr, topright, linesize);
                    nnz = sl->non_zero_count_cache[scan8[i + p * 16]];
                    if (nnz) {
                        if (is_h264) {
                            if (nnz == 1 && dctcoef_get(h->mb, pixel_shift, i * 16 + p * 256))
                                idct_dc_add(ptr, h->mb + (i * 16 + p * 256 << pixel_shift), linesize);
                            else
                                idct_add(ptr, h->mb + (i * 16 + p * 256 << pixel_shift), linesize);
                        } else if (CONFIG_SVQ3_DECODER)
                            ff_svq3_add_idct_c(ptr, h->mb + i * 16 + p * 256, linesize, qscale, 0);
                    }
                }
            }
        }
    } else {
        h->hpc.pred16x16[sl->intra16x16_pred_mode](dest_y, linesize);
        if (is_h264) {
            if (sl->non_zero_count_cache[scan8[LUMA_DC_BLOCK_INDEX + p]]) {
                if (!transform_bypass)
                    h->h264dsp.h264_luma_dc_dequant_idct(h->mb + (p * 256 << pixel_shift),
                                                         h->mb_luma_dc[p],
                                                         h->dequant4_coeff[p][qscale][0]);
                else {
                    static const uint8_t dc_mapping[16] = {
                         0 * 16,  1 * 16,  4 * 16,  5 * 16,
                         2 * 16,  3 * 16,  6 * 16,  7 * 16,
                         8 * 16,  9 * 16, 12 * 16, 13 * 16,
                        10 * 16, 11 * 16, 14 * 16, 15 * 16
                    };
                    for (i = 0; i < 16; i++)
                        dctcoef_set(h->mb + (p * 256 << pixel_shift),
                                    pixel_shift, dc_mapping[i],
                                    dctcoef_get(h->mb_luma_dc[p],
                                                pixel_shift, i));
                }
            }
        } else if (CONFIG_SVQ3_DECODER)
            ff_svq3_luma_dc_dequant_idct_c(h->mb + p * 256,
                                           h->mb_luma_dc[p], qscale);
    }
}

static av_always_inline void hl_decode_mb_idct_luma(H264Context *h, H264SliceContext *sl,
                                                    int mb_type,
                                                    int is_h264, int simple,
                                                    int transform_bypass,
                                                    int pixel_shift,
                                                    int *block_offset,
                                                    int linesize,
                                                    uint8_t *dest_y, int p)
{
    void (*idct_add)(uint8_t *dst, int16_t *block, int stride);
    int i;
    block_offset += 16 * p;
    if (!IS_INTRA4x4(mb_type)) {
        if (is_h264) {
            if (IS_INTRA16x16(mb_type)) {
                if (transform_bypass) {
                    if (h->sps.profile_idc == 244 &&
                        (sl->intra16x16_pred_mode == VERT_PRED8x8 ||
                         sl->intra16x16_pred_mode == HOR_PRED8x8)) {
                        h->hpc.pred16x16_add[sl->intra16x16_pred_mode](dest_y, block_offset,
                                                                      h->mb + (p * 256 << pixel_shift),
                                                                      linesize);
                    } else {
                        for (i = 0; i < 16; i++)
                            if (sl->non_zero_count_cache[scan8[i + p * 16]] ||
                                dctcoef_get(h->mb, pixel_shift, i * 16 + p * 256))
                                h->h264dsp.h264_add_pixels4_clear(dest_y + block_offset[i],
                                                                  h->mb + (i * 16 + p * 256 << pixel_shift),
                                                                  linesize);
                    }
                } else {
                    h->h264dsp.h264_idct_add16intra(dest_y, block_offset,
                                                    h->mb + (p * 256 << pixel_shift),
                                                    linesize,
                                                    sl->non_zero_count_cache + p * 5 * 8);
                }
            } else if (h->cbp & 15) {
                if (transform_bypass) {
                    const int di = IS_8x8DCT(mb_type) ? 4 : 1;
                    idct_add = IS_8x8DCT(mb_type) ? h->h264dsp.h264_add_pixels8_clear
                                                  : h->h264dsp.h264_add_pixels4_clear;
                    for (i = 0; i < 16; i += di)
                        if (sl->non_zero_count_cache[scan8[i + p * 16]])
                            idct_add(dest_y + block_offset[i],
                                     h->mb + (i * 16 + p * 256 << pixel_shift),
                                     linesize);
                } else {
                    if (IS_8x8DCT(mb_type))
                        h->h264dsp.h264_idct8_add4(dest_y, block_offset,
                                                   h->mb + (p * 256 << pixel_shift),
                                                   linesize,
                                                   sl->non_zero_count_cache + p * 5 * 8);
                    else
                        h->h264dsp.h264_idct_add16(dest_y, block_offset,
                                                   h->mb + (p * 256 << pixel_shift),
                                                   linesize,
                                                   sl->non_zero_count_cache + p * 5 * 8);
                }
            }
        } else if (CONFIG_SVQ3_DECODER) {
            for (i = 0; i < 16; i++)
                if (sl->non_zero_count_cache[scan8[i + p * 16]] || h->mb[i * 16 + p * 256]) {
                    // FIXME benchmark weird rule, & below
                    uint8_t *const ptr = dest_y + block_offset[i];
                    ff_svq3_add_idct_c(ptr, h->mb + i * 16 + p * 256, linesize,
                                       sl->qscale, IS_INTRA(mb_type) ? 1 : 0);
                }
        }
    }
}

#define BITS   8
#define SIMPLE 1
#include "h264_mb_template.c"

#undef  BITS
#define BITS   16
#include "h264_mb_template.c"

#undef  SIMPLE
#define SIMPLE 0
#include "h264_mb_template.c"

void ff_h264_hl_decode_mb(H264Context *h, H264SliceContext *sl)
{
    const int mb_xy   = h->mb_xy;
    const int mb_type = h->cur_pic.mb_type[mb_xy];
    int is_complex    = CONFIG_SMALL || h->is_complex ||
                        IS_INTRA_PCM(mb_type) || sl->qscale == 0;

    if (CHROMA444(h)) {
        if (is_complex || h->pixel_shift)
            hl_decode_mb_444_complex(h, sl);
        else
            hl_decode_mb_444_simple_8(h, sl);
    } else if (is_complex) {
        hl_decode_mb_complex(h, sl);
    } else if (h->pixel_shift) {
        hl_decode_mb_simple_16(h, sl);
    } else
        hl_decode_mb_simple_8(h, sl);
}<|MERGE_RESOLUTION|>--- conflicted
+++ resolved
@@ -490,13 +490,8 @@
     if (refn >= 0) {
         const int mx  = (sl->mv_cache[list][scan8[0]][0] >> 2) + 16 * h->mb_x + 8;
         const int my  = (sl->mv_cache[list][scan8[0]][1] >> 2) + 16 * h->mb_y;
-<<<<<<< HEAD
-        uint8_t **src = h->ref_list[list][refn].f.data;
+        uint8_t **src = sl->ref_list[list][refn].f.data;
         int off       =  mx * (1<< pixel_shift) +
-=======
-        uint8_t **src = sl->ref_list[list][refn].f.data;
-        int off       = (mx << pixel_shift) +
->>>>>>> 95eb35f3
                         (my + (h->mb_x & 3) * 4) * sl->mb_linesize +
                         (64 << pixel_shift);
         h->vdsp.prefetch(src[0] + off, h->linesize, 4);
