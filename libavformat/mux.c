--- conflicted
+++ resolved
@@ -117,24 +117,24 @@
 
 enum AVChromaLocation ff_choose_chroma_location(AVFormatContext *s, AVStream *st)
 {
-    AVCodecContext *avctx = st->codec;
-    const AVPixFmtDescriptor *pix_desc = av_pix_fmt_desc_get(avctx->pix_fmt);
-
-    if (avctx->chroma_sample_location != AVCHROMA_LOC_UNSPECIFIED)
-        return avctx->chroma_sample_location;
+    AVCodecParameters *par = st->codecpar;
+    const AVPixFmtDescriptor *pix_desc = av_pix_fmt_desc_get(par->format);
+
+    if (par->chroma_location != AVCHROMA_LOC_UNSPECIFIED)
+        return par->chroma_location;
 
     if (pix_desc) {
         if (pix_desc->log2_chroma_h == 0) {
             return AVCHROMA_LOC_TOPLEFT;
         } else if (pix_desc->log2_chroma_w == 1 && pix_desc->log2_chroma_h == 1) {
-            if (avctx->field_order == AV_FIELD_UNKNOWN || avctx->field_order == AV_FIELD_PROGRESSIVE) {
-                switch (avctx->codec_id) {
+            if (par->field_order == AV_FIELD_UNKNOWN || par->field_order == AV_FIELD_PROGRESSIVE) {
+                switch (par->codec_id) {
                 case AV_CODEC_ID_MJPEG:
                 case AV_CODEC_ID_MPEG1VIDEO: return AVCHROMA_LOC_CENTER;
                 }
             }
-            if (avctx->field_order == AV_FIELD_UNKNOWN || avctx->field_order != AV_FIELD_PROGRESSIVE) {
-                switch (avctx->codec_id) {
+            if (par->field_order == AV_FIELD_UNKNOWN || par->field_order != AV_FIELD_PROGRESSIVE) {
+                switch (par->codec_id) {
                 case AV_CODEC_ID_MPEG2VIDEO: return AVCHROMA_LOC_LEFT;
                 }
             }
@@ -251,10 +251,11 @@
         (ret = av_opt_set_dict2(s->priv_data, &tmp, AV_OPT_SEARCH_CHILDREN)) < 0)
         goto fail;
 
+#if FF_API_LAVF_AVCTX
+FF_DISABLE_DEPRECATION_WARNINGS
     if (s->nb_streams && s->streams[0]->codec->flags & AV_CODEC_FLAG_BITEXACT) {
         if (!(s->flags & AVFMT_FLAG_BITEXACT)) {
 #if FF_API_LAVF_BITEXACT
-<<<<<<< HEAD
             av_log(s, AV_LOG_WARNING,
                    "Setting the AVFormatContext to bitexact mode, because "
                    "the AVCodecContext is in that mode. This behavior will "
@@ -266,15 +267,11 @@
                    "The AVFormatContext is not in set to bitexact mode, only "
                    "the AVCodecContext. If this is not intended, set "
                    "AVFormatContext.flags |= AVFMT_FLAG_BITEXACT.\n");
-=======
-FF_DISABLE_DEPRECATION_WARNINGS
-    if (s->nb_streams && s->streams[0]->codec->flags & AV_CODEC_FLAG_BITEXACT)
-        s->flags |= AVFMT_FLAG_BITEXACT;
+#endif
+        }
+    }
 FF_ENABLE_DEPRECATION_WARNINGS
->>>>>>> 9200514a
 #endif
-        }
-    }
 
     // some sanity checks
     if (s->nb_streams == 0 && !(of->flags & AVFMT_NOSTREAMS)) {
@@ -338,33 +335,18 @@
                 ret = AVERROR(EINVAL);
                 goto fail;
             }
-<<<<<<< HEAD
-            if (av_cmp_q(st->sample_aspect_ratio, codec->sample_aspect_ratio)
-                && fabs(av_q2d(st->sample_aspect_ratio) - av_q2d(codec->sample_aspect_ratio)) > 0.004*av_q2d(st->sample_aspect_ratio)
+            if (av_cmp_q(st->sample_aspect_ratio, par->sample_aspect_ratio)
+                && fabs(av_q2d(st->sample_aspect_ratio) - av_q2d(par->sample_aspect_ratio)) > 0.004*av_q2d(st->sample_aspect_ratio)
             ) {
                 if (st->sample_aspect_ratio.num != 0 &&
                     st->sample_aspect_ratio.den != 0 &&
-                    codec->sample_aspect_ratio.num != 0 &&
-                    codec->sample_aspect_ratio.den != 0) {
+                    par->sample_aspect_ratio.num != 0 &&
+                    par->sample_aspect_ratio.den != 0) {
                     av_log(s, AV_LOG_ERROR, "Aspect ratio mismatch between muxer "
                            "(%d/%d) and encoder layer (%d/%d)\n",
                            st->sample_aspect_ratio.num, st->sample_aspect_ratio.den,
-                           codec->sample_aspect_ratio.num,
-                           codec->sample_aspect_ratio.den);
-=======
-
-            if (av_cmp_q(st->sample_aspect_ratio,
-                         par->sample_aspect_ratio)) {
-                if (st->sample_aspect_ratio.num != 0 &&
-                    st->sample_aspect_ratio.den != 0 &&
-                    par->sample_aspect_ratio.den != 0 &&
-                    par->sample_aspect_ratio.den != 0) {
-                    av_log(s, AV_LOG_ERROR, "Aspect ratio mismatch between muxer "
-                            "(%d/%d) and encoder layer (%d/%d)\n",
-                            st->sample_aspect_ratio.num, st->sample_aspect_ratio.den,
-                            par->sample_aspect_ratio.num,
-                            par->sample_aspect_ratio.den);
->>>>>>> 9200514a
+                           par->sample_aspect_ratio.num,
+                           par->sample_aspect_ratio.den);
                     ret = AVERROR(EINVAL);
                     goto fail;
                 }
@@ -377,41 +359,23 @@
             st->internal->reorder = 1;
 
         if (of->codec_tag) {
-<<<<<<< HEAD
-            if (   codec->codec_tag
-                && codec->codec_id == AV_CODEC_ID_RAWVIDEO
-                && (   av_codec_get_tag(of->codec_tag, codec->codec_id) == 0
-                    || av_codec_get_tag(of->codec_tag, codec->codec_id) == MKTAG('r', 'a', 'w', ' '))
+            if (   par->codec_tag
+                && par->codec_id == AV_CODEC_ID_RAWVIDEO
+                && (   av_codec_get_tag(of->codec_tag, par->codec_id) == 0
+                    || av_codec_get_tag(of->codec_tag, par->codec_id) == MKTAG('r', 'a', 'w', ' '))
                 && !validate_codec_tag(s, st)) {
                 // the current rawvideo encoding system ends up setting
                 // the wrong codec_tag for avi/mov, we override it here
-                codec->codec_tag = 0;
-=======
-            if (par->codec_tag &&
-                par->codec_id == AV_CODEC_ID_RAWVIDEO &&
-                !av_codec_get_tag(of->codec_tag, par->codec_id) &&
-                !validate_codec_tag(s, st)) {
-                // the current rawvideo encoding system ends up setting
-                // the wrong codec_tag for avi, we override it here
                 par->codec_tag = 0;
->>>>>>> 9200514a
             }
             if (par->codec_tag) {
                 if (!validate_codec_tag(s, st)) {
-<<<<<<< HEAD
                     char tagbuf[32], tagbuf2[32];
-                    av_get_codec_tag_string(tagbuf, sizeof(tagbuf), codec->codec_tag);
-                    av_get_codec_tag_string(tagbuf2, sizeof(tagbuf2), av_codec_get_tag(s->oformat->codec_tag, codec->codec_id));
+                    av_get_codec_tag_string(tagbuf, sizeof(tagbuf), par->codec_tag);
+                    av_get_codec_tag_string(tagbuf2, sizeof(tagbuf2), av_codec_get_tag(s->oformat->codec_tag, par->codec_id));
                     av_log(s, AV_LOG_ERROR,
                            "Tag %s/0x%08x incompatible with output codec id '%d' (%s)\n",
-                           tagbuf, codec->codec_tag, codec->codec_id, tagbuf2);
-=======
-                    char tagbuf[32];
-                    av_get_codec_tag_string(tagbuf, sizeof(tagbuf), par->codec_tag);
-                    av_log(s, AV_LOG_ERROR,
-                           "Tag %s/0x%08x incompatible with output codec id '%d'\n",
-                           tagbuf, par->codec_tag, par->codec_id);
->>>>>>> 9200514a
+                           tagbuf, par->codec_tag, par->codec_id, tagbuf2);
                     ret = AVERROR_INVALIDDATA;
                     goto fail;
                 }
@@ -475,12 +439,12 @@
         int64_t den = AV_NOPTS_VALUE;
         st = s->streams[i];
 
-        switch (st->codec->codec_type) {
+        switch (st->codecpar->codec_type) {
         case AVMEDIA_TYPE_AUDIO:
-            den = (int64_t)st->time_base.num * st->codec->sample_rate;
+            den = (int64_t)st->time_base.num * st->codecpar->sample_rate;
             break;
         case AVMEDIA_TYPE_VIDEO:
-            den = (int64_t)st->time_base.num * st->codec->time_base.den;
+            den = (int64_t)st->time_base.num * st->time_base.den;
             break;
         default:
             break;
@@ -548,7 +512,7 @@
 //FIXME merge with compute_pkt_fields
 static int compute_muxer_pkt_fields(AVFormatContext *s, AVStream *st, AVPacket *pkt)
 {
-    int delay = FFMAX(st->codec->has_b_frames, st->codec->max_b_frames > 0);
+    int delay = FFMAX(st->codecpar->video_delay, st->internal->avctx->max_b_frames > 0);
     int num, den, i;
     int frame_size;
 
@@ -608,8 +572,8 @@
 
     if (st->cur_dts && st->cur_dts != AV_NOPTS_VALUE &&
         ((!(s->oformat->flags & AVFMT_TS_NONSTRICT) &&
-          st->codec->codec_type != AVMEDIA_TYPE_SUBTITLE &&
-          st->codec->codec_type != AVMEDIA_TYPE_DATA &&
+          st->codecpar->codec_type != AVMEDIA_TYPE_SUBTITLE &&
+          st->codecpar->codec_type != AVMEDIA_TYPE_DATA &&
           st->cur_dts >= pkt->dts) || st->cur_dts > pkt->dts)) {
         av_log(s, AV_LOG_ERROR,
                "Application provided invalid, non monotonically increasing dts to muxer in stream %d: %s >= %s\n",
@@ -646,7 +610,7 @@
         }
         break;
     case AVMEDIA_TYPE_VIDEO:
-        frac_add(st->priv_pts, (int64_t)st->time_base.den * st->codec->time_base.num);
+        frac_add(st->priv_pts, (int64_t)st->time_base.den * st->time_base.num);
         break;
     }
     return 0;
@@ -909,7 +873,7 @@
             st->interleaver_chunk_size      = 0;
             this_pktl->pkt.flags |= CHUNK_START;
             if (max && st->interleaver_chunk_duration > max) {
-                int64_t syncoffset = (st->codec->codec_type == AVMEDIA_TYPE_VIDEO)*max/2;
+                int64_t syncoffset = (st->codecpar->codec_type == AVMEDIA_TYPE_VIDEO)*max/2;
                 int64_t syncto = av_rescale(pkt->dts + syncoffset, 1, max)*max - syncoffset;
 
                 st->interleaver_chunk_duration += (pkt->dts - syncto)/8 - max;
@@ -954,12 +918,12 @@
     AVStream *st2 = s->streams[next->stream_index];
     int comp      = av_compare_ts(next->dts, st2->time_base, pkt->dts,
                                   st->time_base);
-    if (s->audio_preload && ((st->codec->codec_type == AVMEDIA_TYPE_AUDIO) != (st2->codec->codec_type == AVMEDIA_TYPE_AUDIO))) {
-        int64_t ts = av_rescale_q(pkt ->dts, st ->time_base, AV_TIME_BASE_Q) - s->audio_preload*(st ->codec->codec_type == AVMEDIA_TYPE_AUDIO);
-        int64_t ts2= av_rescale_q(next->dts, st2->time_base, AV_TIME_BASE_Q) - s->audio_preload*(st2->codec->codec_type == AVMEDIA_TYPE_AUDIO);
+    if (s->audio_preload && ((st->codecpar->codec_type == AVMEDIA_TYPE_AUDIO) != (st2->codecpar->codec_type == AVMEDIA_TYPE_AUDIO))) {
+        int64_t ts = av_rescale_q(pkt ->dts, st ->time_base, AV_TIME_BASE_Q) - s->audio_preload*(st ->codecpar->codec_type == AVMEDIA_TYPE_AUDIO);
+        int64_t ts2= av_rescale_q(next->dts, st2->time_base, AV_TIME_BASE_Q) - s->audio_preload*(st2->codecpar->codec_type == AVMEDIA_TYPE_AUDIO);
         if (ts == ts2) {
-            ts= ( pkt ->dts* st->time_base.num*AV_TIME_BASE - s->audio_preload*(int64_t)(st ->codec->codec_type == AVMEDIA_TYPE_AUDIO)* st->time_base.den)*st2->time_base.den
-               -( next->dts*st2->time_base.num*AV_TIME_BASE - s->audio_preload*(int64_t)(st2->codec->codec_type == AVMEDIA_TYPE_AUDIO)*st2->time_base.den)* st->time_base.den;
+            ts= ( pkt ->dts* st->time_base.num*AV_TIME_BASE - s->audio_preload*(int64_t)(st ->codecpar->codec_type == AVMEDIA_TYPE_AUDIO)* st->time_base.den)*st2->time_base.den
+               -( next->dts*st2->time_base.num*AV_TIME_BASE - s->audio_preload*(int64_t)(st2->codecpar->codec_type == AVMEDIA_TYPE_AUDIO)*st2->time_base.den)* st->time_base.den;
             ts2=0;
         }
         comp= (ts>ts2) - (ts<ts2);
@@ -986,9 +950,9 @@
     for (i = 0; i < s->nb_streams; i++) {
         if (s->streams[i]->last_in_packet_buffer) {
             ++stream_count;
-        } else if (s->streams[i]->codec->codec_type != AVMEDIA_TYPE_ATTACHMENT &&
-                   s->streams[i]->codec->codec_id != AV_CODEC_ID_VP8 &&
-                   s->streams[i]->codec->codec_id != AV_CODEC_ID_VP9) {
+        } else if (s->streams[i]->codecpar->codec_type != AVMEDIA_TYPE_ATTACHMENT &&
+                   s->streams[i]->codecpar->codec_id != AV_CODEC_ID_VP8 &&
+                   s->streams[i]->codecpar->codec_id != AV_CODEC_ID_VP9) {
             ++noninterleaved_count;
         }
     }
@@ -1090,9 +1054,16 @@
             }
         }
 
-        av_apply_bitstream_filters(st->codec, pkt, st->internal->bsfc);
+        av_apply_bitstream_filters(st->internal->avctx, pkt, st->internal->bsfc);
         if (pkt->size == 0 && pkt->side_data_elems == 0)
             return 0;
+        if (!st->codecpar->extradata && st->internal->avctx->extradata) {
+            int eret = ff_alloc_extradata(st->codecpar, st->internal->avctx->extradata_size);
+            if (eret < 0)
+                return AVERROR(ENOMEM);
+            st->codecpar->extradata_size = st->internal->avctx->extradata_size;
+            memcpy(st->codecpar->extradata, st->internal->avctx->extradata, st->internal->avctx->extradata_size);
+        }
 
         if (s->debug & FF_FDEBUG_TS)
             av_log(s, AV_LOG_TRACE, "av_interleaved_write_frame size:%d dts:%s pts:%s\n",
