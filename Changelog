Entries are sorted chronologically from oldest to youngest within each release,
releases are sorted from youngest to oldest.

version next:

- openal input device added
- boxblur filter added
- BWF muxer
- Flash Screen Video 2 decoder
- lavfi input device added
- added avconv, which is almost the same for now, except
for a few incompatible changes in the options, which will hopefully make them
easier to use. The changes are:
    * -newvideo/-newaudio/-newsubtitle are gone, because they were redundant and
      worked in a nonstandard way. -map is sufficient to add streams to output
      files.
    * -map now has slightly different and more powerful syntax.
        + it's possible to specify stream type. E.g. -map 0:a:2 means 'third
          audio stream'.
        + omitting the stream index now maps all the streams of the given
          type, not just the first. E.g. -map 0:s maps all the subtitle streams.
        + colons (':') are used to separate file index/stream type/stream
          index. Comma (',') is used to separate the sync stream. This is done
          for consistency with other options.
        + since -map can now match multiple streams, negative mappings were
          introduced. Negative mappings disable some streams from an already
          defined map. E.g. '-map 0 -map -0:a:1' means 'map everything except
          for the second audio stream'.
    * -vcodec/-acodec/-scodec are replaced by -c (or -codec), which
      allows to precisely specify target stream(s) consistently with other
      options. E.g. '-c:v libx264' sets the codec for all video streams,
      '-c:a:0 libvorbis' sets the codec for the first audio stream and '-c
      copy' copies all the streams.
    * It is now possible to precisely specify which stream should an AVOption
      apply to. See the manual for detailed explanation.
    * -map_chapters now takes only an input file index and applies to the next
      output file. This is consistent with how all the other options work.
    * -map_metadata now takes only an input metadata specifier and applies to
      the next output file. Output metadata specifier is now part of the option
      name, similarly to the AVOptions/map/codec feature above.
    * Presets in avconv are disabled, because only libx264 used them and
      presets for libx264 can now be specified using a private option
      '-preset <presetname>'.
    * -intra option was removed, it's equivalent to -g 0.
- XMV demuxer
- LOAS demuxer
- ashowinfo filter added
- Windows Media Image decoder
- amovie source added
- LATM muxer/demuxer
- Speex encoder via libspeex
- JSON output in ffprobe
- WTV muxer
- Optional C++ Support (needed for libstagefright)
- H.264 Decoding on Android via Stagefright
- Prores decoder
- BIN/XBIN/ADF/IDF text file decoder
- aconvert audio filter added
- audio support to lavfi input device added
- libcdio-paranoia input device for audio CD grabbing
- Apple ProRes decoder
- CELT in Ogg demuxing
- G.723.1 demuxer and decoder
- libmodplug support (--enable-libmodplug)
- VC-1 interlaced decoding
<<<<<<< HEAD
- libutvideo wrapper (--enable-libutvideo)
- aevalsrc audio source added
=======
- lut, lutrgb, and lutyuv filters
- boxblur filter
- Ut Video decoder
>>>>>>> 8096fdf0


version 0.8:


- many many things we forgot because we rather write code than changelogs
- WebM support in Matroska de/muxer
- low overhead Ogg muxing
- MMS-TCP support
- VP8 de/encoding via libvpx
- Demuxer for On2's IVF format
- Pictor/PC Paint decoder
- HE-AAC v2 decoder
- HE-AAC v2 encoding with libaacplus
- libfaad2 wrapper removed
- DTS-ES extension (XCh) decoding support
- native VP8 decoder
- RTSP tunneling over HTTP
- RTP depacketization of SVQ3
- -strict inofficial replaced by -strict unofficial
- ffplay -exitonkeydown and -exitonmousedown options added
- native GSM / GSM MS decoder
- RTP depacketization of QDM2
- ANSI/ASCII art playback system
- Lego Mindstorms RSO de/muxer
- libavcore added (and subsequently removed)
- SubRip subtitle file muxer and demuxer
- Chinese AVS encoding via libxavs
- ffprobe -show_packets option added
- RTP packetization of Theora and Vorbis
- RTP depacketization of MP4A-LATM
- RTP packetization and depacketization of VP8
- hflip filter
- Apple HTTP Live Streaming demuxer
- a64 codec
- MMS-HTTP support
- G.722 ADPCM audio encoder/decoder
- R10k video decoder
- ocv_smooth filter
- frei0r wrapper filter
- change crop filter syntax to width:height:x:y
- make the crop filter accept parametric expressions
- make ffprobe accept AVFormatContext options
- yadif filter
- blackframe filter
- Demuxer for Leitch/Harris' VR native stream format (LXF)
- RTP depacketization of the X-QT QuickTime format
- SAP (Session Announcement Protocol, RFC 2974) muxer and demuxer
- cropdetect filter
- ffmpeg -crop* options removed
- transpose filter added
- ffmpeg -force_key_frames option added
- demuxer for receiving raw rtp:// URLs without an SDP description
- single stream LATM/LOAS decoder
- setpts filter added
- Win64 support for optimized x86 assembly functions
- MJPEG/AVI1 to JPEG/JFIF bitstream filter
- ASS subtitle encoder and decoder
- IEC 61937 encapsulation for E-AC-3, TrueHD, DTS-HD (for HDMI passthrough)
- overlay filter added
- rename aspect filter to setdar, and pixelaspect to setsar
- IEC 61937 demuxer
- Mobotix .mxg demuxer
- frei0r source added
- hqdn3d filter added
- RTP depacketization of QCELP
- FLAC parser added
- gradfun filter added
- AMR-WB decoder
- replace the ocv_smooth filter with a more generic ocv filter
- Windows Televison (WTV) demuxer
- FFmpeg metadata format muxer and demuxer
- SubRip (srt) subtitle encoder and decoder
- floating-point AC-3 encoder added
- Lagarith decoder
- ffmpeg -copytb option added
- IVF muxer added
- Wing Commander IV movies decoder added
- movie source added
- Bink version 'b' audio and video decoder
- Bitmap Brothers JV playback system
- Apple HTTP Live Streaming protocol handler
- sndio support for playback and record
- Linux framebuffer input device added
- Chronomaster DFA decoder
- DPX image encoder
- MicroDVD subtitle file muxer and demuxer
- Playstation Portable PMP format demuxer
- fieldorder video filter added
- AAC encoding via libvo-aacenc
- AMR-WB encoding via libvo-amrwbenc
- xWMA demuxer
- Mobotix MxPEG decoder
- VP8 frame-multithreading
- NEON optimizations for VP8
- Lots of deprecated API cruft removed
- fft and imdct optimizations for AVX (Sandy Bridge) processors
- showinfo filter added
- SMPTE 302M AES3 audio decoder
- Apple Core Audio Format muxer
- 9bit and 10bit per sample support in the H.264 decoder
- 9bit and 10bit FFV1 encoding / decoding
- split filter added
- select filter added
- sdl output device added
- libmpcodecs video filter support (3 times as many filters than before)
- mpeg2 aspect ratio dection fixed
- libxvid aspect pickiness fixed
- Frame multithreaded decoding
- E-AC-3 audio encoder
- ac3enc: add channel coupling support
- floating-point sample format support to the ac3, eac3, dca, aac, and vorbis decoders.
- H264/MPEG frame-level multi-threading
- All av_metadata_* functions renamed to av_dict_* and moved to libavutil
- 4:4:4 H.264 decoding support
- 10-bit H.264 optimizations for x86
- lut, lutrgb, and lutyuv filters added
- buffersink libavfilter sink added
- Bump libswscale for recently reported ABI break


version 0.7:

- all the changes for 0.8, but keeping API/ABI compatibility with the 0.6 release


version 0.6:

- PB-frame decoding for H.263
- deprecated vhook subsystem removed
- deprecated old scaler removed
- VQF demuxer
- Alpha channel scaler
- PCX encoder
- RTP packetization of H.263
- RTP packetization of AMR
- RTP depacketization of Vorbis
- CorePNG decoding support
- Cook multichannel decoding support
- introduced avlanguage helpers in libavformat
- 8088flex TMV demuxer and decoder
- per-stream language-tags extraction in asfdec
- V210 decoder and encoder
- remaining GPL parts in AC-3 decoder converted to LGPL
- QCP demuxer
- SoX native format muxer and demuxer
- AMR-NB decoding/encoding, AMR-WB decoding via OpenCORE libraries
- DPX image decoder
- Electronic Arts Madcow decoder
- DivX (XSUB) subtitle encoder
- nonfree libamr support for AMR-NB/WB decoding/encoding removed
- experimental AAC encoder
- RTP depacketization of ASF and RTSP from WMS servers
- RTMP support in libavformat
- noX handling for OPT_BOOL X options
- Wave64 demuxer
- IEC-61937 compatible Muxer
- TwinVQ decoder
- Bluray (PGS) subtitle decoder
- LPCM support in MPEG-TS (HDMV RID as found on Blu-ray disks)
- WMA Pro decoder
- Core Audio Format demuxer
- Atrac1 decoder
- MD STUDIO audio demuxer
- RF64 support in WAV demuxer
- MPEG-4 Audio Lossless Coding (ALS) decoder
- -formats option split into -formats, -codecs, -bsfs, and -protocols
- IV8 demuxer
- CDG demuxer and decoder
- R210 decoder
- Auravision Aura 1 and 2 decoders
- Deluxe Paint Animation playback system
- SIPR decoder
- Adobe Filmstrip muxer and demuxer
- RTP depacketization of H.263
- Bink demuxer and audio/video decoders
- enable symbol versioning by default for linkers that support it
- IFF PBM/ILBM bitmap decoder
- concat protocol
- Indeo 5 decoder
- RTP depacketization of AMR
- WMA Voice decoder
- ffprobe tool
- AMR-NB decoder
- RTSP muxer
- HE-AAC v1 decoder
- Kega Game Video (KGV1) decoder
- VorbisComment writing for FLAC, Ogg FLAC and Ogg Speex files
- RTP depacketization of Theora
- HTTP Digest authentication
- RTMP/RTMPT/RTMPS/RTMPE/RTMPTE protocol support via librtmp
- Psygnosis YOP demuxer and video decoder
- spectral extension support in the E-AC-3 decoder
- unsharp video filter
- RTP hinting in the mov/3gp/mp4 muxer
- Dirac in Ogg demuxing
- seek to keyframes in Ogg
- 4:2:2 and 4:4:4 Theora decoding
- 35% faster VP3/Theora decoding
- faster AAC decoding
- faster H.264 decoding
- RealAudio 1.0 (14.4K) encoder


version 0.5:

- DV50 AKA DVCPRO50 encoder, decoder, muxer and demuxer
- TechSmith Camtasia (TSCC) video decoder
- IBM Ultimotion (ULTI) video decoder
- Sierra Online audio file demuxer and decoder
- Apple QuickDraw (qdrw) video decoder
- Creative ADPCM audio decoder (16 bits as well as 8 bits schemes)
- Electronic Arts Multimedia (WVE/UV2/etc.) file demuxer
- Miro VideoXL (VIXL) video decoder
- H.261 video encoder
- QPEG video decoder
- Nullsoft Video (NSV) file demuxer
- Shorten audio decoder
- LOCO video decoder
- Apple Lossless Audio Codec (ALAC) decoder
- Winnov WNV1 video decoder
- Autodesk Animator Studio Codec (AASC) decoder
- Indeo 2 video decoder
- Fraps FPS1 video decoder
- Snow video encoder/decoder
- Sonic audio encoder/decoder
- Vorbis audio decoder
- Macromedia ADPCM decoder
- Duck TrueMotion 2 video decoder
- support for decoding FLX and DTA extensions in FLIC files
- H.264 custom quantization matrices support
- ffserver fixed, it should now be usable again
- QDM2 audio decoder
- Real Cooker audio decoder
- TrueSpeech audio decoder
- WMA2 audio decoder fixed, now all files should play correctly
- RealAudio 14.4 and 28.8 decoders fixed
- JPEG-LS decoder
- build system improvements
- tabs and trailing whitespace removed from the codebase
- CamStudio video decoder
- AIFF/AIFF-C audio format, encoding and decoding
- ADTS AAC file reading and writing
- Creative VOC file reading and writing
- American Laser Games multimedia (*.mm) playback system
- Zip Motion Blocks Video decoder
- improved Theora/VP3 decoder
- True Audio (TTA) decoder
- AVS demuxer and video decoder
- JPEG-LS encoder
- Smacker demuxer and decoder
- NuppelVideo/MythTV demuxer and RTjpeg decoder
- KMVC decoder
- MPEG-2 intra VLC support
- MPEG-2 4:2:2 encoder
- Flash Screen Video decoder
- GXF demuxer
- Chinese AVS decoder
- GXF muxer
- MXF demuxer
- VC-1/WMV3/WMV9 video decoder
- MacIntel support
- AVISynth support
- VMware video decoder
- VP5 video decoder
- VP6 video decoder
- WavPack lossless audio decoder
- Targa (.TGA) picture decoder
- Vorbis audio encoder
- Delphine Software .cin demuxer/audio and video decoder
- Tiertex .seq demuxer/video decoder
- MTV demuxer
- TIFF picture encoder and decoder
- GIF picture decoder
- Intel Music Coder decoder
- Zip Motion Blocks Video encoder
- Musepack decoder
- Flash Screen Video encoder
- Theora encoding via libtheora
- BMP encoder
- WMA encoder
- GSM-MS encoder and decoder
- DCA decoder
- DXA demuxer and decoder
- DNxHD decoder
- Gamecube movie (.THP) playback system
- Blackfin optimizations
- Interplay C93 demuxer and video decoder
- Bethsoft VID demuxer and video decoder
- CRYO APC demuxer
- Atrac3 decoder
- V.Flash PTX decoder
- RoQ muxer, RoQ audio encoder
- Renderware TXD demuxer and decoder
- extern C declarations for C++ removed from headers
- sws_flags command line option
- codebook generator
- RoQ video encoder
- QTRLE encoder
- OS/2 support removed and restored again
- AC-3 decoder
- NUT muxer
- additional SPARC (VIS) optimizations
- Matroska muxer
- slice-based parallel H.264 decoding
- Monkey's Audio demuxer and decoder
- AMV audio and video decoder
- DNxHD encoder
- H.264 PAFF decoding
- Nellymoser ASAO decoder
- Beam Software SIFF demuxer and decoder
- libvorbis Vorbis decoding removed in favor of native decoder
- IntraX8 (J-Frame) subdecoder for WMV2 and VC-1
- Ogg (Theora, Vorbis and FLAC) muxer
- The "device" muxers and demuxers are now in a new libavdevice library
- PC Paintbrush PCX decoder
- Sun Rasterfile decoder
- TechnoTrend PVA demuxer
- Linux Media Labs MPEG-4 (LMLM4) demuxer
- AVM2 (Flash 9) SWF muxer
- QT variant of IMA ADPCM encoder
- VFW grabber
- iPod/iPhone compatible mp4 muxer
- Mimic decoder
- MSN TCP Webcam stream demuxer
- RL2 demuxer / decoder
- IFF demuxer
- 8SVX audio decoder
- non-recursive Makefiles
- BFI demuxer
- MAXIS EA XA (.xa) demuxer / decoder
- BFI video decoder
- OMA demuxer
- MLP/TrueHD decoder
- Electronic Arts CMV decoder
- Motion Pixels Video decoder
- Motion Pixels MVI demuxer
- removed animated GIF decoder/demuxer
- D-Cinema audio muxer
- Electronic Arts TGV decoder
- Apple Lossless Audio Codec (ALAC) encoder
- AAC decoder
- floating point PCM encoder/decoder
- MXF muxer
- DV100 AKA DVCPRO HD decoder and demuxer
- E-AC-3 support added to AC-3 decoder
- Nellymoser ASAO encoder
- ASS and SSA demuxer and muxer
- liba52 wrapper removed
- SVQ3 watermark decoding support
- Speex decoding via libspeex
- Electronic Arts TGQ decoder
- RV40 decoder
- QCELP / PureVoice decoder
- RV30 decoder
- hybrid WavPack support
- R3D REDCODE demuxer
- ALSA support for playback and record
- Electronic Arts TQI decoder
- OpenJPEG based JPEG 2000 decoder
- NC (NC4600) camera file demuxer
- Gopher client support
- MXF D-10 muxer
- generic metadata API
- flash ScreenVideo2 encoder


version 0.4.9-pre1:

- DV encoder, DV muxer
- Microsoft RLE video decoder
- Microsoft Video-1 decoder
- Apple Animation (RLE) decoder
- Apple Graphics (SMC) decoder
- Apple Video (RPZA) decoder
- Cinepak decoder
- Sega FILM (CPK) file demuxer
- Westwood multimedia support (VQA & AUD files)
- Id Quake II CIN playback support
- 8BPS video decoder
- FLIC playback support
- RealVideo 2.0 (RV20) decoder
- Duck TrueMotion v1 (DUCK) video decoder
- Sierra VMD demuxer and video decoder
- MSZH and ZLIB decoder support
- SVQ1 video encoder
- AMR-WB support
- PPC optimizations
- rate distortion optimal cbp support
- rate distorted optimal ac prediction for MPEG-4
- rate distorted optimal lambda->qp support
- AAC encoding with libfaac
- Sunplus JPEG codec (SP5X) support
- use Lagrange multipler instead of QP for ratecontrol
- Theora/VP3 decoding support
- XA and ADX ADPCM codecs
- export MPEG-2 active display area / pan scan
- Add support for configuring with IBM XLC
- floating point AAN DCT
- initial support for zygo video (not complete)
- RGB ffv1 support
- new audio/video parser API
- av_log() system
- av_read_frame() and av_seek_frame() support
- missing last frame fixes
- seek by mouse in ffplay
- noise reduction of DCT coefficients
- H.263 OBMC & 4MV support
- H.263 alternative inter vlc support
- H.263 loop filter
- H.263 slice structured mode
- interlaced DCT support for MPEG-2 encoding
- stuffing to stay above min_bitrate
- MB type & QP visualization
- frame stepping for ffplay
- interlaced motion estimation
- alternate scantable support
- SVCD scan offset support
- closed GOP support
- SSE2 FDCT
- quantizer noise shaping
- G.726 ADPCM audio codec
- MS ADPCM encoding
- multithreaded/SMP motion estimation
- multithreaded/SMP encoding for MPEG-1/MPEG-2/MPEG-4/H.263
- multithreaded/SMP decoding for MPEG-2
- FLAC decoder
- Metrowerks CodeWarrior suppport
- H.263+ custom pcf support
- nicer output for 'ffmpeg -formats'
- Matroska demuxer
- SGI image format, encoding and decoding
- H.264 loop filter support
- H.264 CABAC support
- nicer looking arrows for the motion vector visualization
- improved VCD support
- audio timestamp drift compensation
- MPEG-2 YUV 422/444 support
- polyphase kaiser windowed sinc and blackman nuttall windowed sinc audio resample
- better image scaling
- H.261 support
- correctly interleave packets during encoding
- VIS optimized motion compensation
- intra_dc_precision>0 encoding support
- support reuse of motion vectors/MB types/field select values of the source video
- more accurate deblock filter
- padding support
- many optimizations and bugfixes
- FunCom ISS audio file demuxer and according ADPCM decoding


version 0.4.8:

- MPEG-2 video encoding (Michael)
- Id RoQ playback subsystem (Mike Melanson and Tim Ferguson)
- Wing Commander III Movie (.mve) file playback subsystem (Mike Melanson
  and Mario Brito)
- Xan DPCM audio decoder (Mario Brito)
- Interplay MVE playback subsystem (Mike Melanson)
- Duck DK3 and DK4 ADPCM audio decoders (Mike Melanson)


version 0.4.7:

- RealAudio 1.0 (14_4) and 2.0 (28_8) native decoders. Author unknown, code from mplayerhq
  (originally from public domain player for Amiga at http://www.honeypot.net/audio)
- current version now also compiles with older GCC (Fabrice)
- 4X multimedia playback system including 4xm file demuxer (Mike
  Melanson), and 4X video and audio codecs (Michael)
- Creative YUV (CYUV) decoder (Mike Melanson)
- FFV1 codec (our very simple lossless intra only codec, compresses much better
  than HuffYUV) (Michael)
- ASV1 (Asus), H.264, Intel indeo3 codecs have been added (various)
- tiny PNG encoder and decoder, tiny GIF decoder, PAM decoder (PPM with
  alpha support), JPEG YUV colorspace support. (Fabrice Bellard)
- ffplay has been replaced with a newer version which uses SDL (optionally)
  for multiplatform support (Fabrice)
- Sorenson Version 3 codec (SVQ3) support has been added (decoding only) - donated
  by anonymous
- AMR format has been added (Johannes Carlsson)
- 3GP support has been added (Johannes Carlsson)
- VP3 codec has been added (Mike Melanson)
- more MPEG-1/2 fixes
- better multiplatform support, MS Visual Studio fixes (various)
- AltiVec optimizations (Magnus Damn and others)
- SH4 processor support has been added (BERO)
- new public interfaces (avcodec_get_pix_fmt) (Roman Shaposhnick)
- VOB streaming support (Brian Foley)
- better MP3 autodetection (Andriy Rysin)
- qpel encoding (Michael)
- 4mv+b frames encoding finally fixed (Michael)
- chroma ME (Michael)
- 5 comparison functions for ME (Michael)
- B-frame encoding speedup (Michael)
- WMV2 codec (unfinished - Michael)
- user specified diamond size for EPZS (Michael)
- Playstation STR playback subsystem, still experimental (Mike and Michael)
- ASV2 codec (Michael)
- CLJR decoder (Alex)

.. And lots more new enhancements and fixes.


version 0.4.6:

- completely new integer only MPEG audio layer 1/2/3 decoder rewritten
  from scratch
- Recoded DCT and motion vector search with gcc (no longer depends on nasm)
- fix quantization bug in AC3 encoder
- added PCM codecs and format. Corrected WAV/AVI/ASF PCM issues
- added prototype ffplay program
- added GOB header parsing on H.263/H.263+ decoder (Juanjo)
- bug fix on MCBPC tables of H.263 (Juanjo)
- bug fix on DC coefficients of H.263 (Juanjo)
- added Advanced Prediction Mode on H.263/H.263+ decoder (Juanjo)
- now we can decode H.263 streams found in QuickTime files (Juanjo)
- now we can decode H.263 streams found in VIVO v1 files(Juanjo)
- preliminary RTP "friendly" mode for H.263/H.263+ coding. (Juanjo)
- added GOB header for H.263/H.263+ coding on RTP mode (Juanjo)
- now H.263 picture size is returned on the first decoded frame (Juanjo)
- added first regression tests
- added MPEG-2 TS demuxer
- new demux API for libav
- more accurate and faster IDCT (Michael)
- faster and entropy-controlled motion search (Michael)
- two pass video encoding (Michael)
- new video rate control (Michael)
- added MSMPEG4V1, MSMPEGV2 and WMV1 support (Michael)
- great performance improvement of video encoders and decoders (Michael)
- new and faster bit readers and vlc parsers (Michael)
- high quality encoding mode: tries all macroblock/VLC types (Michael)
- added DV video decoder
- preliminary RTP/RTSP support in ffserver and libavformat
- H.263+ AIC decoding/encoding support (Juanjo)
- VCD MPEG-PS mode (Juanjo)
- PSNR stuff (Juanjo)
- simple stats output (Juanjo)
- 16-bit and 15-bit RGB/BGR/GBR support (Bisqwit)


version 0.4.5:

- some header fixes (Zdenek Kabelac <kabi at informatics.muni.cz>)
- many MMX optimizations (Nick Kurshev <nickols_k at mail.ru>)
- added configure system (actually a small shell script)
- added MPEG audio layer 1/2/3 decoding using LGPL'ed mpglib by
  Michael Hipp (temporary solution - waiting for integer only
  decoder)
- fixed VIDIOCSYNC interrupt
- added Intel H.263 decoding support ('I263' AVI fourCC)
- added Real Video 1.0 decoding (needs further testing)
- simplified image formats again. Added PGM format (=grey
  pgm). Renamed old PGM to PGMYUV.
- fixed msmpeg4 slice issues (tell me if you still find problems)
- fixed OpenDivX bugs with newer versions (added VOL header decoding)
- added support for MPlayer interface
- added macroblock skip optimization
- added MJPEG decoder
- added mmx/mmxext IDCT from libmpeg2
- added pgmyuvpipe, ppm, and ppm_pipe formats (original patch by Celer
  <celer at shell.scrypt.net>)
- added pixel format conversion layer (e.g. for MJPEG or PPM)
- added deinterlacing option
- MPEG-1/2 fixes
- MPEG-4 vol header fixes (Jonathan Marsden <snmjbm at pacbell.net>)
- ARM optimizations (Lionel Ulmer <lionel.ulmer at free.fr>).
- Windows porting of file converter
- added MJPEG raw format (input/ouput)
- added JPEG image format support (input/output)


version 0.4.4:

- fixed some std header definitions (Bjorn Lindgren
  <bjorn.e.lindgren at telia.com>).
- added MPEG demuxer (MPEG-1 and 2 compatible).
- added ASF demuxer
- added prototype RM demuxer
- added AC3 decoding (done with libac3 by Aaron Holtzman)
- added decoding codec parameter guessing (.e.g. for MPEG, because the
  header does not include them)
- fixed header generation in MPEG-1, AVI and ASF muxer: wmplayer can now
  play them (only tested video)
- fixed H.263 white bug
- fixed phase rounding in img resample filter
- add MMX code for polyphase img resample filter
- added CPU autodetection
- added generic title/author/copyright/comment string handling (ASF and RM
  use them)
- added SWF demux to extract MP3 track (not usable yet because no MP3
  decoder)
- added fractional frame rate support
- codecs are no longer searched by read_header() (should fix ffserver
  segfault)


version 0.4.3:

- BGR24 patch (initial patch by Jeroen Vreeken <pe1rxq at amsat.org>)
- fixed raw yuv output
- added motion rounding support in MPEG-4
- fixed motion bug rounding in MSMPEG4
- added B-frame handling in video core
- added full MPEG-1 decoding support
- added partial (frame only) MPEG-2 support
- changed the FOURCC code for H.263 to "U263" to be able to see the
  +AVI/H.263 file with the UB Video H.263+ decoder. MPlayer works with
  this +codec ;) (JuanJo).
- Halfpel motion estimation after MB type selection (JuanJo)
- added pgm and .Y.U.V output format
- suppressed 'img:' protocol. Simply use: /tmp/test%d.[pgm|Y] as input or
  output.
- added pgmpipe I/O format (original patch from Martin Aumueller
  <lists at reserv.at>, but changed completely since we use a format
  instead of a protocol)


version 0.4.2:

- added H.263/MPEG-4/MSMPEG4 decoding support. MPEG-4 decoding support
  (for OpenDivX) is almost complete: 8x8 MVs and rounding are
  missing. MSMPEG4 support is complete.
- added prototype MPEG-1 decoder. Only I- and P-frames handled yet (it
  can decode ffmpeg MPEGs :-)).
- added libavcodec API documentation (see apiexample.c).
- fixed image polyphase bug (the bottom of some images could be
  greenish)
- added support for non clipped motion vectors (decoding only)
  and image sizes non-multiple of 16
- added support for AC prediction (decoding only)
- added file overwrite confirmation (can be disabled with -y)
- added custom size picture to H.263 using H.263+ (Juanjo)


version 0.4.1:

- added MSMPEG4 (aka DivX) compatible encoder. Changed default codec
  of AVI and ASF to DIV3.
- added -me option to set motion estimation method
  (default=log). suppressed redundant -hq option.
- added options -acodec and -vcodec to force a given codec (useful for
  AVI for example)
- fixed -an option
- improved dct_quantize speed
- factorized some motion estimation code


version 0.4.0:

- removing grab code from ffserver and moved it to ffmpeg. Added
  multistream support to ffmpeg.
- added timeshifting support for live feeds (option ?date=xxx in the
  URL)
- added high quality image resize code with polyphase filter (need
  mmx/see optimization). Enable multiple image size support in ffserver.
- added multi live feed support in ffserver
- suppressed master feature from ffserver (it should be done with an
  external program which opens the .ffm url and writes it to another
  ffserver)
- added preliminary support for video stream parsing (WAV and AVI half
  done). Added proper support for audio/video file conversion in
  ffmpeg.
- added preliminary support for video file sending from ffserver
- redesigning I/O subsystem: now using URL based input and output
  (see avio.h)
- added WAV format support
- added "tty user interface" to ffmpeg to stop grabbing gracefully
- added MMX/SSE optimizations to SAD (Sums of Absolutes Differences)
  (Juan J. Sierralta P. a.k.a. "Juanjo" <juanjo at atmlab.utfsm.cl>)
- added MMX DCT from mpeg2_movie 1.5 (Juanjo)
- added new motion estimation algorithms, log and phods (Juanjo)
- changed directories: libav for format handling, libavcodec for
  codecs


version 0.3.4:

- added stereo in MPEG audio encoder


version 0.3.3:

- added 'high quality' mode which use motion vectors. It can be used in
  real time at low resolution.
- fixed rounding problems which caused quality problems at high
  bitrates and large GOP size


version 0.3.2: small fixes

- ASF fixes
- put_seek bug fix


version 0.3.1: added avi/divx support

- added AVI support
- added MPEG-4 codec compatible with OpenDivX. It is based on the H.263 codec
- added sound for flash format (not tested)


version 0.3: initial public release<|MERGE_RESOLUTION|>--- conflicted
+++ resolved
@@ -63,14 +63,9 @@
 - G.723.1 demuxer and decoder
 - libmodplug support (--enable-libmodplug)
 - VC-1 interlaced decoding
-<<<<<<< HEAD
 - libutvideo wrapper (--enable-libutvideo)
 - aevalsrc audio source added
-=======
-- lut, lutrgb, and lutyuv filters
-- boxblur filter
 - Ut Video decoder
->>>>>>> 8096fdf0
 
 
 version 0.8:
