/*
 * Copyright (c) 2001 Fabrice Bellard
 * Copyright (c) 2002-2004 Michael Niedermayer <michaelni@gmx.at>
 *
 * This file is part of FFmpeg.
 *
 * FFmpeg is free software; you can redistribute it and/or
 * modify it under the terms of the GNU Lesser General Public
 * License as published by the Free Software Foundation; either
 * version 2.1 of the License, or (at your option) any later version.
 *
 * FFmpeg is distributed in the hope that it will be useful,
 * but WITHOUT ANY WARRANTY; without even the implied warranty of
 * MERCHANTABILITY or FITNESS FOR A PARTICULAR PURPOSE.  See the GNU
 * Lesser General Public License for more details.
 *
 * You should have received a copy of the GNU Lesser General Public
 * License along with FFmpeg; if not, write to the Free Software
 * Foundation, Inc., 51 Franklin Street, Fifth Floor, Boston, MA 02110-1301 USA
 */

/**
 * @file
 * Options definition for AVCodecContext.
 */

#include "avcodec.h"
#include "internal.h"
#include "libavutil/avassert.h"
#include "libavutil/opt.h"
#include <float.h>              /* FLT_MIN, FLT_MAX */

static const char* context_to_name(void* ptr) {
    AVCodecContext *avc= ptr;

    if(avc && avc->codec && avc->codec->name)
        return avc->codec->name;
    else
        return "NULL";
}

static const AVOption *opt_find(void *obj, const char *name, const char *unit, int opt_flags, int search_flags)
{
    AVCodecContext *s = obj;
    AVCodec        *c = NULL;

<<<<<<< HEAD
    if (s->priv_data) {
        if (s->codec && s->codec->priv_class)
=======
    if (!(search_flags & AV_OPT_SEARCH_FAKE_OBJ) && s->priv_data) {
        if (s->codec->priv_class)
>>>>>>> e955a682
            return av_opt_find(s->priv_data, name, unit, opt_flags, search_flags);
        return NULL;
    }

    while ((c = av_codec_next(c))) {
        const AVOption *o;
        if (c->priv_class && (o = av_opt_find(&c->priv_class, name, unit, opt_flags, search_flags)))
            return o;
    }
    return NULL;
}

#define OFFSET(x) offsetof(AVCodecContext,x)
#define DEFAULT 0 //should be NAN but it does not work as it is not a constant in glibc as required by ANSI/ISO C
//these names are too long to be readable
#define V AV_OPT_FLAG_VIDEO_PARAM
#define A AV_OPT_FLAG_AUDIO_PARAM
#define S AV_OPT_FLAG_SUBTITLE_PARAM
#define E AV_OPT_FLAG_ENCODING_PARAM
#define D AV_OPT_FLAG_DECODING_PARAM

#define AV_CODEC_DEFAULT_BITRATE 200*1000

static const AVOption options[]={
{"b", "set bitrate (in bits/s)", OFFSET(bit_rate), FF_OPT_TYPE_INT, {.dbl = AV_CODEC_DEFAULT_BITRATE }, INT_MIN, INT_MAX, A|V|E},
{"ab", "set bitrate (in bits/s)", OFFSET(bit_rate), FF_OPT_TYPE_INT, {.dbl = 128*1000 }, INT_MIN, INT_MAX, A|E},
{"bt", "set video bitrate tolerance (in bits/s)", OFFSET(bit_rate_tolerance), FF_OPT_TYPE_INT, {.dbl = AV_CODEC_DEFAULT_BITRATE*20 }, 1, INT_MAX, V|E},
{"flags", NULL, OFFSET(flags), FF_OPT_TYPE_FLAGS, {.dbl = DEFAULT }, 0, UINT_MAX, V|A|E|D, "flags"},
{"mv4", "use four motion vector by macroblock (mpeg4)", 0, FF_OPT_TYPE_CONST, {.dbl = CODEC_FLAG_4MV }, INT_MIN, INT_MAX, V|E, "flags"},
#if FF_API_MPEGVIDEO_GLOBAL_OPTS
{"obmc", "use overlapped block motion compensation (h263+)", 0, FF_OPT_TYPE_CONST, {.dbl = CODEC_FLAG_OBMC }, INT_MIN, INT_MAX, V|E, "flags"},
#endif
{"qpel", "use 1/4 pel motion compensation", 0, FF_OPT_TYPE_CONST, {.dbl = CODEC_FLAG_QPEL }, INT_MIN, INT_MAX, V|E, "flags"},
{"loop", "use loop filter", 0, FF_OPT_TYPE_CONST, {.dbl = CODEC_FLAG_LOOP_FILTER }, INT_MIN, INT_MAX, V|E, "flags"},
{"qscale", "use fixed qscale", 0, FF_OPT_TYPE_CONST, {.dbl = CODEC_FLAG_QSCALE }, INT_MIN, INT_MAX, 0, "flags"},
{"gmc", "use gmc", 0, FF_OPT_TYPE_CONST, {.dbl = CODEC_FLAG_GMC }, INT_MIN, INT_MAX, V|E, "flags"},
{"mv0", "always try a mb with mv=<0,0>", 0, FF_OPT_TYPE_CONST, {.dbl = CODEC_FLAG_MV0 }, INT_MIN, INT_MAX, V|E, "flags"},
#if FF_API_MPEGVIDEO_GLOBAL_OPTS
{"part", "use data partitioning", 0, FF_OPT_TYPE_CONST, {.dbl = CODEC_FLAG_PART }, INT_MIN, INT_MAX, V|E, "flags"},
#endif
{"input_preserved", NULL, 0, FF_OPT_TYPE_CONST, {.dbl = CODEC_FLAG_INPUT_PRESERVED }, INT_MIN, INT_MAX, 0, "flags"},
{"pass1", "use internal 2pass ratecontrol in first  pass mode", 0, FF_OPT_TYPE_CONST, {.dbl = CODEC_FLAG_PASS1 }, INT_MIN, INT_MAX, 0, "flags"},
{"pass2", "use internal 2pass ratecontrol in second pass mode", 0, FF_OPT_TYPE_CONST, {.dbl = CODEC_FLAG_PASS2 }, INT_MIN, INT_MAX, 0, "flags"},
#if FF_API_MJPEG_GLOBAL_OPTS
{"extern_huff", "use external huffman table (for mjpeg)", 0, FF_OPT_TYPE_CONST, {.dbl = CODEC_FLAG_EXTERN_HUFF }, INT_MIN, INT_MAX, 0, "flags"},
#endif
{"gray", "only decode/encode grayscale", 0, FF_OPT_TYPE_CONST, {.dbl = CODEC_FLAG_GRAY }, INT_MIN, INT_MAX, V|E|D, "flags"},
{"emu_edge", "don't draw edges", 0, FF_OPT_TYPE_CONST, {.dbl = CODEC_FLAG_EMU_EDGE }, INT_MIN, INT_MAX, 0, "flags"},
{"psnr", "error[?] variables will be set during encoding", 0, FF_OPT_TYPE_CONST, {.dbl = CODEC_FLAG_PSNR }, INT_MIN, INT_MAX, V|E, "flags"},
{"truncated", NULL, 0, FF_OPT_TYPE_CONST, {.dbl = CODEC_FLAG_TRUNCATED }, INT_MIN, INT_MAX, 0, "flags"},
{"naq", "normalize adaptive quantization", 0, FF_OPT_TYPE_CONST, {.dbl = CODEC_FLAG_NORMALIZE_AQP }, INT_MIN, INT_MAX, V|E, "flags"},
{"ildct", "use interlaced dct", 0, FF_OPT_TYPE_CONST, {.dbl = CODEC_FLAG_INTERLACED_DCT }, INT_MIN, INT_MAX, V|E, "flags"},
{"low_delay", "force low delay", 0, FF_OPT_TYPE_CONST, {.dbl = CODEC_FLAG_LOW_DELAY }, INT_MIN, INT_MAX, V|D|E, "flags"},
#if FF_API_MPEGVIDEO_GLOBAL_OPTS
{"alt", "enable alternate scantable (mpeg2/mpeg4)", 0, FF_OPT_TYPE_CONST, {.dbl = CODEC_FLAG_ALT_SCAN }, INT_MIN, INT_MAX, V|E, "flags"},
#endif
{"global_header", "place global headers in extradata instead of every keyframe", 0, FF_OPT_TYPE_CONST, {.dbl = CODEC_FLAG_GLOBAL_HEADER }, INT_MIN, INT_MAX, V|A|E, "flags"},
{"bitexact", "use only bitexact stuff (except (i)dct)", 0, FF_OPT_TYPE_CONST, {.dbl = CODEC_FLAG_BITEXACT }, INT_MIN, INT_MAX, A|V|S|D|E, "flags"},
{"aic", "h263 advanced intra coding / mpeg4 ac prediction", 0, FF_OPT_TYPE_CONST, {.dbl = CODEC_FLAG_AC_PRED }, INT_MIN, INT_MAX, V|E, "flags"},
#if FF_API_MPEGVIDEO_GLOBAL_OPTS
{"umv", "use unlimited motion vectors", 0, FF_OPT_TYPE_CONST, {.dbl = CODEC_FLAG_H263P_UMV }, INT_MIN, INT_MAX, V|E, "flags"},
#endif
{"cbp", "use rate distortion optimization for cbp", 0, FF_OPT_TYPE_CONST, {.dbl = CODEC_FLAG_CBP_RD }, INT_MIN, INT_MAX, V|E, "flags"},
{"qprd", "use rate distortion optimization for qp selection", 0, FF_OPT_TYPE_CONST, {.dbl = CODEC_FLAG_QP_RD }, INT_MIN, INT_MAX, V|E, "flags"},
#if FF_API_MPEGVIDEO_GLOBAL_OPTS
{"aiv", "h263 alternative inter vlc", 0, FF_OPT_TYPE_CONST, {.dbl = CODEC_FLAG_H263P_AIV }, INT_MIN, INT_MAX, V|E, "flags"},
{"slice", NULL, 0, FF_OPT_TYPE_CONST, {.dbl = CODEC_FLAG_H263P_SLICE_STRUCT }, INT_MIN, INT_MAX, V|E, "flags"},
#endif
{"ilme", "interlaced motion estimation", 0, FF_OPT_TYPE_CONST, {.dbl = CODEC_FLAG_INTERLACED_ME }, INT_MIN, INT_MAX, V|E, "flags"},
#if FF_API_MPEGVIDEO_GLOBAL_OPTS
{"scan_offset", "will reserve space for svcd scan offset user data", 0, FF_OPT_TYPE_CONST, {.dbl = CODEC_FLAG_SVCD_SCAN_OFFSET }, INT_MIN, INT_MAX, V|E, "flags"},
#endif
{"cgop", "closed gop", 0, FF_OPT_TYPE_CONST, {.dbl = CODEC_FLAG_CLOSED_GOP }, INT_MIN, INT_MAX, V|E, "flags"},
{"fast", "allow non spec compliant speedup tricks", 0, FF_OPT_TYPE_CONST, {.dbl = CODEC_FLAG2_FAST }, INT_MIN, INT_MAX, V|E, "flags2"},
{"sgop", "strictly enforce gop size", 0, FF_OPT_TYPE_CONST, {.dbl = CODEC_FLAG2_STRICT_GOP }, INT_MIN, INT_MAX, V|E, "flags2"},
{"noout", "skip bitstream encoding", 0, FF_OPT_TYPE_CONST, {.dbl = CODEC_FLAG2_NO_OUTPUT }, INT_MIN, INT_MAX, V|E, "flags2"},
{"local_header", "place global headers at every keyframe instead of in extradata", 0, FF_OPT_TYPE_CONST, {.dbl = CODEC_FLAG2_LOCAL_HEADER }, INT_MIN, INT_MAX, V|E, "flags2"},
{"sub_id", NULL, OFFSET(sub_id), FF_OPT_TYPE_INT, {.dbl = DEFAULT }, INT_MIN, INT_MAX},
{"me_method", "set motion estimation method", OFFSET(me_method), FF_OPT_TYPE_INT, {.dbl = ME_EPZS }, INT_MIN, INT_MAX, V|E, "me_method"},
{"zero", "zero motion estimation (fastest)", 0, FF_OPT_TYPE_CONST, {.dbl = ME_ZERO }, INT_MIN, INT_MAX, V|E, "me_method" },
{"full", "full motion estimation (slowest)", 0, FF_OPT_TYPE_CONST, {.dbl = ME_FULL }, INT_MIN, INT_MAX, V|E, "me_method" },
{"epzs", "EPZS motion estimation (default)", 0, FF_OPT_TYPE_CONST, {.dbl = ME_EPZS }, INT_MIN, INT_MAX, V|E, "me_method" },
{"esa", "esa motion estimation (alias for full)", 0, FF_OPT_TYPE_CONST, {.dbl = ME_FULL }, INT_MIN, INT_MAX, V|E, "me_method" },
{"tesa", "tesa motion estimation", 0, FF_OPT_TYPE_CONST, {.dbl = ME_TESA }, INT_MIN, INT_MAX, V|E, "me_method" },
{"dia", "dia motion estimation (alias for epzs)", 0, FF_OPT_TYPE_CONST, {.dbl = ME_EPZS }, INT_MIN, INT_MAX, V|E, "me_method" },
{"log", "log motion estimation", 0, FF_OPT_TYPE_CONST, {.dbl = ME_LOG }, INT_MIN, INT_MAX, V|E, "me_method" },
{"phods", "phods motion estimation", 0, FF_OPT_TYPE_CONST, {.dbl = ME_PHODS }, INT_MIN, INT_MAX, V|E, "me_method" },
{"x1", "X1 motion estimation", 0, FF_OPT_TYPE_CONST, {.dbl = ME_X1 }, INT_MIN, INT_MAX, V|E, "me_method" },
{"hex", "hex motion estimation", 0, FF_OPT_TYPE_CONST, {.dbl = ME_HEX }, INT_MIN, INT_MAX, V|E, "me_method" },
{"umh", "umh motion estimation", 0, FF_OPT_TYPE_CONST, {.dbl = ME_UMH }, INT_MIN, INT_MAX, V|E, "me_method" },
{"iter", "iter motion estimation", 0, FF_OPT_TYPE_CONST, {.dbl = ME_ITER }, INT_MIN, INT_MAX, V|E, "me_method" },
{"extradata_size", NULL, OFFSET(extradata_size), FF_OPT_TYPE_INT, {.dbl = DEFAULT }, INT_MIN, INT_MAX},
{"time_base", NULL, OFFSET(time_base), FF_OPT_TYPE_RATIONAL, {.dbl = 0}, INT_MIN, INT_MAX},
{"g", "set the group of picture size", OFFSET(gop_size), FF_OPT_TYPE_INT, {.dbl = 12 }, INT_MIN, INT_MAX, V|E},
{"ar", "set audio sampling rate (in Hz)", OFFSET(sample_rate), FF_OPT_TYPE_INT, {.dbl = DEFAULT }, INT_MIN, INT_MAX, A|D|E},
{"ac", "set number of audio channels", OFFSET(channels), FF_OPT_TYPE_INT, {.dbl = DEFAULT }, INT_MIN, INT_MAX, A|D|E},
{"cutoff", "set cutoff bandwidth", OFFSET(cutoff), FF_OPT_TYPE_INT, {.dbl = DEFAULT }, INT_MIN, INT_MAX, A|E},
{"frame_size", NULL, OFFSET(frame_size), FF_OPT_TYPE_INT, {.dbl = DEFAULT }, INT_MIN, INT_MAX, A|E},
{"frame_number", NULL, OFFSET(frame_number), FF_OPT_TYPE_INT, {.dbl = DEFAULT }, INT_MIN, INT_MAX},
{"delay", NULL, OFFSET(delay), FF_OPT_TYPE_INT, {.dbl = DEFAULT }, INT_MIN, INT_MAX},
{"qcomp", "video quantizer scale compression (VBR)", OFFSET(qcompress), FF_OPT_TYPE_FLOAT, {.dbl = 0.5 }, -FLT_MAX, FLT_MAX, V|E},
{"qblur", "video quantizer scale blur (VBR)", OFFSET(qblur), FF_OPT_TYPE_FLOAT, {.dbl = 0.5 }, 0, FLT_MAX, V|E},
{"qmin", "min video quantizer scale (VBR)", OFFSET(qmin), FF_OPT_TYPE_INT, {.dbl = 2 }, 0, 69, V|E},
{"qmax", "max video quantizer scale (VBR)", OFFSET(qmax), FF_OPT_TYPE_INT, {.dbl = 31 }, 0, 69, V|E},
{"qdiff", "max difference between the quantizer scale (VBR)", OFFSET(max_qdiff), FF_OPT_TYPE_INT, {.dbl = 3 }, INT_MIN, INT_MAX, V|E},
{"bf", "use 'frames' B frames", OFFSET(max_b_frames), FF_OPT_TYPE_INT, {.dbl = DEFAULT }, 0, FF_MAX_B_FRAMES, V|E},
{"b_qfactor", "qp factor between p and b frames", OFFSET(b_quant_factor), FF_OPT_TYPE_FLOAT, {.dbl = 1.25 }, -FLT_MAX, FLT_MAX, V|E},
{"rc_strategy", "ratecontrol method", OFFSET(rc_strategy), FF_OPT_TYPE_INT, {.dbl = DEFAULT }, INT_MIN, INT_MAX, V|E},
{"b_strategy", "strategy to choose between I/P/B-frames", OFFSET(b_frame_strategy), FF_OPT_TYPE_INT, {.dbl = 0 }, INT_MIN, INT_MAX, V|E},
#if FF_API_X264_GLOBAL_OPTS
{"wpredp", "weighted prediction analysis method", OFFSET(weighted_p_pred), FF_OPT_TYPE_INT, {.dbl = -1 }, INT_MIN, INT_MAX, V|E},
#endif
{"ps", "rtp payload size in bytes", OFFSET(rtp_payload_size), FF_OPT_TYPE_INT, {.dbl = DEFAULT }, INT_MIN, INT_MAX, V|E},
{"mv_bits", NULL, OFFSET(mv_bits), FF_OPT_TYPE_INT, {.dbl = DEFAULT }, INT_MIN, INT_MAX},
{"header_bits", NULL, OFFSET(header_bits), FF_OPT_TYPE_INT, {.dbl = DEFAULT }, INT_MIN, INT_MAX},
{"i_tex_bits", NULL, OFFSET(i_tex_bits), FF_OPT_TYPE_INT, {.dbl = DEFAULT }, INT_MIN, INT_MAX},
{"p_tex_bits", NULL, OFFSET(p_tex_bits), FF_OPT_TYPE_INT, {.dbl = DEFAULT }, INT_MIN, INT_MAX},
{"i_count", NULL, OFFSET(i_count), FF_OPT_TYPE_INT, {.dbl = DEFAULT }, INT_MIN, INT_MAX},
{"p_count", NULL, OFFSET(p_count), FF_OPT_TYPE_INT, {.dbl = DEFAULT }, INT_MIN, INT_MAX},
{"skip_count", NULL, OFFSET(skip_count), FF_OPT_TYPE_INT, {.dbl = DEFAULT }, INT_MIN, INT_MAX},
{"misc_bits", NULL, OFFSET(misc_bits), FF_OPT_TYPE_INT, {.dbl = DEFAULT }, INT_MIN, INT_MAX},
{"frame_bits", NULL, OFFSET(frame_bits), FF_OPT_TYPE_INT, {.dbl = DEFAULT }, INT_MIN, INT_MAX},
{"codec_tag", NULL, OFFSET(codec_tag), FF_OPT_TYPE_INT, {.dbl = DEFAULT }, INT_MIN, INT_MAX},
{"bug", "workaround not auto detected encoder bugs", OFFSET(workaround_bugs), FF_OPT_TYPE_FLAGS, {.dbl = FF_BUG_AUTODETECT }, INT_MIN, INT_MAX, V|D, "bug"},
{"autodetect", NULL, 0, FF_OPT_TYPE_CONST, {.dbl = FF_BUG_AUTODETECT }, INT_MIN, INT_MAX, V|D, "bug"},
{"old_msmpeg4", "some old lavc generated msmpeg4v3 files (no autodetection)", 0, FF_OPT_TYPE_CONST, {.dbl = FF_BUG_OLD_MSMPEG4 }, INT_MIN, INT_MAX, V|D, "bug"},
{"xvid_ilace", "Xvid interlacing bug (autodetected if fourcc==XVIX)", 0, FF_OPT_TYPE_CONST, {.dbl = FF_BUG_XVID_ILACE }, INT_MIN, INT_MAX, V|D, "bug"},
{"ump4", "(autodetected if fourcc==UMP4)", 0, FF_OPT_TYPE_CONST, {.dbl = FF_BUG_UMP4 }, INT_MIN, INT_MAX, V|D, "bug"},
{"no_padding", "padding bug (autodetected)", 0, FF_OPT_TYPE_CONST, {.dbl = FF_BUG_NO_PADDING }, INT_MIN, INT_MAX, V|D, "bug"},
{"amv", NULL, 0, FF_OPT_TYPE_CONST, {.dbl = FF_BUG_AMV }, INT_MIN, INT_MAX, V|D, "bug"},
{"ac_vlc", "illegal vlc bug (autodetected per fourcc)", 0, FF_OPT_TYPE_CONST, {.dbl = FF_BUG_AC_VLC }, INT_MIN, INT_MAX, V|D, "bug"},
{"qpel_chroma", NULL, 0, FF_OPT_TYPE_CONST, {.dbl = FF_BUG_QPEL_CHROMA }, INT_MIN, INT_MAX, V|D, "bug"},
{"std_qpel", "old standard qpel (autodetected per fourcc/version)", 0, FF_OPT_TYPE_CONST, {.dbl = FF_BUG_STD_QPEL }, INT_MIN, INT_MAX, V|D, "bug"},
{"qpel_chroma2", NULL, 0, FF_OPT_TYPE_CONST, {.dbl = FF_BUG_QPEL_CHROMA2 }, INT_MIN, INT_MAX, V|D, "bug"},
{"direct_blocksize", "direct-qpel-blocksize bug (autodetected per fourcc/version)", 0, FF_OPT_TYPE_CONST, {.dbl = FF_BUG_DIRECT_BLOCKSIZE }, INT_MIN, INT_MAX, V|D, "bug"},
{"edge", "edge padding bug (autodetected per fourcc/version)", 0, FF_OPT_TYPE_CONST, {.dbl = FF_BUG_EDGE }, INT_MIN, INT_MAX, V|D, "bug"},
{"hpel_chroma", NULL, 0, FF_OPT_TYPE_CONST, {.dbl = FF_BUG_HPEL_CHROMA }, INT_MIN, INT_MAX, V|D, "bug"},
{"dc_clip", NULL, 0, FF_OPT_TYPE_CONST, {.dbl = FF_BUG_DC_CLIP }, INT_MIN, INT_MAX, V|D, "bug"},
{"ms", "workaround various bugs in microsofts broken decoders", 0, FF_OPT_TYPE_CONST, {.dbl = FF_BUG_MS }, INT_MIN, INT_MAX, V|D, "bug"},
{"trunc", "trancated frames", 0, FF_OPT_TYPE_CONST, {.dbl = FF_BUG_TRUNCATED}, INT_MIN, INT_MAX, V|D, "bug"},
{"lelim", "single coefficient elimination threshold for luminance (negative values also consider dc coefficient)", OFFSET(luma_elim_threshold), FF_OPT_TYPE_INT, {.dbl = DEFAULT }, INT_MIN, INT_MAX, V|E},
{"celim", "single coefficient elimination threshold for chrominance (negative values also consider dc coefficient)", OFFSET(chroma_elim_threshold), FF_OPT_TYPE_INT, {.dbl = DEFAULT }, INT_MIN, INT_MAX, V|E},
{"strict", "how strictly to follow the standards", OFFSET(strict_std_compliance), FF_OPT_TYPE_INT, {.dbl = DEFAULT }, INT_MIN, INT_MAX, A|V|D|E, "strict"},
{"very", "strictly conform to a older more strict version of the spec or reference software", 0, FF_OPT_TYPE_CONST, {.dbl = FF_COMPLIANCE_VERY_STRICT }, INT_MIN, INT_MAX, V|D|E, "strict"},
{"strict", "strictly conform to all the things in the spec no matter what consequences", 0, FF_OPT_TYPE_CONST, {.dbl = FF_COMPLIANCE_STRICT }, INT_MIN, INT_MAX, V|D|E, "strict"},
{"normal", NULL, 0, FF_OPT_TYPE_CONST, {.dbl = FF_COMPLIANCE_NORMAL }, INT_MIN, INT_MAX, V|D|E, "strict"},
{"unofficial", "allow unofficial extensions", 0, FF_OPT_TYPE_CONST, {.dbl = FF_COMPLIANCE_UNOFFICIAL }, INT_MIN, INT_MAX, V|D|E, "strict"},
{"experimental", "allow non standardized experimental things", 0, FF_OPT_TYPE_CONST, {.dbl = FF_COMPLIANCE_EXPERIMENTAL }, INT_MIN, INT_MAX, V|D|E, "strict"},
{"b_qoffset", "qp offset between P and B frames", OFFSET(b_quant_offset), FF_OPT_TYPE_FLOAT, {.dbl = 1.25 }, -FLT_MAX, FLT_MAX, V|E},
{"er", "set error detection aggressivity", OFFSET(error_recognition), FF_OPT_TYPE_INT, {.dbl = FF_ER_CAREFUL }, INT_MIN, INT_MAX, A|V|D, "er"},
{"careful", NULL, 0, FF_OPT_TYPE_CONST, {.dbl = FF_ER_CAREFUL }, INT_MIN, INT_MAX, V|D, "er"},
{"compliant", NULL, 0, FF_OPT_TYPE_CONST, {.dbl = FF_ER_COMPLIANT }, INT_MIN, INT_MAX, V|D, "er"},
{"aggressive", NULL, 0, FF_OPT_TYPE_CONST, {.dbl = FF_ER_AGGRESSIVE }, INT_MIN, INT_MAX, V|D, "er"},
#if FF_API_VERY_AGGRESSIVE
{"very_aggressive", NULL, 0, FF_OPT_TYPE_CONST, {.dbl = FF_ER_VERY_AGGRESSIVE }, INT_MIN, INT_MAX, V|D, "er"},
#endif /* FF_API_VERY_AGGRESSIVE */
{"explode", "abort decoding on error recognition", 0, FF_OPT_TYPE_CONST, {.dbl = FF_ER_EXPLODE }, INT_MIN, INT_MAX, V|D, "er"},
{"has_b_frames", NULL, OFFSET(has_b_frames), FF_OPT_TYPE_INT, {.dbl = DEFAULT }, INT_MIN, INT_MAX},
{"block_align", NULL, OFFSET(block_align), FF_OPT_TYPE_INT, {.dbl = DEFAULT }, INT_MIN, INT_MAX},
{"parse_only", NULL, OFFSET(parse_only), FF_OPT_TYPE_INT, {.dbl = DEFAULT }, INT_MIN, INT_MAX},
{"mpeg_quant", "use MPEG quantizers instead of H.263", OFFSET(mpeg_quant), FF_OPT_TYPE_INT, {.dbl = DEFAULT }, INT_MIN, INT_MAX, V|E},
{"stats_out", NULL, OFFSET(stats_out), FF_OPT_TYPE_STRING, {.str = NULL}, CHAR_MIN, CHAR_MAX},
{"stats_in", NULL, OFFSET(stats_in), FF_OPT_TYPE_STRING, {.str = NULL}, CHAR_MIN, CHAR_MAX},
{"qsquish", "how to keep quantizer between qmin and qmax (0 = clip, 1 = use differentiable function)", OFFSET(rc_qsquish), FF_OPT_TYPE_FLOAT, {.dbl = DEFAULT }, 0, 99, V|E},
{"rc_qmod_amp", "experimental quantizer modulation", OFFSET(rc_qmod_amp), FF_OPT_TYPE_FLOAT, {.dbl = DEFAULT }, -FLT_MAX, FLT_MAX, V|E},
{"rc_qmod_freq", "experimental quantizer modulation", OFFSET(rc_qmod_freq), FF_OPT_TYPE_INT, {.dbl = DEFAULT }, INT_MIN, INT_MAX, V|E},
{"rc_override_count", NULL, OFFSET(rc_override_count), FF_OPT_TYPE_INT, {.dbl = DEFAULT }, INT_MIN, INT_MAX},
{"rc_eq", "set rate control equation", OFFSET(rc_eq), FF_OPT_TYPE_STRING, {.str = NULL}, CHAR_MIN, CHAR_MAX, V|E},
{"maxrate", "set max video bitrate tolerance (in bits/s)", OFFSET(rc_max_rate), FF_OPT_TYPE_INT, {.dbl = DEFAULT }, INT_MIN, INT_MAX, V|E},
{"minrate", "set min video bitrate tolerance (in bits/s)", OFFSET(rc_min_rate), FF_OPT_TYPE_INT, {.dbl = DEFAULT }, INT_MIN, INT_MAX, V|E},
{"bufsize", "set ratecontrol buffer size (in bits)", OFFSET(rc_buffer_size), FF_OPT_TYPE_INT, {.dbl = DEFAULT }, INT_MIN, INT_MAX, A|V|E},
{"rc_buf_aggressivity", "currently useless", OFFSET(rc_buffer_aggressivity), FF_OPT_TYPE_FLOAT, {.dbl = 1.0 }, -FLT_MAX, FLT_MAX, V|E},
{"i_qfactor", "qp factor between P and I frames", OFFSET(i_quant_factor), FF_OPT_TYPE_FLOAT, {.dbl = -0.8 }, -FLT_MAX, FLT_MAX, V|E},
{"i_qoffset", "qp offset between P and I frames", OFFSET(i_quant_offset), FF_OPT_TYPE_FLOAT, {.dbl = 0.0 }, -FLT_MAX, FLT_MAX, V|E},
{"rc_init_cplx", "initial complexity for 1-pass encoding", OFFSET(rc_initial_cplx), FF_OPT_TYPE_FLOAT, {.dbl = DEFAULT }, -FLT_MAX, FLT_MAX, V|E},
{"dct", "DCT algorithm", OFFSET(dct_algo), FF_OPT_TYPE_INT, {.dbl = DEFAULT }, 0, INT_MAX, V|E, "dct"},
{"auto", "autoselect a good one (default)", 0, FF_OPT_TYPE_CONST, {.dbl = FF_DCT_AUTO }, INT_MIN, INT_MAX, V|E, "dct"},
{"fastint", "fast integer", 0, FF_OPT_TYPE_CONST, {.dbl = FF_DCT_FASTINT }, INT_MIN, INT_MAX, V|E, "dct"},
{"int", "accurate integer", 0, FF_OPT_TYPE_CONST, {.dbl = FF_DCT_INT }, INT_MIN, INT_MAX, V|E, "dct"},
{"mmx", NULL, 0, FF_OPT_TYPE_CONST, {.dbl = FF_DCT_MMX }, INT_MIN, INT_MAX, V|E, "dct"},
{"mlib", NULL, 0, FF_OPT_TYPE_CONST, {.dbl = FF_DCT_MLIB }, INT_MIN, INT_MAX, V|E, "dct"},
{"altivec", NULL, 0, FF_OPT_TYPE_CONST, {.dbl = FF_DCT_ALTIVEC }, INT_MIN, INT_MAX, V|E, "dct"},
{"faan", "floating point AAN DCT", 0, FF_OPT_TYPE_CONST, {.dbl = FF_DCT_FAAN }, INT_MIN, INT_MAX, V|E, "dct"},
{"lumi_mask", "compresses bright areas stronger than medium ones", OFFSET(lumi_masking), FF_OPT_TYPE_FLOAT, {.dbl = 0 }, -FLT_MAX, FLT_MAX, V|E},
{"tcplx_mask", "temporal complexity masking", OFFSET(temporal_cplx_masking), FF_OPT_TYPE_FLOAT, {.dbl = 0 }, -FLT_MAX, FLT_MAX, V|E},
{"scplx_mask", "spatial complexity masking", OFFSET(spatial_cplx_masking), FF_OPT_TYPE_FLOAT, {.dbl = 0 }, -FLT_MAX, FLT_MAX, V|E},
{"p_mask", "inter masking", OFFSET(p_masking), FF_OPT_TYPE_FLOAT, {.dbl = 0 }, -FLT_MAX, FLT_MAX, V|E},
{"dark_mask", "compresses dark areas stronger than medium ones", OFFSET(dark_masking), FF_OPT_TYPE_FLOAT, {.dbl = 0 }, -FLT_MAX, FLT_MAX, V|E},
{"idct", "select IDCT implementation", OFFSET(idct_algo), FF_OPT_TYPE_INT, {.dbl = DEFAULT }, 0, INT_MAX, V|E|D, "idct"},
{"auto", NULL, 0, FF_OPT_TYPE_CONST, {.dbl = FF_IDCT_AUTO }, INT_MIN, INT_MAX, V|E|D, "idct"},
{"int", NULL, 0, FF_OPT_TYPE_CONST, {.dbl = FF_IDCT_INT }, INT_MIN, INT_MAX, V|E|D, "idct"},
{"simple", NULL, 0, FF_OPT_TYPE_CONST, {.dbl = FF_IDCT_SIMPLE }, INT_MIN, INT_MAX, V|E|D, "idct"},
{"simplemmx", NULL, 0, FF_OPT_TYPE_CONST, {.dbl = FF_IDCT_SIMPLEMMX }, INT_MIN, INT_MAX, V|E|D, "idct"},
{"libmpeg2mmx", NULL, 0, FF_OPT_TYPE_CONST, {.dbl = FF_IDCT_LIBMPEG2MMX }, INT_MIN, INT_MAX, V|E|D, "idct"},
{"ps2", NULL, 0, FF_OPT_TYPE_CONST, {.dbl = FF_IDCT_PS2 }, INT_MIN, INT_MAX, V|E|D, "idct"},
{"mlib", NULL, 0, FF_OPT_TYPE_CONST, {.dbl = FF_IDCT_MLIB }, INT_MIN, INT_MAX, V|E|D, "idct"},
{"arm", NULL, 0, FF_OPT_TYPE_CONST, {.dbl = FF_IDCT_ARM }, INT_MIN, INT_MAX, V|E|D, "idct"},
{"altivec", NULL, 0, FF_OPT_TYPE_CONST, {.dbl = FF_IDCT_ALTIVEC }, INT_MIN, INT_MAX, V|E|D, "idct"},
{"sh4", NULL, 0, FF_OPT_TYPE_CONST, {.dbl = FF_IDCT_SH4 }, INT_MIN, INT_MAX, V|E|D, "idct"},
{"simplearm", NULL, 0, FF_OPT_TYPE_CONST, {.dbl = FF_IDCT_SIMPLEARM }, INT_MIN, INT_MAX, V|E|D, "idct"},
{"simplearmv5te", NULL, 0, FF_OPT_TYPE_CONST, {.dbl = FF_IDCT_SIMPLEARMV5TE }, INT_MIN, INT_MAX, V|E|D, "idct"},
{"simplearmv6", NULL, 0, FF_OPT_TYPE_CONST, {.dbl = FF_IDCT_SIMPLEARMV6 }, INT_MIN, INT_MAX, V|E|D, "idct"},
{"simpleneon", NULL, 0, FF_OPT_TYPE_CONST, {.dbl = FF_IDCT_SIMPLENEON }, INT_MIN, INT_MAX, V|E|D, "idct"},
{"simplealpha", NULL, 0, FF_OPT_TYPE_CONST, {.dbl = FF_IDCT_SIMPLEALPHA }, INT_MIN, INT_MAX, V|E|D, "idct"},
{"h264", NULL, 0, FF_OPT_TYPE_CONST, {.dbl = FF_IDCT_H264 }, INT_MIN, INT_MAX, V|E|D, "idct"},
{"vp3", NULL, 0, FF_OPT_TYPE_CONST, {.dbl = FF_IDCT_VP3 }, INT_MIN, INT_MAX, V|E|D, "idct"},
{"ipp", NULL, 0, FF_OPT_TYPE_CONST, {.dbl = FF_IDCT_IPP }, INT_MIN, INT_MAX, V|E|D, "idct"},
{"xvidmmx", NULL, 0, FF_OPT_TYPE_CONST, {.dbl = FF_IDCT_XVIDMMX }, INT_MIN, INT_MAX, V|E|D, "idct"},
{"faani", "floating point AAN IDCT", 0, FF_OPT_TYPE_CONST, {.dbl = FF_IDCT_FAAN }, INT_MIN, INT_MAX, V|D|E, "idct"},
{"slice_count", NULL, OFFSET(slice_count), FF_OPT_TYPE_INT, {.dbl = DEFAULT }, INT_MIN, INT_MAX},
{"ec", "set error concealment strategy", OFFSET(error_concealment), FF_OPT_TYPE_FLAGS, {.dbl = 3 }, INT_MIN, INT_MAX, V|D, "ec"},
{"guess_mvs", "iterative motion vector (MV) search (slow)", 0, FF_OPT_TYPE_CONST, {.dbl = FF_EC_GUESS_MVS }, INT_MIN, INT_MAX, V|D, "ec"},
{"deblock", "use strong deblock filter for damaged MBs", 0, FF_OPT_TYPE_CONST, {.dbl = FF_EC_DEBLOCK }, INT_MIN, INT_MAX, V|D, "ec"},
{"bits_per_coded_sample", NULL, OFFSET(bits_per_coded_sample), FF_OPT_TYPE_INT, {.dbl = DEFAULT }, INT_MIN, INT_MAX},
{"pred", "prediction method", OFFSET(prediction_method), FF_OPT_TYPE_INT, {.dbl = DEFAULT }, INT_MIN, INT_MAX, V|E, "pred"},
{"left", NULL, 0, FF_OPT_TYPE_CONST, {.dbl = FF_PRED_LEFT }, INT_MIN, INT_MAX, V|E, "pred"},
{"plane", NULL, 0, FF_OPT_TYPE_CONST, {.dbl = FF_PRED_PLANE }, INT_MIN, INT_MAX, V|E, "pred"},
{"median", NULL, 0, FF_OPT_TYPE_CONST, {.dbl = FF_PRED_MEDIAN }, INT_MIN, INT_MAX, V|E, "pred"},
{"aspect", "sample aspect ratio", OFFSET(sample_aspect_ratio), FF_OPT_TYPE_RATIONAL, {.dbl = 0}, 0, 10, V|E},
{"debug", "print specific debug info", OFFSET(debug), FF_OPT_TYPE_FLAGS, {.dbl = DEFAULT }, 0, INT_MAX, V|A|S|E|D, "debug"},
{"pict", "picture info", 0, FF_OPT_TYPE_CONST, {.dbl = FF_DEBUG_PICT_INFO }, INT_MIN, INT_MAX, V|D, "debug"},
{"rc", "rate control", 0, FF_OPT_TYPE_CONST, {.dbl = FF_DEBUG_RC }, INT_MIN, INT_MAX, V|E, "debug"},
{"bitstream", NULL, 0, FF_OPT_TYPE_CONST, {.dbl = FF_DEBUG_BITSTREAM }, INT_MIN, INT_MAX, V|D, "debug"},
{"mb_type", "macroblock (MB) type", 0, FF_OPT_TYPE_CONST, {.dbl = FF_DEBUG_MB_TYPE }, INT_MIN, INT_MAX, V|D, "debug"},
{"qp", "per-block quantization parameter (QP)", 0, FF_OPT_TYPE_CONST, {.dbl = FF_DEBUG_QP }, INT_MIN, INT_MAX, V|D, "debug"},
{"mv", "motion vector", 0, FF_OPT_TYPE_CONST, {.dbl = FF_DEBUG_MV }, INT_MIN, INT_MAX, V|D, "debug"},
{"dct_coeff", NULL, 0, FF_OPT_TYPE_CONST, {.dbl = FF_DEBUG_DCT_COEFF }, INT_MIN, INT_MAX, V|D, "debug"},
{"skip", NULL, 0, FF_OPT_TYPE_CONST, {.dbl = FF_DEBUG_SKIP }, INT_MIN, INT_MAX, V|D, "debug"},
{"startcode", NULL, 0, FF_OPT_TYPE_CONST, {.dbl = FF_DEBUG_STARTCODE }, INT_MIN, INT_MAX, V|D, "debug"},
{"pts", NULL, 0, FF_OPT_TYPE_CONST, {.dbl = FF_DEBUG_PTS }, INT_MIN, INT_MAX, V|D, "debug"},
{"er", "error recognition", 0, FF_OPT_TYPE_CONST, {.dbl = FF_DEBUG_ER }, INT_MIN, INT_MAX, V|D, "debug"},
{"mmco", "memory management control operations (H.264)", 0, FF_OPT_TYPE_CONST, {.dbl = FF_DEBUG_MMCO }, INT_MIN, INT_MAX, V|D, "debug"},
{"bugs", NULL, 0, FF_OPT_TYPE_CONST, {.dbl = FF_DEBUG_BUGS }, INT_MIN, INT_MAX, V|D, "debug"},
{"vis_qp", "visualize quantization parameter (QP), lower QP are tinted greener", 0, FF_OPT_TYPE_CONST, {.dbl = FF_DEBUG_VIS_QP }, INT_MIN, INT_MAX, V|D, "debug"},
{"vis_mb_type", "visualize block types", 0, FF_OPT_TYPE_CONST, {.dbl = FF_DEBUG_VIS_MB_TYPE }, INT_MIN, INT_MAX, V|D, "debug"},
{"buffers", "picture buffer allocations", 0, FF_OPT_TYPE_CONST, {.dbl = FF_DEBUG_BUFFERS }, INT_MIN, INT_MAX, V|D, "debug"},
{"thread_ops", "threading operations", 0, FF_OPT_TYPE_CONST, {.dbl = FF_DEBUG_THREADS }, INT_MIN, INT_MAX, V|D, "debug"},
{"vismv", "visualize motion vectors (MVs)", OFFSET(debug_mv), FF_OPT_TYPE_INT, {.dbl = DEFAULT }, 0, INT_MAX, V|D, "debug_mv"},
{"pf", "forward predicted MVs of P-frames", 0, FF_OPT_TYPE_CONST, {.dbl = FF_DEBUG_VIS_MV_P_FOR }, INT_MIN, INT_MAX, V|D, "debug_mv"},
{"bf", "forward predicted MVs of B-frames", 0, FF_OPT_TYPE_CONST, {.dbl = FF_DEBUG_VIS_MV_B_FOR }, INT_MIN, INT_MAX, V|D, "debug_mv"},
{"bb", "backward predicted MVs of B-frames", 0, FF_OPT_TYPE_CONST, {.dbl = FF_DEBUG_VIS_MV_B_BACK }, INT_MIN, INT_MAX, V|D, "debug_mv"},
{"cmp", "full pel me compare function", OFFSET(me_cmp), FF_OPT_TYPE_INT, {.dbl = DEFAULT }, INT_MIN, INT_MAX, V|E, "cmp_func"},
{"subcmp", "sub pel me compare function", OFFSET(me_sub_cmp), FF_OPT_TYPE_INT, {.dbl = DEFAULT }, INT_MIN, INT_MAX, V|E, "cmp_func"},
{"mbcmp", "macroblock compare function", OFFSET(mb_cmp), FF_OPT_TYPE_INT, {.dbl = DEFAULT }, INT_MIN, INT_MAX, V|E, "cmp_func"},
{"ildctcmp", "interlaced dct compare function", OFFSET(ildct_cmp), FF_OPT_TYPE_INT, {.dbl = FF_CMP_VSAD }, INT_MIN, INT_MAX, V|E, "cmp_func"},
{"dia_size", "diamond type & size for motion estimation", OFFSET(dia_size), FF_OPT_TYPE_INT, {.dbl = DEFAULT }, INT_MIN, INT_MAX, V|E},
{"last_pred", "amount of motion predictors from the previous frame", OFFSET(last_predictor_count), FF_OPT_TYPE_INT, {.dbl = DEFAULT }, INT_MIN, INT_MAX, V|E},
{"preme", "pre motion estimation", OFFSET(pre_me), FF_OPT_TYPE_INT, {.dbl = DEFAULT }, INT_MIN, INT_MAX, V|E},
{"precmp", "pre motion estimation compare function", OFFSET(me_pre_cmp), FF_OPT_TYPE_INT, {.dbl = DEFAULT }, INT_MIN, INT_MAX, V|E, "cmp_func"},
{"sad", "sum of absolute differences, fast (default)", 0, FF_OPT_TYPE_CONST, {.dbl = FF_CMP_SAD }, INT_MIN, INT_MAX, V|E, "cmp_func"},
{"sse", "sum of squared errors", 0, FF_OPT_TYPE_CONST, {.dbl = FF_CMP_SSE }, INT_MIN, INT_MAX, V|E, "cmp_func"},
{"satd", "sum of absolute Hadamard transformed differences", 0, FF_OPT_TYPE_CONST, {.dbl = FF_CMP_SATD }, INT_MIN, INT_MAX, V|E, "cmp_func"},
{"dct", "sum of absolute DCT transformed differences", 0, FF_OPT_TYPE_CONST, {.dbl = FF_CMP_DCT }, INT_MIN, INT_MAX, V|E, "cmp_func"},
{"psnr", "sum of squared quantization errors (avoid, low quality)", 0, FF_OPT_TYPE_CONST, {.dbl = FF_CMP_PSNR }, INT_MIN, INT_MAX, V|E, "cmp_func"},
{"bit", "number of bits needed for the block", 0, FF_OPT_TYPE_CONST, {.dbl = FF_CMP_BIT }, INT_MIN, INT_MAX, V|E, "cmp_func"},
{"rd", "rate distortion optimal, slow", 0, FF_OPT_TYPE_CONST, {.dbl = FF_CMP_RD }, INT_MIN, INT_MAX, V|E, "cmp_func"},
{"zero", "0", 0, FF_OPT_TYPE_CONST, {.dbl = FF_CMP_ZERO }, INT_MIN, INT_MAX, V|E, "cmp_func"},
{"vsad", "sum of absolute vertical differences", 0, FF_OPT_TYPE_CONST, {.dbl = FF_CMP_VSAD }, INT_MIN, INT_MAX, V|E, "cmp_func"},
{"vsse", "sum of squared vertical differences", 0, FF_OPT_TYPE_CONST, {.dbl = FF_CMP_VSSE }, INT_MIN, INT_MAX, V|E, "cmp_func"},
{"nsse", "noise preserving sum of squared differences", 0, FF_OPT_TYPE_CONST, {.dbl = FF_CMP_NSSE }, INT_MIN, INT_MAX, V|E, "cmp_func"},
#if CONFIG_SNOW_ENCODER
{"w53", "5/3 wavelet, only used in snow", 0, FF_OPT_TYPE_CONST, {.dbl = FF_CMP_W53 }, INT_MIN, INT_MAX, V|E, "cmp_func"},
{"w97", "9/7 wavelet, only used in snow", 0, FF_OPT_TYPE_CONST, {.dbl = FF_CMP_W97 }, INT_MIN, INT_MAX, V|E, "cmp_func"},
#endif
{"dctmax", NULL, 0, FF_OPT_TYPE_CONST, {.dbl = FF_CMP_DCTMAX }, INT_MIN, INT_MAX, V|E, "cmp_func"},
{"chroma", NULL, 0, FF_OPT_TYPE_CONST, {.dbl = FF_CMP_CHROMA }, INT_MIN, INT_MAX, V|E, "cmp_func"},
{"pre_dia_size", "diamond type & size for motion estimation pre-pass", OFFSET(pre_dia_size), FF_OPT_TYPE_INT, {.dbl = DEFAULT }, INT_MIN, INT_MAX, V|E},
{"subq", "sub pel motion estimation quality", OFFSET(me_subpel_quality), FF_OPT_TYPE_INT, {.dbl = 8 }, INT_MIN, INT_MAX, V|E},
{"dtg_active_format", NULL, OFFSET(dtg_active_format), FF_OPT_TYPE_INT, {.dbl = DEFAULT }, INT_MIN, INT_MAX},
{"me_range", "limit motion vectors range (1023 for DivX player)", OFFSET(me_range), FF_OPT_TYPE_INT, {.dbl = DEFAULT }, INT_MIN, INT_MAX, V|E},
{"ibias", "intra quant bias", OFFSET(intra_quant_bias), FF_OPT_TYPE_INT, {.dbl = FF_DEFAULT_QUANT_BIAS }, INT_MIN, INT_MAX, V|E},
{"pbias", "inter quant bias", OFFSET(inter_quant_bias), FF_OPT_TYPE_INT, {.dbl = FF_DEFAULT_QUANT_BIAS }, INT_MIN, INT_MAX, V|E},
{"color_table_id", NULL, OFFSET(color_table_id), FF_OPT_TYPE_INT, {.dbl = DEFAULT }, INT_MIN, INT_MAX},
{"internal_buffer_count", NULL, OFFSET(internal_buffer_count), FF_OPT_TYPE_INT, {.dbl = DEFAULT }, INT_MIN, INT_MAX},
{"global_quality", NULL, OFFSET(global_quality), FF_OPT_TYPE_INT, {.dbl = DEFAULT }, INT_MIN, INT_MAX},
{"coder", NULL, OFFSET(coder_type), FF_OPT_TYPE_INT, {.dbl = DEFAULT }, INT_MIN, INT_MAX, V|E, "coder"},
{"vlc", "variable length coder / huffman coder", 0, FF_OPT_TYPE_CONST, {.dbl = FF_CODER_TYPE_VLC }, INT_MIN, INT_MAX, V|E, "coder"},
{"ac", "arithmetic coder", 0, FF_OPT_TYPE_CONST, {.dbl = FF_CODER_TYPE_AC }, INT_MIN, INT_MAX, V|E, "coder"},
{"raw", "raw (no encoding)", 0, FF_OPT_TYPE_CONST, {.dbl = FF_CODER_TYPE_RAW }, INT_MIN, INT_MAX, V|E, "coder"},
{"rle", "run-length coder", 0, FF_OPT_TYPE_CONST, {.dbl = FF_CODER_TYPE_RLE }, INT_MIN, INT_MAX, V|E, "coder"},
{"deflate", "deflate-based coder", 0, FF_OPT_TYPE_CONST, {.dbl = FF_CODER_TYPE_DEFLATE }, INT_MIN, INT_MAX, V|E, "coder"},
{"context", "context model", OFFSET(context_model), FF_OPT_TYPE_INT, {.dbl = DEFAULT }, INT_MIN, INT_MAX, V|E},
{"slice_flags", NULL, OFFSET(slice_flags), FF_OPT_TYPE_INT, {.dbl = DEFAULT }, INT_MIN, INT_MAX},
{"xvmc_acceleration", NULL, OFFSET(xvmc_acceleration), FF_OPT_TYPE_INT, {.dbl = DEFAULT }, INT_MIN, INT_MAX},
{"mbd", "macroblock decision algorithm (high quality mode)", OFFSET(mb_decision), FF_OPT_TYPE_INT, {.dbl = DEFAULT }, INT_MIN, INT_MAX, V|E, "mbd"},
{"simple", "use mbcmp (default)", 0, FF_OPT_TYPE_CONST, {.dbl = FF_MB_DECISION_SIMPLE }, INT_MIN, INT_MAX, V|E, "mbd"},
{"bits", "use fewest bits", 0, FF_OPT_TYPE_CONST, {.dbl = FF_MB_DECISION_BITS }, INT_MIN, INT_MAX, V|E, "mbd"},
{"rd", "use best rate distortion", 0, FF_OPT_TYPE_CONST, {.dbl = FF_MB_DECISION_RD }, INT_MIN, INT_MAX, V|E, "mbd"},
{"stream_codec_tag", NULL, OFFSET(stream_codec_tag), FF_OPT_TYPE_INT, {.dbl = DEFAULT }, INT_MIN, INT_MAX},
{"sc_threshold", "scene change threshold", OFFSET(scenechange_threshold), FF_OPT_TYPE_INT, {.dbl = DEFAULT }, INT_MIN, INT_MAX, V|E},
{"lmin", "min lagrange factor (VBR)", OFFSET(lmin), FF_OPT_TYPE_INT, {.dbl =  2*FF_QP2LAMBDA }, 0, INT_MAX, V|E},
{"lmax", "max lagrange factor (VBR)", OFFSET(lmax), FF_OPT_TYPE_INT, {.dbl = 31*FF_QP2LAMBDA }, 0, INT_MAX, V|E},
{"nr", "noise reduction", OFFSET(noise_reduction), FF_OPT_TYPE_INT, {.dbl = DEFAULT }, INT_MIN, INT_MAX, V|E},
{"rc_init_occupancy", "number of bits which should be loaded into the rc buffer before decoding starts", OFFSET(rc_initial_buffer_occupancy), FF_OPT_TYPE_INT, {.dbl = DEFAULT }, INT_MIN, INT_MAX, V|E},
{"inter_threshold", NULL, OFFSET(inter_threshold), FF_OPT_TYPE_INT, {.dbl = DEFAULT }, INT_MIN, INT_MAX, V|E},
{"flags2", NULL, OFFSET(flags2), FF_OPT_TYPE_FLAGS, {.dbl = CODEC_FLAG2_FASTPSKIP|CODEC_FLAG2_BIT_RESERVOIR|CODEC_FLAG2_PSY|CODEC_FLAG2_MBTREE }, 0, UINT_MAX, V|A|E|D, "flags2"},
{"error", NULL, OFFSET(error_rate), FF_OPT_TYPE_INT, {.dbl = DEFAULT }, INT_MIN, INT_MAX, V|E},
#if FF_API_ANTIALIAS_ALGO
{"antialias", "MP3 antialias algorithm", OFFSET(antialias_algo), FF_OPT_TYPE_INT, {.dbl = DEFAULT }, INT_MIN, INT_MAX, V|D, "aa"},
{"auto", NULL, 0, FF_OPT_TYPE_CONST, {.dbl = FF_AA_AUTO }, INT_MIN, INT_MAX, V|D, "aa"},
{"fastint", NULL, 0, FF_OPT_TYPE_CONST, {.dbl = FF_AA_FASTINT }, INT_MIN, INT_MAX, V|D, "aa"},
{"int", NULL, 0, FF_OPT_TYPE_CONST, {.dbl = FF_AA_INT }, INT_MIN, INT_MAX, V|D, "aa"},
{"float", NULL, 0, FF_OPT_TYPE_CONST, {.dbl = FF_AA_FLOAT }, INT_MIN, INT_MAX, V|D, "aa"},
#endif
{"qns", "quantizer noise shaping", OFFSET(quantizer_noise_shaping), FF_OPT_TYPE_INT, {.dbl = DEFAULT }, INT_MIN, INT_MAX, V|E},
{"threads", NULL, OFFSET(thread_count), FF_OPT_TYPE_INT, {.dbl = 1 }, INT_MIN, INT_MAX, V|E|D},
{"me_threshold", "motion estimaton threshold", OFFSET(me_threshold), FF_OPT_TYPE_INT, {.dbl = DEFAULT }, INT_MIN, INT_MAX},
{"mb_threshold", "macroblock threshold", OFFSET(mb_threshold), FF_OPT_TYPE_INT, {.dbl = DEFAULT }, INT_MIN, INT_MAX, V|E},
{"dc", "intra_dc_precision", OFFSET(intra_dc_precision), FF_OPT_TYPE_INT, {.dbl = 0 }, INT_MIN, INT_MAX, V|E},
{"nssew", "nsse weight", OFFSET(nsse_weight), FF_OPT_TYPE_INT, {.dbl = 8 }, INT_MIN, INT_MAX, V|E},
{"skip_top", "number of macroblock rows at the top which are skipped", OFFSET(skip_top), FF_OPT_TYPE_INT, {.dbl = DEFAULT }, INT_MIN, INT_MAX, V|D},
{"skip_bottom", "number of macroblock rows at the bottom which are skipped", OFFSET(skip_bottom), FF_OPT_TYPE_INT, {.dbl = DEFAULT }, INT_MIN, INT_MAX, V|D},
{"profile", NULL, OFFSET(profile), FF_OPT_TYPE_INT, {.dbl = FF_PROFILE_UNKNOWN }, INT_MIN, INT_MAX, V|A|E, "profile"},
{"unknown", NULL, 0, FF_OPT_TYPE_CONST, {.dbl = FF_PROFILE_UNKNOWN }, INT_MIN, INT_MAX, V|A|E, "profile"},
{"aac_main", NULL, 0, FF_OPT_TYPE_CONST, {.dbl = FF_PROFILE_AAC_MAIN }, INT_MIN, INT_MAX, A|E, "profile"},
{"aac_low", NULL, 0, FF_OPT_TYPE_CONST, {.dbl = FF_PROFILE_AAC_LOW }, INT_MIN, INT_MAX, A|E, "profile"},
{"aac_ssr", NULL, 0, FF_OPT_TYPE_CONST, {.dbl = FF_PROFILE_AAC_SSR }, INT_MIN, INT_MAX, A|E, "profile"},
{"aac_ltp", NULL, 0, FF_OPT_TYPE_CONST, {.dbl = FF_PROFILE_AAC_LTP }, INT_MIN, INT_MAX, A|E, "profile"},
{"dts", NULL, 0, FF_OPT_TYPE_CONST, {.dbl = FF_PROFILE_DTS }, INT_MIN, INT_MAX, A|E, "profile"},
{"dts_es", NULL, 0, FF_OPT_TYPE_CONST, {.dbl = FF_PROFILE_DTS_ES }, INT_MIN, INT_MAX, A|E, "profile"},
{"dts_96_24", NULL, 0, FF_OPT_TYPE_CONST, {.dbl = FF_PROFILE_DTS_96_24 }, INT_MIN, INT_MAX, A|E, "profile"},
{"dts_hd_hra", NULL, 0, FF_OPT_TYPE_CONST, {.dbl = FF_PROFILE_DTS_HD_HRA }, INT_MIN, INT_MAX, A|E, "profile"},
{"dts_hd_ma", NULL, 0, FF_OPT_TYPE_CONST, {.dbl = FF_PROFILE_DTS_HD_MA }, INT_MIN, INT_MAX, A|E, "profile"},
{"level", NULL, OFFSET(level), FF_OPT_TYPE_INT, {.dbl = FF_LEVEL_UNKNOWN }, INT_MIN, INT_MAX, V|A|E, "level"},
{"unknown", NULL, 0, FF_OPT_TYPE_CONST, {.dbl = FF_LEVEL_UNKNOWN }, INT_MIN, INT_MAX, V|A|E, "level"},
{"lowres", "decode at 1= 1/2, 2=1/4, 3=1/8 resolutions", OFFSET(lowres), FF_OPT_TYPE_INT, {.dbl = 0 }, 0, INT_MAX, V|A|D},
{"skip_threshold", "frame skip threshold", OFFSET(frame_skip_threshold), FF_OPT_TYPE_INT, {.dbl = DEFAULT }, INT_MIN, INT_MAX, V|E},
{"skip_factor", "frame skip factor", OFFSET(frame_skip_factor), FF_OPT_TYPE_INT, {.dbl = DEFAULT }, INT_MIN, INT_MAX, V|E},
{"skip_exp", "frame skip exponent", OFFSET(frame_skip_exp), FF_OPT_TYPE_INT, {.dbl = DEFAULT }, INT_MIN, INT_MAX, V|E},
{"skipcmp", "frame skip compare function", OFFSET(frame_skip_cmp), FF_OPT_TYPE_INT, {.dbl = FF_CMP_DCTMAX }, INT_MIN, INT_MAX, V|E, "cmp_func"},
{"border_mask", "increases the quantizer for macroblocks close to borders", OFFSET(border_masking), FF_OPT_TYPE_FLOAT, {.dbl = DEFAULT }, -FLT_MAX, FLT_MAX, V|E},
{"mblmin", "min macroblock lagrange factor (VBR)", OFFSET(mb_lmin), FF_OPT_TYPE_INT, {.dbl = FF_QP2LAMBDA * 2 }, 1, FF_LAMBDA_MAX, V|E},
{"mblmax", "max macroblock lagrange factor (VBR)", OFFSET(mb_lmax), FF_OPT_TYPE_INT, {.dbl = FF_QP2LAMBDA * 31 }, 1, FF_LAMBDA_MAX, V|E},
{"mepc", "motion estimation bitrate penalty compensation (1.0 = 256)", OFFSET(me_penalty_compensation), FF_OPT_TYPE_INT, {.dbl = 256 }, INT_MIN, INT_MAX, V|E},
{"skip_loop_filter", NULL, OFFSET(skip_loop_filter), FF_OPT_TYPE_INT, {.dbl = AVDISCARD_DEFAULT }, INT_MIN, INT_MAX, V|D, "avdiscard"},
{"skip_idct"       , NULL, OFFSET(skip_idct)       , FF_OPT_TYPE_INT, {.dbl = AVDISCARD_DEFAULT }, INT_MIN, INT_MAX, V|D, "avdiscard"},
{"skip_frame"      , NULL, OFFSET(skip_frame)      , FF_OPT_TYPE_INT, {.dbl = AVDISCARD_DEFAULT }, INT_MIN, INT_MAX, V|D, "avdiscard"},
{"none"            , NULL, 0, FF_OPT_TYPE_CONST, {.dbl = AVDISCARD_NONE    }, INT_MIN, INT_MAX, V|D, "avdiscard"},
{"default"         , NULL, 0, FF_OPT_TYPE_CONST, {.dbl = AVDISCARD_DEFAULT }, INT_MIN, INT_MAX, V|D, "avdiscard"},
{"noref"           , NULL, 0, FF_OPT_TYPE_CONST, {.dbl = AVDISCARD_NONREF  }, INT_MIN, INT_MAX, V|D, "avdiscard"},
{"bidir"           , NULL, 0, FF_OPT_TYPE_CONST, {.dbl = AVDISCARD_BIDIR   }, INT_MIN, INT_MAX, V|D, "avdiscard"},
{"nokey"           , NULL, 0, FF_OPT_TYPE_CONST, {.dbl = AVDISCARD_NONKEY  }, INT_MIN, INT_MAX, V|D, "avdiscard"},
{"all"             , NULL, 0, FF_OPT_TYPE_CONST, {.dbl = AVDISCARD_ALL     }, INT_MIN, INT_MAX, V|D, "avdiscard"},
{"bidir_refine", "refine the two motion vectors used in bidirectional macroblocks", OFFSET(bidir_refine), FF_OPT_TYPE_INT, {.dbl = 1 }, 0, 4, V|E},
{"brd_scale", "downscales frames for dynamic B-frame decision", OFFSET(brd_scale), FF_OPT_TYPE_INT, {.dbl = DEFAULT }, 0, 10, V|E},
#if FF_API_X264_GLOBAL_OPTS
{"crf", "enables constant quality mode, and selects the quality (x264/VP8)", OFFSET(crf), FF_OPT_TYPE_FLOAT, {.dbl = DEFAULT }, 0, 63, V|E},
{"cqp", "constant quantization parameter rate control method", OFFSET(cqp), FF_OPT_TYPE_INT, {.dbl = -1 }, INT_MIN, INT_MAX, V|E},
#endif
{"keyint_min", "minimum interval between IDR-frames", OFFSET(keyint_min), FF_OPT_TYPE_INT, {.dbl = 25 }, INT_MIN, INT_MAX, V|E},
{"refs", "reference frames to consider for motion compensation", OFFSET(refs), FF_OPT_TYPE_INT, {.dbl = 1 }, INT_MIN, INT_MAX, V|E},
{"chromaoffset", "chroma qp offset from luma", OFFSET(chromaoffset), FF_OPT_TYPE_INT, {.dbl = DEFAULT }, INT_MIN, INT_MAX, V|E},
{"bframebias", "influences how often B-frames are used", OFFSET(bframebias), FF_OPT_TYPE_INT, {.dbl = DEFAULT }, INT_MIN, INT_MAX, V|E},
{"trellis", "rate-distortion optimal quantization", OFFSET(trellis), FF_OPT_TYPE_INT, {.dbl = DEFAULT }, INT_MIN, INT_MAX, V|A|E},
{"directpred", "direct mv prediction mode - 0 (none), 1 (spatial), 2 (temporal), 3 (auto)", OFFSET(directpred), FF_OPT_TYPE_INT, {.dbl = 2 }, INT_MIN, INT_MAX, V|E},
#if FF_API_X264_GLOBAL_OPTS
{"bpyramid", "allows B-frames to be used as references for predicting", 0, FF_OPT_TYPE_CONST, {.dbl = CODEC_FLAG2_BPYRAMID }, INT_MIN, INT_MAX, V|E, "flags2"},
{"wpred", "weighted biprediction for b-frames (H.264)", 0, FF_OPT_TYPE_CONST, {.dbl = CODEC_FLAG2_WPRED }, INT_MIN, INT_MAX, V|E, "flags2"},
{"mixed_refs", "one reference per partition, as opposed to one reference per macroblock", 0, FF_OPT_TYPE_CONST, {.dbl = CODEC_FLAG2_MIXED_REFS }, INT_MIN, INT_MAX, V|E, "flags2"},
{"dct8x8", "high profile 8x8 transform (H.264)", 0, FF_OPT_TYPE_CONST, {.dbl = CODEC_FLAG2_8X8DCT }, INT_MIN, INT_MAX, V|E, "flags2"},
{"fastpskip", "fast pskip (H.264)", 0, FF_OPT_TYPE_CONST, {.dbl = CODEC_FLAG2_FASTPSKIP }, INT_MIN, INT_MAX, V|E, "flags2"},
{"aud", "access unit delimiters (H.264)", 0, FF_OPT_TYPE_CONST, {.dbl = CODEC_FLAG2_AUD }, INT_MIN, INT_MAX, V|E, "flags2"},
#endif
{"skiprd", "RD optimal MB level residual skipping", 0, FF_OPT_TYPE_CONST, {.dbl = CODEC_FLAG2_SKIP_RD }, INT_MIN, INT_MAX, V|E, "flags2"},
{"complexityblur", "reduce fluctuations in qp (before curve compression)", OFFSET(complexityblur), FF_OPT_TYPE_FLOAT, {.dbl = 20.0 }, FLT_MIN, FLT_MAX, V|E},
{"deblockalpha", "in-loop deblocking filter alphac0 parameter", OFFSET(deblockalpha), FF_OPT_TYPE_INT, {.dbl = DEFAULT }, -6, 6, V|E},
{"deblockbeta", "in-loop deblocking filter beta parameter", OFFSET(deblockbeta), FF_OPT_TYPE_INT, {.dbl = DEFAULT }, -6, 6, V|E},
{"partitions", "macroblock subpartition sizes to consider", OFFSET(partitions), FF_OPT_TYPE_FLAGS, {.dbl = DEFAULT }, INT_MIN, INT_MAX, V|E, "partitions"},
{"parti4x4", NULL, 0, FF_OPT_TYPE_CONST, {.dbl = X264_PART_I4X4 }, INT_MIN, INT_MAX, V|E, "partitions"},
{"parti8x8", NULL, 0, FF_OPT_TYPE_CONST, {.dbl = X264_PART_I8X8 }, INT_MIN, INT_MAX, V|E, "partitions"},
{"partp4x4", NULL, 0, FF_OPT_TYPE_CONST, {.dbl = X264_PART_P4X4 }, INT_MIN, INT_MAX, V|E, "partitions"},
{"partp8x8", NULL, 0, FF_OPT_TYPE_CONST, {.dbl = X264_PART_P8X8 }, INT_MIN, INT_MAX, V|E, "partitions"},
{"partb8x8", NULL, 0, FF_OPT_TYPE_CONST, {.dbl = X264_PART_B8X8 }, INT_MIN, INT_MAX, V|E, "partitions"},
{"sc_factor", "multiplied by qscale for each frame and added to scene_change_score", OFFSET(scenechange_factor), FF_OPT_TYPE_INT, {.dbl = 6 }, 0, INT_MAX, V|E},
{"mv0_threshold", NULL, OFFSET(mv0_threshold), FF_OPT_TYPE_INT, {.dbl = 256 }, 0, INT_MAX, V|E},
#if FF_API_MPEGVIDEO_GLOBAL_OPTS
{"ivlc", "intra vlc table", 0, FF_OPT_TYPE_CONST, {.dbl = CODEC_FLAG2_INTRA_VLC }, INT_MIN, INT_MAX, V|E, "flags2"},
#endif
{"b_sensitivity", "adjusts sensitivity of b_frame_strategy 1", OFFSET(b_sensitivity), FF_OPT_TYPE_INT, {.dbl = 40 }, 1, INT_MAX, V|E},
{"compression_level", NULL, OFFSET(compression_level), FF_OPT_TYPE_INT, {.dbl = FF_COMPRESSION_DEFAULT }, INT_MIN, INT_MAX, V|A|E},
{"min_prediction_order", NULL, OFFSET(min_prediction_order), FF_OPT_TYPE_INT, {.dbl = -1 }, INT_MIN, INT_MAX, A|E},
{"max_prediction_order", NULL, OFFSET(max_prediction_order), FF_OPT_TYPE_INT, {.dbl = -1 }, INT_MIN, INT_MAX, A|E},
#if FF_API_FLAC_GLOBAL_OPTS
{"lpc_coeff_precision", "deprecated, use flac-specific options", OFFSET(lpc_coeff_precision), FF_OPT_TYPE_INT, {.dbl = DEFAULT }, 0, INT_MAX, A|E},
{"prediction_order_method", "deprecated, use flac-specific options", OFFSET(prediction_order_method), FF_OPT_TYPE_INT, {.dbl = -1 }, INT_MIN, INT_MAX, A|E},
{"min_partition_order", "deprecated, use flac-specific options", OFFSET(min_partition_order), FF_OPT_TYPE_INT, {.dbl = -1 }, INT_MIN, INT_MAX, A|E},
{"max_partition_order", "deprecated, use flac-specific options", OFFSET(max_partition_order), FF_OPT_TYPE_INT, {.dbl = -1 }, INT_MIN, INT_MAX, A|E},
#endif
{"timecode_frame_start", "GOP timecode frame start number, in non drop frame format", OFFSET(timecode_frame_start), FF_OPT_TYPE_INT64, {.dbl = 0 }, 0, INT64_MAX, V|E},
#if FF_API_MPEGVIDEO_GLOBAL_OPTS
{"drop_frame_timecode", NULL, 0, FF_OPT_TYPE_CONST, {.dbl = CODEC_FLAG2_DROP_FRAME_TIMECODE }, INT_MIN, INT_MAX, V|E, "flags2"},
{"non_linear_q", "use non linear quantizer", 0, FF_OPT_TYPE_CONST, {.dbl = CODEC_FLAG2_NON_LINEAR_QUANT }, INT_MIN, INT_MAX, V|E, "flags2"},
#endif
#if FF_API_REQUEST_CHANNELS
{"request_channels", "set desired number of audio channels", OFFSET(request_channels), FF_OPT_TYPE_INT, {.dbl = DEFAULT }, 0, INT_MAX, A|D},
#endif
#if FF_API_DRC_SCALE
{"drc_scale", "percentage of dynamic range compression to apply", OFFSET(drc_scale), FF_OPT_TYPE_FLOAT, {.dbl = 1.0 }, 0.0, 1.0, A|D},
#endif
#if FF_API_LAME_GLOBAL_OPTS
{"reservoir", "use bit reservoir", 0, FF_OPT_TYPE_CONST, {.dbl = CODEC_FLAG2_BIT_RESERVOIR }, INT_MIN, INT_MAX, A|E, "flags2"},
#endif
#if FF_API_X264_GLOBAL_OPTS
{"mbtree", "use macroblock tree ratecontrol (x264 only)", 0, FF_OPT_TYPE_CONST, {.dbl = CODEC_FLAG2_MBTREE }, INT_MIN, INT_MAX, V|E, "flags2"},
#endif
{"bits_per_raw_sample", NULL, OFFSET(bits_per_raw_sample), FF_OPT_TYPE_INT, {.dbl = DEFAULT }, INT_MIN, INT_MAX},
{"channel_layout", NULL, OFFSET(channel_layout), FF_OPT_TYPE_INT64, {.dbl = DEFAULT }, 0, INT64_MAX, A|E|D, "channel_layout"},
{"request_channel_layout", NULL, OFFSET(request_channel_layout), FF_OPT_TYPE_INT64, {.dbl = DEFAULT }, 0, INT64_MAX, A|D, "request_channel_layout"},
{"rc_max_vbv_use", NULL, OFFSET(rc_max_available_vbv_use), FF_OPT_TYPE_FLOAT, {.dbl = 1.0/3 }, 0.0, FLT_MAX, V|E},
{"rc_min_vbv_use", NULL, OFFSET(rc_min_vbv_overflow_use),  FF_OPT_TYPE_FLOAT, {.dbl = 3 },     0.0, FLT_MAX, V|E},
{"ticks_per_frame", NULL, OFFSET(ticks_per_frame), FF_OPT_TYPE_INT, {.dbl = 1 }, 1, INT_MAX, A|V|E|D},
{"color_primaries", NULL, OFFSET(color_primaries), FF_OPT_TYPE_INT, {.dbl = AVCOL_PRI_UNSPECIFIED }, 1, AVCOL_PRI_NB-1, V|E|D},
{"color_trc", NULL, OFFSET(color_trc), FF_OPT_TYPE_INT, {.dbl = AVCOL_TRC_UNSPECIFIED }, 1, AVCOL_TRC_NB-1, V|E|D},
{"colorspace", NULL, OFFSET(colorspace), FF_OPT_TYPE_INT, {.dbl = AVCOL_SPC_UNSPECIFIED }, 1, AVCOL_SPC_NB-1, V|E|D},
{"color_range", NULL, OFFSET(color_range), FF_OPT_TYPE_INT, {.dbl = AVCOL_RANGE_UNSPECIFIED }, 0, AVCOL_RANGE_NB-1, V|E|D},
{"chroma_sample_location", NULL, OFFSET(chroma_sample_location), FF_OPT_TYPE_INT, {.dbl = AVCHROMA_LOC_UNSPECIFIED }, 0, AVCHROMA_LOC_NB-1, V|E|D},
#if FF_API_X264_GLOBAL_OPTS
{"psy", "use psycho visual optimization", 0, FF_OPT_TYPE_CONST, {.dbl = CODEC_FLAG2_PSY }, INT_MIN, INT_MAX, V|E, "flags2"},
{"psy_rd", "specify psycho visual strength", OFFSET(psy_rd), FF_OPT_TYPE_FLOAT, {.dbl = -1.0 }, -1, FLT_MAX, V|E},
{"psy_trellis", "specify psycho visual trellis", OFFSET(psy_trellis), FF_OPT_TYPE_FLOAT, {.dbl = -1 }, -1, FLT_MAX, V|E},
{"aq_mode", "specify aq method", OFFSET(aq_mode), FF_OPT_TYPE_INT, {.dbl = -1 }, -1, INT_MAX, V|E},
{"aq_strength", "specify aq strength", OFFSET(aq_strength), FF_OPT_TYPE_FLOAT, {.dbl = -1.0 }, -1, FLT_MAX, V|E},
{"rc_lookahead", "specify number of frames to look ahead for frametype", OFFSET(rc_lookahead), FF_OPT_TYPE_INT, {.dbl = 40 }, 0, INT_MAX, V|E},
{"ssim", "ssim will be calculated during encoding", 0, FF_OPT_TYPE_CONST, {.dbl = CODEC_FLAG2_SSIM }, INT_MIN, INT_MAX, V|E, "flags2"},
{"intra_refresh", "use periodic insertion of intra blocks instead of keyframes", 0, FF_OPT_TYPE_CONST, {.dbl = CODEC_FLAG2_INTRA_REFRESH }, INT_MIN, INT_MAX, V|E, "flags2"},
{"crf_max", "in crf mode, prevents vbv from lowering quality beyond this point", OFFSET(crf_max), FF_OPT_TYPE_FLOAT, {.dbl = DEFAULT }, 0, 51, V|E},
#endif
{"log_level_offset", "set the log level offset", OFFSET(log_level_offset), FF_OPT_TYPE_INT, {.dbl = 0 }, INT_MIN, INT_MAX },
#if FF_API_FLAC_GLOBAL_OPTS
{"lpc_type", "deprecated, use flac-specific options", OFFSET(lpc_type), FF_OPT_TYPE_INT, {.dbl = AV_LPC_TYPE_DEFAULT }, AV_LPC_TYPE_DEFAULT, AV_LPC_TYPE_NB-1, A|E},
{"none",     NULL, 0, FF_OPT_TYPE_CONST, {.dbl = AV_LPC_TYPE_NONE },     INT_MIN, INT_MAX, A|E, "lpc_type"},
{"fixed",    NULL, 0, FF_OPT_TYPE_CONST, {.dbl = AV_LPC_TYPE_FIXED },    INT_MIN, INT_MAX, A|E, "lpc_type"},
{"levinson", NULL, 0, FF_OPT_TYPE_CONST, {.dbl = AV_LPC_TYPE_LEVINSON }, INT_MIN, INT_MAX, A|E, "lpc_type"},
{"cholesky", NULL, 0, FF_OPT_TYPE_CONST, {.dbl = AV_LPC_TYPE_CHOLESKY }, INT_MIN, INT_MAX, A|E, "lpc_type"},
{"lpc_passes", "deprecated, use flac-specific options", OFFSET(lpc_passes), FF_OPT_TYPE_INT, {.dbl = -1 }, INT_MIN, INT_MAX, A|E},
#endif
{"slices", "number of slices, used in parallelized decoding", OFFSET(slices), FF_OPT_TYPE_INT, {.dbl = 0 }, 0, INT_MAX, V|E},
{"thread_type", "select multithreading type", OFFSET(thread_type), FF_OPT_TYPE_INT, {.dbl = FF_THREAD_SLICE|FF_THREAD_FRAME }, 0, INT_MAX, V|E|D, "thread_type"},
{"slice", NULL, 0, FF_OPT_TYPE_CONST, {.dbl = FF_THREAD_SLICE }, INT_MIN, INT_MAX, V|E|D, "thread_type"},
{"frame", NULL, 0, FF_OPT_TYPE_CONST, {.dbl = FF_THREAD_FRAME }, INT_MIN, INT_MAX, V|E|D, "thread_type"},
{"audio_service_type", "audio service type", OFFSET(audio_service_type), FF_OPT_TYPE_INT, {.dbl = AV_AUDIO_SERVICE_TYPE_MAIN }, 0, AV_AUDIO_SERVICE_TYPE_NB-1, A|E, "audio_service_type"},
{"ma", "Main Audio Service", 0, FF_OPT_TYPE_CONST, {.dbl = AV_AUDIO_SERVICE_TYPE_MAIN },              INT_MIN, INT_MAX, A|E, "audio_service_type"},
{"ef", "Effects",            0, FF_OPT_TYPE_CONST, {.dbl = AV_AUDIO_SERVICE_TYPE_EFFECTS },           INT_MIN, INT_MAX, A|E, "audio_service_type"},
{"vi", "Visually Impaired",  0, FF_OPT_TYPE_CONST, {.dbl = AV_AUDIO_SERVICE_TYPE_VISUALLY_IMPAIRED }, INT_MIN, INT_MAX, A|E, "audio_service_type"},
{"hi", "Hearing Impaired",   0, FF_OPT_TYPE_CONST, {.dbl = AV_AUDIO_SERVICE_TYPE_HEARING_IMPAIRED },  INT_MIN, INT_MAX, A|E, "audio_service_type"},
{"di", "Dialogue",           0, FF_OPT_TYPE_CONST, {.dbl = AV_AUDIO_SERVICE_TYPE_DIALOGUE },          INT_MIN, INT_MAX, A|E, "audio_service_type"},
{"co", "Commentary",         0, FF_OPT_TYPE_CONST, {.dbl = AV_AUDIO_SERVICE_TYPE_COMMENTARY },        INT_MIN, INT_MAX, A|E, "audio_service_type"},
{"em", "Emergency",          0, FF_OPT_TYPE_CONST, {.dbl = AV_AUDIO_SERVICE_TYPE_EMERGENCY },         INT_MIN, INT_MAX, A|E, "audio_service_type"},
{"vo", "Voice Over",         0, FF_OPT_TYPE_CONST, {.dbl = AV_AUDIO_SERVICE_TYPE_VOICE_OVER },        INT_MIN, INT_MAX, A|E, "audio_service_type"},
{"ka", "Karaoke",            0, FF_OPT_TYPE_CONST, {.dbl = AV_AUDIO_SERVICE_TYPE_KARAOKE },           INT_MIN, INT_MAX, A|E, "audio_service_type"},
{"request_sample_fmt", "sample format audio decoders should prefer", OFFSET(request_sample_fmt), FF_OPT_TYPE_INT, {.dbl = AV_SAMPLE_FMT_NONE }, AV_SAMPLE_FMT_NONE, AV_SAMPLE_FMT_NB-1, A|D, "request_sample_fmt"},
{"u8" , "8-bit unsigned integer", 0, FF_OPT_TYPE_CONST, {.dbl = AV_SAMPLE_FMT_U8  }, INT_MIN, INT_MAX, A|D, "request_sample_fmt"},
{"s16", "16-bit signed integer",  0, FF_OPT_TYPE_CONST, {.dbl = AV_SAMPLE_FMT_S16 }, INT_MIN, INT_MAX, A|D, "request_sample_fmt"},
{"s32", "32-bit signed integer",  0, FF_OPT_TYPE_CONST, {.dbl = AV_SAMPLE_FMT_S32 }, INT_MIN, INT_MAX, A|D, "request_sample_fmt"},
{"flt", "32-bit float",           0, FF_OPT_TYPE_CONST, {.dbl = AV_SAMPLE_FMT_FLT }, INT_MIN, INT_MAX, A|D, "request_sample_fmt"},
{"dbl", "64-bit double",          0, FF_OPT_TYPE_CONST, {.dbl = AV_SAMPLE_FMT_DBL }, INT_MIN, INT_MAX, A|D, "request_sample_fmt"},
{NULL},
};

#undef A
#undef V
#undef S
#undef E
#undef D
#undef DEFAULT

static const AVClass av_codec_context_class = { "AVCodecContext", context_to_name, options, LIBAVUTIL_VERSION_INT, OFFSET(log_level_offset), .opt_find = opt_find};

void avcodec_get_context_defaults2(AVCodecContext *s, enum AVMediaType codec_type){
    int flags=0;
    memset(s, 0, sizeof(AVCodecContext));

    s->av_class= &av_codec_context_class;

    s->codec_type = codec_type;
    if(codec_type == AVMEDIA_TYPE_AUDIO)
        flags= AV_OPT_FLAG_AUDIO_PARAM;
    else if(codec_type == AVMEDIA_TYPE_VIDEO)
        flags= AV_OPT_FLAG_VIDEO_PARAM;
    else if(codec_type == AVMEDIA_TYPE_SUBTITLE)
        flags= AV_OPT_FLAG_SUBTITLE_PARAM;
    av_opt_set_defaults2(s, flags, flags);

    s->time_base= (AVRational){0,1};
    s->get_buffer= avcodec_default_get_buffer;
    s->release_buffer= avcodec_default_release_buffer;
    s->get_format= avcodec_default_get_format;
    s->execute= avcodec_default_execute;
    s->execute2= avcodec_default_execute2;
    s->sample_aspect_ratio= (AVRational){0,1};
    s->pix_fmt= PIX_FMT_NONE;
    s->sample_fmt= AV_SAMPLE_FMT_NONE;

    s->palctrl = NULL;
    s->reget_buffer= avcodec_default_reget_buffer;
    s->reordered_opaque= AV_NOPTS_VALUE;
}

int avcodec_get_context_defaults3(AVCodecContext *s, AVCodec *codec){
    avcodec_get_context_defaults2(s, codec ? codec->type : AVMEDIA_TYPE_UNKNOWN);
    if(codec && codec->priv_data_size){
        if(!s->priv_data){
            s->priv_data= av_mallocz(codec->priv_data_size);
            if (!s->priv_data) {
                return AVERROR(ENOMEM);
            }
        }
        if(codec->priv_class){
            *(AVClass**)s->priv_data= codec->priv_class;
            av_opt_set_defaults(s->priv_data);
        }
    }
    if (codec && codec->defaults) {
        int ret;
        AVCodecDefault *d = codec->defaults;
        while (d->key) {
            ret = av_set_string3(s, d->key, d->value, 0, NULL);
            av_assert0(ret >= 0);
            d++;
        }
    }
    return 0;
}

AVCodecContext *avcodec_alloc_context3(AVCodec *codec){
    AVCodecContext *avctx= av_malloc(sizeof(AVCodecContext));

    if(avctx==NULL) return NULL;

    if(avcodec_get_context_defaults3(avctx, codec) < 0){
        av_free(avctx);
        return NULL;
    }

    return avctx;
}

#if FF_API_ALLOC_CONTEXT
AVCodecContext *avcodec_alloc_context2(enum AVMediaType codec_type){
    AVCodecContext *avctx= av_malloc(sizeof(AVCodecContext));

    if(avctx==NULL) return NULL;

    avcodec_get_context_defaults2(avctx, codec_type);

    return avctx;
}
#endif

void avcodec_get_context_defaults(AVCodecContext *s){
    avcodec_get_context_defaults2(s, AVMEDIA_TYPE_UNKNOWN);
}

#if FF_API_ALLOC_CONTEXT
AVCodecContext *avcodec_alloc_context(void){
    return avcodec_alloc_context2(AVMEDIA_TYPE_UNKNOWN);
}
#endif

int avcodec_copy_context(AVCodecContext *dest, const AVCodecContext *src)
{
    if (dest->codec) { // check that the dest context is uninitialized
        av_log(dest, AV_LOG_ERROR,
               "Tried to copy AVCodecContext %p into already-initialized %p\n",
               src, dest);
        return AVERROR(EINVAL);
    }
    memcpy(dest, src, sizeof(*dest));

    /* set values specific to opened codecs back to their default state */
    dest->priv_data       = NULL;
    dest->codec           = NULL;
    dest->palctrl         = NULL;
    dest->slice_offset    = NULL;
    dest->internal_buffer = NULL;
    dest->hwaccel         = NULL;
    dest->thread_opaque   = NULL;

    /* reallocate values that should be allocated separately */
    dest->rc_eq           = NULL;
    dest->extradata       = NULL;
    dest->intra_matrix    = NULL;
    dest->inter_matrix    = NULL;
    dest->rc_override     = NULL;
    if (src->rc_eq) {
        dest->rc_eq = av_strdup(src->rc_eq);
        if (!dest->rc_eq)
            return AVERROR(ENOMEM);
    }

#define alloc_and_copy_or_fail(obj, size, pad) \
    if (src->obj && size > 0) { \
        dest->obj = av_malloc(size + pad); \
        if (!dest->obj) \
            goto fail; \
        memcpy(dest->obj, src->obj, size); \
        if (pad) \
            memset(((uint8_t *) dest->obj) + size, 0, pad); \
    }
    alloc_and_copy_or_fail(extradata,    src->extradata_size,
                           FF_INPUT_BUFFER_PADDING_SIZE);
    alloc_and_copy_or_fail(intra_matrix, 64 * sizeof(int16_t), 0);
    alloc_and_copy_or_fail(inter_matrix, 64 * sizeof(int16_t), 0);
    alloc_and_copy_or_fail(rc_override,  src->rc_override_count * sizeof(*src->rc_override), 0);
#undef alloc_and_copy_or_fail

    return 0;

fail:
    av_freep(&dest->rc_override);
    av_freep(&dest->intra_matrix);
    av_freep(&dest->inter_matrix);
    av_freep(&dest->extradata);
    av_freep(&dest->rc_eq);
    return AVERROR(ENOMEM);
}

const AVClass *avcodec_get_class(void)
{
    return &av_codec_context_class;
}<|MERGE_RESOLUTION|>--- conflicted
+++ resolved
@@ -44,13 +44,8 @@
     AVCodecContext *s = obj;
     AVCodec        *c = NULL;
 
-<<<<<<< HEAD
-    if (s->priv_data) {
+    if (!(search_flags & AV_OPT_SEARCH_FAKE_OBJ) && s->priv_data) {
         if (s->codec && s->codec->priv_class)
-=======
-    if (!(search_flags & AV_OPT_SEARCH_FAKE_OBJ) && s->priv_data) {
-        if (s->codec->priv_class)
->>>>>>> e955a682
             return av_opt_find(s->priv_data, name, unit, opt_flags, search_flags);
         return NULL;
     }
