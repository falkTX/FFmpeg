--- conflicted
+++ resolved
@@ -64,11 +64,7 @@
  *
  * static const AVOption options[] = {
  *   { "test_int", "This is a test option of int type.", offsetof(test_struct, int_opt),
-<<<<<<< HEAD
- *     AV_OPT_TYPE_INT, {.i64 = -1 }, INT_MIN, INT_MAX },
-=======
  *     AV_OPT_TYPE_INT, { .i64 = -1 }, INT_MIN, INT_MAX },
->>>>>>> 2b366008
  *   { "test_str", "This is a test option of string type.", offsetof(test_struct, str_opt),
  *     AV_OPT_TYPE_STRING },
  *   { "test_bin", "This is a test option of binary type.", offsetof(test_struct, bin_opt),
@@ -127,11 +123,7 @@
  *      } child_struct;
  *      static const AVOption child_opts[] = {
  *          { "test_flags", "This is a test option of flags type.",
-<<<<<<< HEAD
- *            offsetof(child_struct, flags_opt), AV_OPT_TYPE_FLAGS, {.i64 = 0 }, INT_MIN, INT_MAX },
-=======
  *            offsetof(child_struct, flags_opt), AV_OPT_TYPE_FLAGS, { .i64 = 0 }, INT_MIN, INT_MAX },
->>>>>>> 2b366008
  *          { NULL },
  *      };
  *      static const AVClass child_class = {
@@ -178,13 +170,8 @@
  *      above, put the following into the child_opts array:
  *      @code
  *      { "test_flags", "This is a test option of flags type.",
-<<<<<<< HEAD
- *        offsetof(child_struct, flags_opt), AV_OPT_TYPE_FLAGS, {.i64 = 0 }, INT_MIN, INT_MAX, "test_unit" },
- *      { "flag1", "This is a flag with value 16", 0, AV_OPT_TYPE_CONST, {.i64 = 16 }, 0, 0, "test_unit" },
-=======
  *        offsetof(child_struct, flags_opt), AV_OPT_TYPE_FLAGS, { .i64 = 0 }, INT_MIN, INT_MAX, "test_unit" },
  *      { "flag1", "This is a flag with value 16", 0, AV_OPT_TYPE_CONST, { .i64 = 16 }, 0, 0, "test_unit" },
->>>>>>> 2b366008
  *      @endcode
  *
  * @section avoptions_use Using AVOptions
