--- conflicted
+++ resolved
@@ -143,7 +143,6 @@
 OBJS-$(CONFIG_BUFFERSINK_FILTER)             += sink_buffer.o
 OBJS-$(CONFIG_NULLSINK_FILTER)               += vsink_nullsink.o
 
-<<<<<<< HEAD
 OBJS-$(CONFIG_MP_FILTER) += libmpcodecs/mp_image.o
 OBJS-$(CONFIG_MP_FILTER) += libmpcodecs/img_format.o
 OBJS-$(CONFIG_MP_FILTER) += libmpcodecs/vf_decimate.o
@@ -199,11 +198,5 @@
 # transmedia filters
 OBJS-$(CONFIG_SHOWWAVES_FILTER)              += avf_showwaves.o
 
-TESTPROGS = drawutils formats
-
-TOOLS = graph2dot                                                       \
-        lavfi-showfiltfmts                                              \
-=======
 TOOLS     = graph2dot
-TESTPROGS = filtfmts
->>>>>>> 7c29377b
+TESTPROGS = drawutils filtfmts formats