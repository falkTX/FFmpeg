--- conflicted
+++ resolved
@@ -87,13 +87,9 @@
 ; keep supporting OS/2.
 %macro SECTION_RODATA 0-1 16
     %ifidn __OUTPUT_FORMAT__,aout
-<<<<<<< HEAD
-        section .text
+        SECTION .text
     %elifidn __OUTPUT_FORMAT__,coff
-        section .text
-=======
         SECTION .text
->>>>>>> 7abdd026
     %else
         SECTION .rodata align=%1
     %endif
