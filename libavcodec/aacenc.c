/*
 * AAC encoder
 * Copyright (C) 2008 Konstantin Shishkov
 *
 * This file is part of FFmpeg.
 *
 * FFmpeg is free software; you can redistribute it and/or
 * modify it under the terms of the GNU Lesser General Public
 * License as published by the Free Software Foundation; either
 * version 2.1 of the License, or (at your option) any later version.
 *
 * FFmpeg is distributed in the hope that it will be useful,
 * but WITHOUT ANY WARRANTY; without even the implied warranty of
 * MERCHANTABILITY or FITNESS FOR A PARTICULAR PURPOSE.  See the GNU
 * Lesser General Public License for more details.
 *
 * You should have received a copy of the GNU Lesser General Public
 * License along with FFmpeg; if not, write to the Free Software
 * Foundation, Inc., 51 Franklin Street, Fifth Floor, Boston, MA 02110-1301 USA
 */

/**
 * @file
 * AAC encoder
 */

/***********************************
 *              TODOs:
 * add sane pulse detection
 * add temporal noise shaping
 ***********************************/

#include "libavutil/float_dsp.h"
#include "libavutil/opt.h"
#include "avcodec.h"
#include "put_bits.h"
#include "internal.h"
#include "mpeg4audio.h"
#include "kbdwin.h"
#include "sinewin.h"

#include "aac.h"
#include "aactab.h"
#include "aacenc.h"

#include "psymodel.h"

#define AAC_MAX_CHANNELS 6

#define ERROR_IF(cond, ...) \
    if (cond) { \
        av_log(avctx, AV_LOG_ERROR, __VA_ARGS__); \
        return AVERROR(EINVAL); \
    }

#define WARN_IF(cond, ...) \
    if (cond) { \
        av_log(avctx, AV_LOG_WARNING, __VA_ARGS__); \
    }


static const uint8_t swb_size_1024_96[] = {
    4, 4, 4, 4, 4, 4, 4, 4, 4, 4, 4, 4, 4, 4, 8, 8, 8, 8, 8,
    12, 12, 12, 12, 12, 16, 16, 24, 28, 36, 44,
    64, 64, 64, 64, 64, 64, 64, 64, 64, 64, 64
};

static const uint8_t swb_size_1024_64[] = {
    4, 4, 4, 4, 4, 4, 4, 4, 4, 4, 4, 4, 4, 4, 8, 8, 8, 8,
    12, 12, 12, 16, 16, 16, 20, 24, 24, 28, 36,
    40, 40, 40, 40, 40, 40, 40, 40, 40, 40, 40, 40, 40, 40, 40, 40, 40, 40
};

static const uint8_t swb_size_1024_48[] = {
    4, 4, 4, 4, 4, 4, 4, 4, 4, 4, 8, 8, 8, 8, 8, 8, 8,
    12, 12, 12, 12, 16, 16, 20, 20, 24, 24, 28, 28,
    32, 32, 32, 32, 32, 32, 32, 32, 32, 32, 32, 32, 32, 32, 32, 32, 32, 32, 32,
    96
};

static const uint8_t swb_size_1024_32[] = {
    4, 4, 4, 4, 4, 4, 4, 4, 4, 4, 8, 8, 8, 8, 8, 8, 8,
    12, 12, 12, 12, 16, 16, 20, 20, 24, 24, 28, 28,
    32, 32, 32, 32, 32, 32, 32, 32, 32, 32, 32, 32, 32, 32, 32, 32, 32, 32, 32, 32, 32, 32
};

static const uint8_t swb_size_1024_24[] = {
    4, 4, 4, 4, 4, 4, 4, 4, 4, 4, 4, 8, 8, 8, 8, 8, 8, 8, 8, 8, 8,
    12, 12, 12, 12, 16, 16, 16, 20, 20, 24, 24, 28, 28,
    32, 36, 36, 40, 44, 48, 52, 52, 64, 64, 64, 64, 64
};

static const uint8_t swb_size_1024_16[] = {
    8, 8, 8, 8, 8, 8, 8, 8, 8, 8, 8,
    12, 12, 12, 12, 12, 12, 12, 12, 12, 16, 16, 16, 16, 20, 20, 20, 24, 24, 28, 28,
    32, 36, 40, 40, 44, 48, 52, 56, 60, 64, 64, 64
};

static const uint8_t swb_size_1024_8[] = {
    12, 12, 12, 12, 12, 12, 12, 12, 12, 12, 12, 12, 12,
    16, 16, 16, 16, 16, 16, 16, 20, 20, 20, 20, 24, 24, 24, 28, 28,
    32, 36, 36, 40, 44, 48, 52, 56, 60, 64, 80
};

static const uint8_t *swb_size_1024[] = {
    swb_size_1024_96, swb_size_1024_96, swb_size_1024_64,
    swb_size_1024_48, swb_size_1024_48, swb_size_1024_32,
    swb_size_1024_24, swb_size_1024_24, swb_size_1024_16,
    swb_size_1024_16, swb_size_1024_16, swb_size_1024_8,
    swb_size_1024_8
};

static const uint8_t swb_size_128_96[] = {
    4, 4, 4, 4, 4, 4, 8, 8, 8, 16, 28, 36
};

static const uint8_t swb_size_128_48[] = {
    4, 4, 4, 4, 4, 8, 8, 8, 12, 12, 12, 16, 16, 16
};

static const uint8_t swb_size_128_24[] = {
    4, 4, 4, 4, 4, 4, 4, 8, 8, 8, 12, 12, 16, 16, 20
};

static const uint8_t swb_size_128_16[] = {
    4, 4, 4, 4, 4, 4, 4, 4, 8, 8, 12, 12, 16, 20, 20
};

static const uint8_t swb_size_128_8[] = {
    4, 4, 4, 4, 4, 4, 4, 8, 8, 8, 8, 12, 16, 20, 20
};

static const uint8_t *swb_size_128[] = {
    /* the last entry on the following row is swb_size_128_64 but is a
       duplicate of swb_size_128_96 */
    swb_size_128_96, swb_size_128_96, swb_size_128_96,
    swb_size_128_48, swb_size_128_48, swb_size_128_48,
    swb_size_128_24, swb_size_128_24, swb_size_128_16,
    swb_size_128_16, swb_size_128_16, swb_size_128_8,
    swb_size_128_8
};

/** default channel configurations */
static const uint8_t aac_chan_configs[6][5] = {
 {1, TYPE_SCE},                               // 1 channel  - single channel element
 {1, TYPE_CPE},                               // 2 channels - channel pair
 {2, TYPE_SCE, TYPE_CPE},                     // 3 channels - center + stereo
 {3, TYPE_SCE, TYPE_CPE, TYPE_SCE},           // 4 channels - front center + stereo + back center
 {3, TYPE_SCE, TYPE_CPE, TYPE_CPE},           // 5 channels - front center + stereo + back stereo
 {4, TYPE_SCE, TYPE_CPE, TYPE_CPE, TYPE_LFE}, // 6 channels - front center + stereo + back stereo + LFE
};

/**
 * Table to remap channels from libavcodec's default order to AAC order.
 */
static const uint8_t aac_chan_maps[AAC_MAX_CHANNELS][AAC_MAX_CHANNELS] = {
    { 0 },
    { 0, 1 },
    { 2, 0, 1 },
    { 2, 0, 1, 3 },
    { 2, 0, 1, 3, 4 },
    { 2, 0, 1, 4, 5, 3 },
};

/**
 * Make AAC audio config object.
 * @see 1.6.2.1 "Syntax - AudioSpecificConfig"
 */
static void put_audio_specific_config(AVCodecContext *avctx)
{
    PutBitContext pb;
    AACEncContext *s = avctx->priv_data;

    init_put_bits(&pb, avctx->extradata, avctx->extradata_size);
    put_bits(&pb, 5, 2); //object type - AAC-LC
    put_bits(&pb, 4, s->samplerate_index); //sample rate index
    put_bits(&pb, 4, s->channels);
    //GASpecificConfig
    put_bits(&pb, 1, 0); //frame length - 1024 samples
    put_bits(&pb, 1, 0); //does not depend on core coder
    put_bits(&pb, 1, 0); //is not extension

    //Explicitly Mark SBR absent
    put_bits(&pb, 11, 0x2b7); //sync extension
    put_bits(&pb, 5,  AOT_SBR);
    put_bits(&pb, 1,  0);
    flush_put_bits(&pb);
}

#define WINDOW_FUNC(type) \
static void apply_ ##type ##_window(AVFloatDSPContext *fdsp, \
                                    SingleChannelElement *sce, \
                                    const float *audio)

WINDOW_FUNC(only_long)
{
    const float *lwindow = sce->ics.use_kb_window[0] ? ff_aac_kbd_long_1024 : ff_sine_1024;
    const float *pwindow = sce->ics.use_kb_window[1] ? ff_aac_kbd_long_1024 : ff_sine_1024;
    float *out = sce->ret_buf;

    fdsp->vector_fmul        (out,        audio,        lwindow, 1024);
    fdsp->vector_fmul_reverse(out + 1024, audio + 1024, pwindow, 1024);
}

WINDOW_FUNC(long_start)
{
    const float *lwindow = sce->ics.use_kb_window[1] ? ff_aac_kbd_long_1024 : ff_sine_1024;
    const float *swindow = sce->ics.use_kb_window[0] ? ff_aac_kbd_short_128 : ff_sine_128;
    float *out = sce->ret_buf;

    fdsp->vector_fmul(out, audio, lwindow, 1024);
    memcpy(out + 1024, audio + 1024, sizeof(out[0]) * 448);
    fdsp->vector_fmul_reverse(out + 1024 + 448, audio + 1024 + 448, swindow, 128);
    memset(out + 1024 + 576, 0, sizeof(out[0]) * 448);
}

WINDOW_FUNC(long_stop)
{
    const float *lwindow = sce->ics.use_kb_window[0] ? ff_aac_kbd_long_1024 : ff_sine_1024;
    const float *swindow = sce->ics.use_kb_window[1] ? ff_aac_kbd_short_128 : ff_sine_128;
    float *out = sce->ret_buf;

    memset(out, 0, sizeof(out[0]) * 448);
    fdsp->vector_fmul(out + 448, audio + 448, swindow, 128);
    memcpy(out + 576, audio + 576, sizeof(out[0]) * 448);
    fdsp->vector_fmul_reverse(out + 1024, audio + 1024, lwindow, 1024);
}

WINDOW_FUNC(eight_short)
{
    const float *swindow = sce->ics.use_kb_window[0] ? ff_aac_kbd_short_128 : ff_sine_128;
    const float *pwindow = sce->ics.use_kb_window[1] ? ff_aac_kbd_short_128 : ff_sine_128;
    const float *in = audio + 448;
    float *out = sce->ret_buf;
    int w;

    for (w = 0; w < 8; w++) {
        fdsp->vector_fmul        (out, in, w ? pwindow : swindow, 128);
        out += 128;
        in  += 128;
        fdsp->vector_fmul_reverse(out, in, swindow, 128);
        out += 128;
    }
}

static void (*const apply_window[4])(AVFloatDSPContext *fdsp,
                                     SingleChannelElement *sce,
                                     const float *audio) = {
    [ONLY_LONG_SEQUENCE]   = apply_only_long_window,
    [LONG_START_SEQUENCE]  = apply_long_start_window,
    [EIGHT_SHORT_SEQUENCE] = apply_eight_short_window,
    [LONG_STOP_SEQUENCE]   = apply_long_stop_window
};

static void apply_window_and_mdct(AACEncContext *s, SingleChannelElement *sce,
                                  float *audio)
{
    int i;
    float *output = sce->ret_buf;

    apply_window[sce->ics.window_sequence[0]](s->fdsp, sce, audio);

    if (sce->ics.window_sequence[0] != EIGHT_SHORT_SEQUENCE)
        s->mdct1024.mdct_calc(&s->mdct1024, sce->coeffs, output);
    else
        for (i = 0; i < 1024; i += 128)
            s->mdct128.mdct_calc(&s->mdct128, sce->coeffs + i, output + i*2);
    memcpy(audio, audio + 1024, sizeof(audio[0]) * 1024);
    memcpy(sce->pcoeffs, sce->coeffs, sizeof(sce->pcoeffs));
}

/**
 * Encode ics_info element.
 * @see Table 4.6 (syntax of ics_info)
 */
static void put_ics_info(AACEncContext *s, IndividualChannelStream *info)
{
    int w;

    put_bits(&s->pb, 1, 0);                // ics_reserved bit
    put_bits(&s->pb, 2, info->window_sequence[0]);
    put_bits(&s->pb, 1, info->use_kb_window[0]);
    if (info->window_sequence[0] != EIGHT_SHORT_SEQUENCE) {
        put_bits(&s->pb, 6, info->max_sfb);
        put_bits(&s->pb, 1, 0);            // no prediction
    } else {
        put_bits(&s->pb, 4, info->max_sfb);
        for (w = 1; w < 8; w++)
            put_bits(&s->pb, 1, !info->group_len[w]);
    }
}

/**
 * Encode MS data.
 * @see 4.6.8.1 "Joint Coding - M/S Stereo"
 */
static void encode_ms_info(PutBitContext *pb, ChannelElement *cpe)
{
    int i, w;

    put_bits(pb, 2, cpe->ms_mode);
    if (cpe->ms_mode == 1)
        for (w = 0; w < cpe->ch[0].ics.num_windows; w += cpe->ch[0].ics.group_len[w])
            for (i = 0; i < cpe->ch[0].ics.max_sfb; i++)
                put_bits(pb, 1, cpe->ms_mask[w*16 + i]);
}

/**
 * Produce integer coefficients from scalefactors provided by the model.
 */
static void adjust_frame_information(ChannelElement *cpe, int chans)
{
    int i, w, w2, g, ch;
    int maxsfb, cmaxsfb;
    IndividualChannelStream *ics;

    if (cpe->common_window) {
        ics = &cpe->ch[0].ics;
        for (w = 0; w < ics->num_windows; w += ics->group_len[w]) {
            for (w2 =  0; w2 < ics->group_len[w]; w2++) {
                int start = (w+w2) * 128;
                for (g = 0; g < ics->num_swb; g++) {
                    //apply Intensity stereo coeffs transformation
                    if (cpe->is_mask[w*16 + g]) {
                        int p = -1 + 2 * (cpe->ch[1].band_type[w*16+g] - 14);
                        float scale = cpe->ch[0].is_ener[w*16+g];
                        for (i = 0; i < ics->swb_sizes[g]; i++) {
                            cpe->ch[0].coeffs[start+i] = (cpe->ch[0].pcoeffs[start+i] + p*cpe->ch[1].pcoeffs[start+i]) * scale;
                            cpe->ch[1].coeffs[start+i] = 0.0f;
                        }
                    } else if (cpe->ms_mask[w*16 + g] &&
                               cpe->ch[0].band_type[w*16 + g] < NOISE_BT &&
                               cpe->ch[1].band_type[w*16 + g] < NOISE_BT) {
                        for (i = 0; i < ics->swb_sizes[g]; i++) {
                            cpe->ch[0].coeffs[start+i] = (cpe->ch[0].pcoeffs[start+i] + cpe->ch[1].pcoeffs[start+i]) * 0.5f;
                            cpe->ch[1].coeffs[start+i] = cpe->ch[0].coeffs[start+i] - cpe->ch[1].pcoeffs[start+i];
                        }
                    }
                    start += ics->swb_sizes[g];
                }
            }
        }
    }

    for (ch = 0; ch < chans; ch++) {
        IndividualChannelStream *ics = &cpe->ch[ch].ics;
        maxsfb = 0;
        cpe->ch[ch].pulse.num_pulse = 0;
        for (w = 0; w < ics->num_windows; w += ics->group_len[w]) {
            for (w2 =  0; w2 < ics->group_len[w]; w2++) {
                for (cmaxsfb = ics->num_swb; cmaxsfb > 0 && cpe->ch[ch].zeroes[w*16+cmaxsfb-1]; cmaxsfb--)
                    ;
                maxsfb = FFMAX(maxsfb, cmaxsfb);
            }
        }
        ics->max_sfb = maxsfb;

        //adjust zero bands for window groups
        for (w = 0; w < ics->num_windows; w += ics->group_len[w]) {
            for (g = 0; g < ics->max_sfb; g++) {
                i = 1;
                for (w2 = w; w2 < w + ics->group_len[w]; w2++) {
                    if (!cpe->ch[ch].zeroes[w2*16 + g]) {
                        i = 0;
                        break;
                    }
                }
                cpe->ch[ch].zeroes[w*16 + g] = i;
            }
        }
    }

    if (chans > 1 && cpe->common_window) {
        IndividualChannelStream *ics0 = &cpe->ch[0].ics;
        IndividualChannelStream *ics1 = &cpe->ch[1].ics;
        int msc = 0;
        ics0->max_sfb = FFMAX(ics0->max_sfb, ics1->max_sfb);
        ics1->max_sfb = ics0->max_sfb;
        for (w = 0; w < ics0->num_windows*16; w += 16)
            for (i = 0; i < ics0->max_sfb; i++)
                if (cpe->ms_mask[w+i])
                    msc++;
        if (msc == 0 || ics0->max_sfb == 0)
            cpe->ms_mode = 0;
        else
            cpe->ms_mode = msc < ics0->max_sfb * ics0->num_windows ? 1 : 2;
    }
}

/**
 * Encode scalefactor band coding type.
 */
static void encode_band_info(AACEncContext *s, SingleChannelElement *sce)
{
    int w;

    for (w = 0; w < sce->ics.num_windows; w += sce->ics.group_len[w])
        s->coder->encode_window_bands_info(s, sce, w, sce->ics.group_len[w], s->lambda);
}

/**
 * Encode scalefactors.
 */
static void encode_scale_factors(AVCodecContext *avctx, AACEncContext *s,
                                 SingleChannelElement *sce)
{
    int diff, off_sf = sce->sf_idx[0], off_pns = sce->sf_idx[0] - NOISE_OFFSET;
    int off_is = 0, noise_flag = 1;
    int i, w;

    for (w = 0; w < sce->ics.num_windows; w += sce->ics.group_len[w]) {
        for (i = 0; i < sce->ics.max_sfb; i++) {
            if (!sce->zeroes[w*16 + i]) {
                if (sce->band_type[w*16 + i] == NOISE_BT) {
                    diff = sce->sf_idx[w*16 + i] - off_pns;
                    off_pns = sce->sf_idx[w*16 + i];
                    if (noise_flag-- > 0) {
                        put_bits(&s->pb, NOISE_PRE_BITS, diff + NOISE_PRE);
                        continue;
                    }
                } else if (sce->band_type[w*16 + i] == INTENSITY_BT  ||
                           sce->band_type[w*16 + i] == INTENSITY_BT2) {
                    diff = sce->sf_idx[w*16 + i] - off_is;
                    off_is = sce->sf_idx[w*16 + i];
                } else {
                    diff = sce->sf_idx[w*16 + i] - off_sf;
                    off_sf = sce->sf_idx[w*16 + i];
                }
                diff += SCALE_DIFF_ZERO;
                av_assert0(diff >= 0 && diff <= 120);
                put_bits(&s->pb, ff_aac_scalefactor_bits[diff], ff_aac_scalefactor_code[diff]);
            }
        }
    }
}

/**
 * Encode pulse data.
 */
static void encode_pulses(AACEncContext *s, Pulse *pulse)
{
    int i;

    put_bits(&s->pb, 1, !!pulse->num_pulse);
    if (!pulse->num_pulse)
        return;

    put_bits(&s->pb, 2, pulse->num_pulse - 1);
    put_bits(&s->pb, 6, pulse->start);
    for (i = 0; i < pulse->num_pulse; i++) {
        put_bits(&s->pb, 5, pulse->pos[i]);
        put_bits(&s->pb, 4, pulse->amp[i]);
    }
}

/**
 * Encode spectral coefficients processed by psychoacoustic model.
 */
static void encode_spectral_coeffs(AACEncContext *s, SingleChannelElement *sce)
{
    int start, i, w, w2;

    for (w = 0; w < sce->ics.num_windows; w += sce->ics.group_len[w]) {
        start = 0;
        for (i = 0; i < sce->ics.max_sfb; i++) {
            if (sce->zeroes[w*16 + i]) {
                start += sce->ics.swb_sizes[i];
                continue;
            }
            for (w2 = w; w2 < w + sce->ics.group_len[w]; w2++)
                s->coder->quantize_and_encode_band(s, &s->pb, sce->coeffs + start + w2*128,
                                                   sce->ics.swb_sizes[i],
                                                   sce->sf_idx[w*16 + i],
                                                   sce->band_type[w*16 + i],
                                                   s->lambda, sce->ics.window_clipping[w]);
            start += sce->ics.swb_sizes[i];
        }
    }
}

/**
 * Downscale spectral coefficients for near-clipping windows to avoid artifacts
 */
static void avoid_clipping(AACEncContext *s, SingleChannelElement *sce)
{
    int start, i, j, w;

    if (sce->ics.clip_avoidance_factor < 1.0f) {
        for (w = 0; w < sce->ics.num_windows; w++) {
            start = 0;
            for (i = 0; i < sce->ics.max_sfb; i++) {
                float *swb_coeffs = sce->coeffs + start + w*128;
                for (j = 0; j < sce->ics.swb_sizes[i]; j++)
                    swb_coeffs[j] *= sce->ics.clip_avoidance_factor;
                start += sce->ics.swb_sizes[i];
            }
        }
    }
}

/**
 * Encode one channel of audio data.
 */
static int encode_individual_channel(AVCodecContext *avctx, AACEncContext *s,
                                     SingleChannelElement *sce,
                                     int common_window)
{
    put_bits(&s->pb, 8, sce->sf_idx[0]);
    if (!common_window)
        put_ics_info(s, &sce->ics);
    encode_band_info(s, sce);
    encode_scale_factors(avctx, s, sce);
    encode_pulses(s, &sce->pulse);
    put_bits(&s->pb, 1, 0); //tns
    put_bits(&s->pb, 1, 0); //ssr
    encode_spectral_coeffs(s, sce);
    return 0;
}

/**
 * Write some auxiliary information about the created AAC file.
 */
static void put_bitstream_info(AACEncContext *s, const char *name)
{
    int i, namelen, padbits;

    namelen = strlen(name) + 2;
    put_bits(&s->pb, 3, TYPE_FIL);
    put_bits(&s->pb, 4, FFMIN(namelen, 15));
    if (namelen >= 15)
        put_bits(&s->pb, 8, namelen - 14);
    put_bits(&s->pb, 4, 0); //extension type - filler
    padbits = -put_bits_count(&s->pb) & 7;
    avpriv_align_put_bits(&s->pb);
    for (i = 0; i < namelen - 2; i++)
        put_bits(&s->pb, 8, name[i]);
    put_bits(&s->pb, 12 - padbits, 0);
}

/*
 * Copy input samples.
 * Channels are reordered from libavcodec's default order to AAC order.
 */
static void copy_input_samples(AACEncContext *s, const AVFrame *frame)
{
    int ch;
    int end = 2048 + (frame ? frame->nb_samples : 0);
    const uint8_t *channel_map = aac_chan_maps[s->channels - 1];

    /* copy and remap input samples */
    for (ch = 0; ch < s->channels; ch++) {
        /* copy last 1024 samples of previous frame to the start of the current frame */
        memcpy(&s->planar_samples[ch][1024], &s->planar_samples[ch][2048], 1024 * sizeof(s->planar_samples[0][0]));

        /* copy new samples and zero any remaining samples */
        if (frame) {
            memcpy(&s->planar_samples[ch][2048],
                   frame->extended_data[channel_map[ch]],
                   frame->nb_samples * sizeof(s->planar_samples[0][0]));
        }
        memset(&s->planar_samples[ch][end], 0,
               (3072 - end) * sizeof(s->planar_samples[0][0]));
    }
}

static int aac_encode_frame(AVCodecContext *avctx, AVPacket *avpkt,
                            const AVFrame *frame, int *got_packet_ptr)
{
    AACEncContext *s = avctx->priv_data;
    float **samples = s->planar_samples, *samples2, *la, *overlap;
    ChannelElement *cpe;
    int i, ch, w, g, chans, tag, start_ch, ret, ms_mode = 0, is_mode = 0;
    int chan_el_counter[4];
    FFPsyWindowInfo windows[AAC_MAX_CHANNELS];

    if (s->last_frame == 2)
        return 0;

    /* add current frame to queue */
    if (frame) {
        if ((ret = ff_af_queue_add(&s->afq, frame)) < 0)
            return ret;
    }

    copy_input_samples(s, frame);
    if (s->psypp)
        ff_psy_preprocess(s->psypp, s->planar_samples, s->channels);

    if (!avctx->frame_number)
        return 0;

    start_ch = 0;
    for (i = 0; i < s->chan_map[0]; i++) {
        FFPsyWindowInfo* wi = windows + start_ch;
        tag      = s->chan_map[i+1];
        chans    = tag == TYPE_CPE ? 2 : 1;
        cpe      = &s->cpe[i];
        for (ch = 0; ch < chans; ch++) {
            IndividualChannelStream *ics = &cpe->ch[ch].ics;
            int cur_channel = start_ch + ch;
            float clip_avoidance_factor;
            overlap  = &samples[cur_channel][0];
            samples2 = overlap + 1024;
            la       = samples2 + (448+64);
            if (!frame)
                la = NULL;
            if (tag == TYPE_LFE) {
                wi[ch].window_type[0] = ONLY_LONG_SEQUENCE;
                wi[ch].window_shape   = 0;
                wi[ch].num_windows    = 1;
                wi[ch].grouping[0]    = 1;

                /* Only the lowest 12 coefficients are used in a LFE channel.
                 * The expression below results in only the bottom 8 coefficients
                 * being used for 11.025kHz to 16kHz sample rates.
                 */
                ics->num_swb = s->samplerate_index >= 8 ? 1 : 3;
            } else {
                wi[ch] = s->psy.model->window(&s->psy, samples2, la, cur_channel,
                                              ics->window_sequence[0]);
            }
            ics->window_sequence[1] = ics->window_sequence[0];
            ics->window_sequence[0] = wi[ch].window_type[0];
            ics->use_kb_window[1]   = ics->use_kb_window[0];
            ics->use_kb_window[0]   = wi[ch].window_shape;
            ics->num_windows        = wi[ch].num_windows;
            ics->swb_sizes          = s->psy.bands    [ics->num_windows == 8];
            ics->num_swb            = tag == TYPE_LFE ? ics->num_swb : s->psy.num_bands[ics->num_windows == 8];
            clip_avoidance_factor = 0.0f;
            for (w = 0; w < ics->num_windows; w++)
                ics->group_len[w] = wi[ch].grouping[w];
            for (w = 0; w < ics->num_windows; w++) {
                if (wi[ch].clipping[w] > CLIP_AVOIDANCE_FACTOR) {
                    ics->window_clipping[w] = 1;
                    clip_avoidance_factor = FFMAX(clip_avoidance_factor, wi[ch].clipping[w]);
                } else {
                    ics->window_clipping[w] = 0;
                }
            }
            if (clip_avoidance_factor > CLIP_AVOIDANCE_FACTOR) {
                ics->clip_avoidance_factor = CLIP_AVOIDANCE_FACTOR / clip_avoidance_factor;
            } else {
                ics->clip_avoidance_factor = 1.0f;
            }

            apply_window_and_mdct(s, &cpe->ch[ch], overlap);
            if (isnan(cpe->ch->coeffs[0])) {
                av_log(avctx, AV_LOG_ERROR, "Input contains NaN\n");
                return AVERROR(EINVAL);
            }
            avoid_clipping(s, &cpe->ch[ch]);
        }
        start_ch += chans;
    }
    if ((ret = ff_alloc_packet2(avctx, avpkt, 8192 * s->channels, 0)) < 0)
        return ret;
    do {
        int frame_bits;

        init_put_bits(&s->pb, avpkt->data, avpkt->size);

        if ((avctx->frame_number & 0xFF)==1 && !(avctx->flags & AV_CODEC_FLAG_BITEXACT))
            put_bitstream_info(s, LIBAVCODEC_IDENT);
        start_ch = 0;
        memset(chan_el_counter, 0, sizeof(chan_el_counter));
        for (i = 0; i < s->chan_map[0]; i++) {
            FFPsyWindowInfo* wi = windows + start_ch;
            const float *coeffs[2];
            tag      = s->chan_map[i+1];
            chans    = tag == TYPE_CPE ? 2 : 1;
            cpe      = &s->cpe[i];
            memset(cpe->is_mask, 0, sizeof(cpe->is_mask));
            memset(cpe->ms_mask, 0, sizeof(cpe->ms_mask));
            put_bits(&s->pb, 3, tag);
            put_bits(&s->pb, 4, chan_el_counter[tag]++);
            for (ch = 0; ch < chans; ch++)
                coeffs[ch] = cpe->ch[ch].coeffs;
            s->psy.model->analyze(&s->psy, start_ch, coeffs, wi);
            for (ch = 0; ch < chans; ch++) {
                s->cur_channel = start_ch + ch;
                s->coder->search_for_quantizers(avctx, s, &cpe->ch[ch], s->lambda);
            }
            cpe->common_window = 0;
            if (chans > 1
                && wi[0].window_type[0] == wi[1].window_type[0]
                && wi[0].window_shape   == wi[1].window_shape) {

                cpe->common_window = 1;
                for (w = 0; w < wi[0].num_windows; w++) {
                    if (wi[0].grouping[w] != wi[1].grouping[w]) {
                        cpe->common_window = 0;
                        break;
                    }
                }
            }
            if (s->options.pns && s->coder->search_for_pns) {
                for (ch = 0; ch < chans; ch++) {
                    s->cur_channel = start_ch + ch;
                    s->coder->search_for_pns(s, avctx, &cpe->ch[ch], s->lambda);
                }
            }
            s->cur_channel = start_ch;
            if (s->options.stereo_mode && cpe->common_window) {
                if (s->options.stereo_mode > 0) {
                    IndividualChannelStream *ics = &cpe->ch[0].ics;
                    for (w = 0; w < ics->num_windows; w += ics->group_len[w])
                        for (g = 0;  g < ics->num_swb; g++)
                            cpe->ms_mask[w*16+g] = 1;
                } else if (s->coder->search_for_ms) {
                    s->coder->search_for_ms(s, cpe, s->lambda);
                }
            }
            if (chans > 1 && s->options.intensity_stereo && s->coder->search_for_is) {
                s->coder->search_for_is(s, avctx, cpe, s->lambda);
                if (cpe->is_mode) is_mode = 1;
            }
            if (s->coder->set_special_band_scalefactors)
                for (ch = 0; ch < chans; ch++)
                    s->coder->set_special_band_scalefactors(s, &cpe->ch[ch]);
            adjust_frame_information(cpe, chans);
            if (chans == 2) {
                put_bits(&s->pb, 1, cpe->common_window);
                if (cpe->common_window) {
                    put_ics_info(s, &cpe->ch[0].ics);
                    encode_ms_info(&s->pb, cpe);
                    if (cpe->ms_mode) ms_mode = 1;
                }
            }
            for (ch = 0; ch < chans; ch++) {
                s->cur_channel = start_ch + ch;
                encode_individual_channel(avctx, s, &cpe->ch[ch], cpe->common_window);
            }
            start_ch += chans;
        }

        frame_bits = put_bits_count(&s->pb);
        if (frame_bits <= 6144 * s->channels - 3) {
            s->psy.bitres.bits = frame_bits / s->channels;
            break;
        }
        if (is_mode || ms_mode) {
            for (i = 0; i < s->chan_map[0]; i++) {
                // Must restore coeffs
                chans = tag == TYPE_CPE ? 2 : 1;
                cpe = &s->cpe[i];
                for (ch = 0; ch < chans; ch++)
                    memcpy(cpe->ch[ch].coeffs, cpe->ch[ch].pcoeffs, sizeof(cpe->ch[ch].coeffs));
            }
        }

        s->lambda *= avctx->bit_rate * 1024.0f / avctx->sample_rate / frame_bits;

    } while (1);

    put_bits(&s->pb, 3, TYPE_END);
    flush_put_bits(&s->pb);
    avctx->frame_bits = put_bits_count(&s->pb);

    // rate control stuff
    if (!(avctx->flags & AV_CODEC_FLAG_QSCALE)) {
        float ratio = avctx->bit_rate * 1024.0f / avctx->sample_rate / avctx->frame_bits;
        s->lambda *= ratio;
        s->lambda = FFMIN(s->lambda, 65536.f);
    }

    if (!frame)
        s->last_frame++;

    ff_af_queue_remove(&s->afq, avctx->frame_size, &avpkt->pts,
                       &avpkt->duration);

    avpkt->size = put_bits_count(&s->pb) >> 3;
    *got_packet_ptr = 1;
    return 0;
}

static av_cold int aac_encode_end(AVCodecContext *avctx)
{
    AACEncContext *s = avctx->priv_data;

    ff_mdct_end(&s->mdct1024);
    ff_mdct_end(&s->mdct128);
    ff_psy_end(&s->psy);
    if (s->psypp)
        ff_psy_preprocess_end(s->psypp);
    av_freep(&s->buffer.samples);
    av_freep(&s->cpe);
    av_freep(&s->fdsp);
    ff_af_queue_close(&s->afq);
    return 0;
}

static av_cold int dsp_init(AVCodecContext *avctx, AACEncContext *s)
{
    int ret = 0;

    s->fdsp = avpriv_float_dsp_alloc(avctx->flags & AV_CODEC_FLAG_BITEXACT);
    if (!s->fdsp)
        return AVERROR(ENOMEM);

    // window init
    ff_kbd_window_init(ff_aac_kbd_long_1024, 4.0, 1024);
    ff_kbd_window_init(ff_aac_kbd_short_128, 6.0, 128);
    ff_init_ff_sine_windows(10);
    ff_init_ff_sine_windows(7);

    if ((ret = ff_mdct_init(&s->mdct1024, 11, 0, 32768.0)) < 0)
        return ret;
    if ((ret = ff_mdct_init(&s->mdct128,   8, 0, 32768.0)) < 0)
        return ret;

    return 0;
}

static av_cold int alloc_buffers(AVCodecContext *avctx, AACEncContext *s)
{
    int ch;
<<<<<<< HEAD
    FF_ALLOCZ_ARRAY_OR_GOTO(avctx, s->buffer.samples, s->channels, 3 * 1024 * sizeof(s->buffer.samples[0]), alloc_fail);
    FF_ALLOCZ_ARRAY_OR_GOTO(avctx, s->cpe, s->chan_map[0], sizeof(ChannelElement), alloc_fail);
    FF_ALLOCZ_OR_GOTO(avctx, avctx->extradata, 5 + FF_INPUT_BUFFER_PADDING_SIZE, alloc_fail);
=======
    FF_ALLOCZ_OR_GOTO(avctx, s->buffer.samples, 3 * 1024 * s->channels * sizeof(s->buffer.samples[0]), alloc_fail);
    FF_ALLOCZ_OR_GOTO(avctx, s->cpe, sizeof(ChannelElement) * s->chan_map[0], alloc_fail);
    FF_ALLOCZ_OR_GOTO(avctx, avctx->extradata, 5 + AV_INPUT_BUFFER_PADDING_SIZE, alloc_fail);
>>>>>>> 059a9348

    for(ch = 0; ch < s->channels; ch++)
        s->planar_samples[ch] = s->buffer.samples + 3 * 1024 * ch;

    return 0;
alloc_fail:
    return AVERROR(ENOMEM);
}

static av_cold int aac_encode_init(AVCodecContext *avctx)
{
    AACEncContext *s = avctx->priv_data;
    int i, ret = 0;
    const uint8_t *sizes[2];
    uint8_t grouping[AAC_MAX_CHANNELS];
    int lengths[2];

    avctx->frame_size = 1024;

    for (i = 0; i < 16; i++)
        if (avctx->sample_rate == avpriv_mpeg4audio_sample_rates[i])
            break;

    s->channels = avctx->channels;

    ERROR_IF(i == 16
                || i >= (sizeof(swb_size_1024) / sizeof(*swb_size_1024))
                || i >= (sizeof(swb_size_128) / sizeof(*swb_size_128)),
             "Unsupported sample rate %d\n", avctx->sample_rate);
    ERROR_IF(s->channels > AAC_MAX_CHANNELS,
             "Unsupported number of channels: %d\n", s->channels);
    ERROR_IF(avctx->profile != FF_PROFILE_UNKNOWN && avctx->profile != FF_PROFILE_AAC_LOW,
             "Unsupported profile %d\n", avctx->profile);
    WARN_IF(1024.0 * avctx->bit_rate / avctx->sample_rate > 6144 * s->channels,
             "Too many bits per frame requested, clamping to max\n");

    avctx->bit_rate = (int)FFMIN(
        6144 * s->channels / 1024.0 * avctx->sample_rate,
        avctx->bit_rate);

    s->samplerate_index = i;

    s->chan_map = aac_chan_configs[s->channels-1];

    if ((ret = dsp_init(avctx, s)) < 0)
        goto fail;

    if ((ret = alloc_buffers(avctx, s)) < 0)
        goto fail;

    avctx->extradata_size = 5;
    put_audio_specific_config(avctx);

    sizes[0]   = swb_size_1024[i];
    sizes[1]   = swb_size_128[i];
    lengths[0] = ff_aac_num_swb_1024[i];
    lengths[1] = ff_aac_num_swb_128[i];
    for (i = 0; i < s->chan_map[0]; i++)
        grouping[i] = s->chan_map[i + 1] == TYPE_CPE;
    if ((ret = ff_psy_init(&s->psy, avctx, 2, sizes, lengths,
                           s->chan_map[0], grouping)) < 0)
        goto fail;
    s->psypp = ff_psy_preprocess_init(avctx);
    s->coder = &ff_aac_coders[s->options.aac_coder];

    if (HAVE_MIPSDSPR1)
        ff_aac_coder_init_mips(s);

    s->lambda = avctx->global_quality > 0 ? avctx->global_quality : 120;

    ff_aac_tableinit();

    avctx->initial_padding = 1024;
    ff_af_queue_init(avctx, &s->afq);

    return 0;
fail:
    aac_encode_end(avctx);
    return ret;
}

#define AACENC_FLAGS AV_OPT_FLAG_ENCODING_PARAM | AV_OPT_FLAG_AUDIO_PARAM
static const AVOption aacenc_options[] = {
    {"stereo_mode", "Stereo coding method", offsetof(AACEncContext, options.stereo_mode), AV_OPT_TYPE_INT, {.i64 = 0}, -1, 1, AACENC_FLAGS, "stereo_mode"},
        {"auto",     "Selected by the Encoder", 0, AV_OPT_TYPE_CONST, {.i64 = -1 }, INT_MIN, INT_MAX, AACENC_FLAGS, "stereo_mode"},
        {"ms_off",   "Disable Mid/Side coding", 0, AV_OPT_TYPE_CONST, {.i64 =  0 }, INT_MIN, INT_MAX, AACENC_FLAGS, "stereo_mode"},
        {"ms_force", "Force Mid/Side for the whole frame if possible", 0, AV_OPT_TYPE_CONST, {.i64 =  1 }, INT_MIN, INT_MAX, AACENC_FLAGS, "stereo_mode"},
    {"aac_coder", "", offsetof(AACEncContext, options.aac_coder), AV_OPT_TYPE_INT, {.i64 = AAC_CODER_TWOLOOP}, 0, AAC_CODER_NB-1, AACENC_FLAGS, "aac_coder"},
        {"faac",     "FAAC-inspired method",      0, AV_OPT_TYPE_CONST, {.i64 = AAC_CODER_FAAC},    INT_MIN, INT_MAX, AACENC_FLAGS, "aac_coder"},
        {"anmr",     "ANMR method",               0, AV_OPT_TYPE_CONST, {.i64 = AAC_CODER_ANMR},    INT_MIN, INT_MAX, AACENC_FLAGS, "aac_coder"},
        {"twoloop",  "Two loop searching method", 0, AV_OPT_TYPE_CONST, {.i64 = AAC_CODER_TWOLOOP}, INT_MIN, INT_MAX, AACENC_FLAGS, "aac_coder"},
        {"fast",     "Constant quantizer",        0, AV_OPT_TYPE_CONST, {.i64 = AAC_CODER_FAST},    INT_MIN, INT_MAX, AACENC_FLAGS, "aac_coder"},
    {"aac_pns", "Perceptual Noise Substitution", offsetof(AACEncContext, options.pns), AV_OPT_TYPE_INT, {.i64 = 0}, 0, 1, AACENC_FLAGS, "aac_pns"},
        {"disable",  "Disable perceptual noise substitution", 0, AV_OPT_TYPE_CONST, {.i64 =  0 }, INT_MIN, INT_MAX, AACENC_FLAGS, "aac_pns"},
        {"enable",   "Enable perceptual noise substitution",  0, AV_OPT_TYPE_CONST, {.i64 =  1 }, INT_MIN, INT_MAX, AACENC_FLAGS, "aac_pns"},
    {"aac_is", "Intensity stereo coding", offsetof(AACEncContext, options.intensity_stereo), AV_OPT_TYPE_INT, {.i64 = 0}, 0, 1, AACENC_FLAGS, "intensity_stereo"},
        {"disable",  "Disable intensity stereo coding", 0, AV_OPT_TYPE_CONST, {.i64 = 0}, INT_MIN, INT_MAX, AACENC_FLAGS, "intensity_stereo"},
        {"enable",   "Enable intensity stereo coding", 0, AV_OPT_TYPE_CONST, {.i64 = 1}, INT_MIN, INT_MAX, AACENC_FLAGS, "intensity_stereo"},
    {NULL}
};

static const AVClass aacenc_class = {
    "AAC encoder",
    av_default_item_name,
    aacenc_options,
    LIBAVUTIL_VERSION_INT,
};

/* duplicated from avpriv_mpeg4audio_sample_rates to avoid shared build
 * failures */
static const int mpeg4audio_sample_rates[16] = {
    96000, 88200, 64000, 48000, 44100, 32000,
    24000, 22050, 16000, 12000, 11025, 8000, 7350
};

AVCodec ff_aac_encoder = {
    .name           = "aac",
    .long_name      = NULL_IF_CONFIG_SMALL("AAC (Advanced Audio Coding)"),
    .type           = AVMEDIA_TYPE_AUDIO,
    .id             = AV_CODEC_ID_AAC,
    .priv_data_size = sizeof(AACEncContext),
    .init           = aac_encode_init,
    .encode2        = aac_encode_frame,
    .close          = aac_encode_end,
    .supported_samplerates = mpeg4audio_sample_rates,
    .capabilities   = AV_CODEC_CAP_SMALL_LAST_FRAME | AV_CODEC_CAP_DELAY |
                      AV_CODEC_CAP_EXPERIMENTAL,
    .sample_fmts    = (const enum AVSampleFormat[]){ AV_SAMPLE_FMT_FLTP,
                                                     AV_SAMPLE_FMT_NONE },
    .priv_class     = &aacenc_class,
};<|MERGE_RESOLUTION|>--- conflicted
+++ resolved
@@ -815,15 +815,9 @@
 static av_cold int alloc_buffers(AVCodecContext *avctx, AACEncContext *s)
 {
     int ch;
-<<<<<<< HEAD
     FF_ALLOCZ_ARRAY_OR_GOTO(avctx, s->buffer.samples, s->channels, 3 * 1024 * sizeof(s->buffer.samples[0]), alloc_fail);
     FF_ALLOCZ_ARRAY_OR_GOTO(avctx, s->cpe, s->chan_map[0], sizeof(ChannelElement), alloc_fail);
-    FF_ALLOCZ_OR_GOTO(avctx, avctx->extradata, 5 + FF_INPUT_BUFFER_PADDING_SIZE, alloc_fail);
-=======
-    FF_ALLOCZ_OR_GOTO(avctx, s->buffer.samples, 3 * 1024 * s->channels * sizeof(s->buffer.samples[0]), alloc_fail);
-    FF_ALLOCZ_OR_GOTO(avctx, s->cpe, sizeof(ChannelElement) * s->chan_map[0], alloc_fail);
     FF_ALLOCZ_OR_GOTO(avctx, avctx->extradata, 5 + AV_INPUT_BUFFER_PADDING_SIZE, alloc_fail);
->>>>>>> 059a9348
 
     for(ch = 0; ch < s->channels; ch++)
         s->planar_samples[ch] = s->buffer.samples + 3 * 1024 * ch;
