Never assume the API of libav* to be stable unless at least 1 month has passed
since the last major version increase.

The last version increases were:
libavcodec:    2012-01-27
libavdevice:   2011-04-18
libavfilter:   2012-06-22
libavformat:   2012-01-27
libavresample: 2012-04-24
libpostproc:   2011-04-18
libswresample: 2011-09-19
libswscale:    2011-06-20
libavutil:     2011-04-18


API changes, most recent first:

<<<<<<< HEAD
2012-10-21 - xxxxxxx - lavc  54.68.100 - avcodec.h
                       lavfi  3.20.100 - avfilter.h
  Add AV_PKT_DATA_STRINGS_METADATA side data type, used to transmit key/value
  strings between AVPacket and AVFrame, and add metadata field to
  AVCodecContext (which shall not be accessed by users; see AVFrame metadata
  instead).

2012-09-27 - a70b493 - lavd 54.3.100 - version.h
  Add LIBAVDEVICE_IDENT symbol.

2012-09-27 - a70b493 - lavfi 3.18.100 - version.h
  Add LIBAVFILTER_IDENT symbol.

2012-09-27 - a70b493 - libswr 0.16.100 - version.h
  Add LIBSWRESAMPLE_VERSION, LIBSWRESAMPLE_BUILD
  and LIBSWRESAMPLE_IDENT symbols.

2012-09-06 - 29e972f - lavu 51.72.100 - parseutils.h
  Add av_small_strptime() time parsing function.

  Can be used as a stripped-down replacement for strptime(), on
  systems which do not support it.

2012-08-25 - 2626cc4 - lavf 54.28.100
  Matroska demuxer now identifies SRT subtitles as AV_CODEC_ID_SUBRIP instead
  of AV_CODEC_ID_TEXT.

2012-08-13 - 5c0d8bc - lavfi 3.8.100 - avfilter.h
  Add avfilter_get_class() function, and priv_class field to AVFilter
  struct.

2012-08-12 - a25346e - lavu 51.69.100 - opt.h
  Add AV_OPT_FLAG_FILTERING_PARAM symbol in opt.h.

2012-07-31 - 23fc4dd - lavc 54.46.100
  Add channels field to AVFrame.

2012-07-30 - f893904 - lavu 51.66.100
  Add av_get_channel_description()
  and av_get_standard_channel_layout() functions.

2012-07-21 - 016a472 - lavc 54.43.100
  Add decode_error_flags field to AVFrame.

2012-07-20 - b062936 - lavf 54.18.100
  Add avformat_match_stream_specifier() function.

2012-07-14 - f49ec1b - lavc 54.38.100 - avcodec.h
  Add metadata to AVFrame, and the accessor functions
  av_frame_get_metadata() and av_frame_set_metadata().

2012-07-10 - 0e003d8 - lavc 54.33.100
  Add av_fast_padded_mallocz().

2012-07-10 - 21d5609 - lavfi 3.2.0 - avfilter.h
  Add init_opaque() callback to AVFilter struct.

2012-06-26 - e6674e4 - lavu 51.63.100 - imgutils.h
  Add functions to libavutil/imgutils.h:
  av_image_get_buffer_size()
  av_image_fill_arrays()
  av_image_copy_to_buffer()

2012-06-24 - c41899a - lavu 51.62.100 - version.h
  version moved from avutil.h to version.h

2012-04-11 - 359abb1 - lavu 51.58.100 - error.h
  Add av_make_error_string() and av_err2str() utilities to
  libavutil/error.h.

2012-06-05 - 62b39d4 - lavc 54.24.100
  Add pkt_duration field to AVFrame.

2012-05-24 - f2ee065 - lavu 51.54.100
  Move AVPALETTE_SIZE and AVPALETTE_COUNT macros from
  libavcodec/avcodec.h to libavutil/pixfmt.h.

2012-05-14 - 94a9ac1 - lavf 54.5.100
  Add av_guess_sample_aspect_ratio() function.

2012-04-20 - 65fa7bc - lavfi 2.70.100
  Add avfilter_unref_bufferp() to avfilter.h.

2012-04-13 - 162e400 - lavfi 2.68.100
  Install libavfilter/asrc_abuffer.h public header.

2012-03-26 - a67d9cf - lavfi 2.66.100
  Add avfilter_fill_frame_from_{audio_,}buffer_ref() functions.
=======
2012-10-18 - xxxxxxx - lavu 51.45.0 - error.h
  Add AVERROR_EXPERIMENTAL
>>>>>>> c3e15f7b

2012-10-12 - xxxxxxx - lavu 51.44.0 - pixdesc.h
  Add functions for accessing pixel format descriptors.
  Accessing the av_pix_fmt_descriptors array directly is now
  deprecated.

2012-10-xx - xxxxxxx - lavu 51.43.0 - aes.h, md5.h, sha.h, tree.h
  Add functions for allocating the opaque contexts for the algorithms,
  deprecate the context size variables.

2012-10-xx - xxxxxxx - lavf 54.18.0 - avio.h
  Add avio_closep to complement avio_close.

2012-10-xx - xxxxxxx - lavu 51.42.0 - pixfmt.h
  Rename PixelFormat to AVPixelFormat and all PIX_FMT_* to AV_PIX_FMT_*.
  To provide backwards compatibility, PixelFormat is now #defined as
  AVPixelFormat.
  Note that this can break user code that includes pixfmt.h and uses the
  'PixelFormat' identifier. Such code should either #undef PixelFormat
  or stop using the PixelFormat name.

2012-10-05 - e7ba5b1 - lavr 1.0.0 - avresample.h
  Data planes parameters to avresample_convert() and
  avresample_read() are now uint8_t** instead of void**.
  Libavresample is now stable.

2012-09-24 - a42aada - lavc 54.28.0 - avcodec.h
  Add avcodec_free_frame(). This function must now
  be used for freeing an AVFrame.

2012-09-12 - 8919fee - lavu 51.41.0 - audioconvert.h
  Added AV_CH_LOW_FREQUENCY_2 channel mask value.

2012-09-04 - 686a329 - lavu 51.40.0 - opt.h
  Reordered the fields in default_val in AVOption, changed which
  default_val field is used for which AVOptionType.

2012-08-30 - a231832 - lavc 54.26.1 - avcodec.h
  Add codec descriptor properties AV_CODEC_PROP_LOSSY and
  AV_CODEC_PROP_LOSSLESS.

2012-08-18 - lavc 54.26 - avcodec.h
  Add codec descriptors for accessing codec properties without having
  to refer to a specific decoder or encoder.

  c223d79 - Add an AVCodecDescriptor struct and functions
            avcodec_descriptor_get() and avcodec_descriptor_next().
  51efed1 - Add AVCodecDescriptor.props and AV_CODEC_PROP_INTRA_ONLY.
  91e59fe - Add avcodec_descriptor_get_by_name().

2012-08-08 - 987170c - lavu 51.38 - dict.h
  Add av_dict_count().

2012-08-07 - 104e10f - lavc 54.25 - avcodec.h
  Rename CodecID to AVCodecID and all CODEC_ID_* to AV_CODEC_ID_*.
  To provide backwards compatibility, CodecID is now #defined as AVCodecID.
  Note that this can break user code that includes avcodec.h and uses the
  'CodecID' identifier. Such code should either #undef CodecID or stop using the
  CodecID name.

2012-08-03 - 239fdf1 - lavu 51.37.1 - cpu.h
                       lsws 2.1.1   - swscale.h
  Rename AV_CPU_FLAG_MMX2  ---> AV_CPU_FLAG_MMXEXT.
  Rename SWS_CPU_CAPS_MMX2 ---> SWS_CPU_CAPS_MMXEXT.

2012-07-29 - 681ed00 - lavf 54.13.0 - avformat.h
  Add AVFMT_FLAG_NOBUFFER for low latency use cases.

2012-07-10 - 5fade8a - lavu 51.37.0
  Add av_malloc_array() and av_mallocz_array()

2012-06-22 - d3d3a32 - lavu 51.34.0
  Add av_usleep()

2012-06-20 - ae0a301 - lavu 51.33.0
  Move av_gettime() to libavutil, add libavutil/time.h

2012-06-09 - 3971be0 - lavr 0.0.3
  Add a parameter to avresample_build_matrix() for Dolby/DPLII downmixing.

2012-06-12 - 9baeff9 - lavfi 2.23.0 - avfilter.h
  Add AVFilterContext.nb_inputs/outputs. Deprecate
  AVFilterContext.input/output_count.

2012-06-12 - 84b9fbe - lavfi 2.22.0 - avfilter.h
  Add avfilter_pad_get_type() and avfilter_pad_get_name(). Those
  should now be used instead of accessing AVFilterPad members
  directly.

2012-06-12 - b0f0dfc - lavu 51.32.0 - audioconvert.h
  Add av_get_channel_layout_channel_index(), av_get_channel_name()
  and av_channel_layout_extract_channel().

2012-05-25 - 154486f - lavu 51.31.0 - opt.h
  Add av_opt_set_bin()

2012-05-15 - lavfi 2.17.0
  Add support for audio filters
  ac71230/a2cd9be - add video/audio buffer sink in a new installed
                    header buffersink.h
  720c6b7 - add av_buffersrc_write_frame(), deprecate
            av_vsrc_buffer_add_frame()
  ab16504 - add avfilter_copy_buf_props()
  9453c9e - add extended_data to AVFilterBuffer
  1b8c927 - add avfilter_get_audio_buffer_ref_from_arrays()

2012-05-09 - lavu 51.30.0 - samplefmt.h
  142e740 - add av_samples_copy()
  6d7f617 - add av_samples_set_silence()

2012-05-09 - a5117a2 - lavc 54.13.1
  For audio formats with fixed frame size, the last frame
  no longer needs to be padded with silence, libavcodec
  will handle this internally (effectively all encoders
  behave as if they had CODEC_CAP_SMALL_LAST_FRAME set).

2012-05-07 - 828bd08 - lavc 54.13.0 - avcodec.h
  Add sample_rate and channel_layout fields to AVFrame.

2012-05-01 - 4010d72 - lavr 0.0.1
  Change AV_MIX_COEFF_TYPE_Q6 to AV_MIX_COEFF_TYPE_Q8.

2012-04-25 - 3527a73 - lavu 51.29.0 - cpu.h
  Add av_parse_cpu_flags()

2012-04-24 - c8af852 - lavr 0.0.0
  Add libavresample audio conversion library

2012-04-20 - 0c0d1bc - lavu 51.28.0 - audio_fifo.h
  Add audio FIFO functions:
    av_audio_fifo_free()
    av_audio_fifo_alloc()
    av_audio_fifo_realloc()
    av_audio_fifo_write()
    av_audio_fifo_read()
    av_audio_fifo_drain()
    av_audio_fifo_reset()
    av_audio_fifo_size()
    av_audio_fifo_space()

2012-04-14 - lavfi 2.16.0 - avfiltergraph.h
  d7bcc71 Add avfilter_graph_parse2().

2012-04-08 - 4d693b0 - lavu 51.27.0 - samplefmt.h
  Add av_get_packed_sample_fmt() and av_get_planar_sample_fmt()

2012-03-21 - b75c67d - lavu 51.43.100
  Add bprint.h for bprint API.

2012-02-21 - 9cbf17e - lavc 54.4.100
  Add av_get_pcm_codec() function.

2012-02-16 - 560b224 - libswr 0.7.100
  Add swr_set_matrix() function.

2012-02-09 - c28e7af - lavu 51.39.100
  Add a new installed header libavutil/timestamp.h with timestamp
  utilities.

2012-02-06 - 70ffda3 - lavu 51.38.100
  Add av_parse_ratio() function to parseutils.h.

2012-02-06 - 70ffda3 - lavu 51.38.100
  Add AV_LOG_MAX_OFFSET macro to log.h.

2012-02-02 - 0eaa123 - lavu 51.37.100
  Add public timecode helpers.

2012-01-24 - 0c3577b - lavfi 2.60.100
  Add avfilter_graph_dump.

2012-03-05 - lavc 54.8.0
  6699d07 Add av_get_exact_bits_per_sample()
  9524cf7 Add av_get_audio_frame_duration()

2012-03-04 - 44fe77b - lavc 54.7.0 - avcodec.h
  Add av_codec_is_encoder/decoder().

2012-03-01 - 442c132 - lavc 54.3.0 - avcodec.h
  Add av_packet_shrink_side_data.

2012-02-29 - dd2a4bc - lavf 54.2.0 - avformat.h
  Add AVStream.attached_pic and AV_DISPOSITION_ATTACHED_PIC,
  used for dealing with attached pictures/cover art.

2012-02-25 - c9bca80 - lavu 51.24.0 - error.h
  Add AVERROR_UNKNOWN
  NOTE: this was backported to 0.8

2012-02-20 - e9cda85 - lavc 54.2.0
  Add duration field to AVCodecParserContext

2012-02-20 - 0b42a93 - lavu 51.23.1 - mathematics.h
  Add av_rescale_q_rnd()

2012-02-08 - 38d5533 - lavu 51.22.1 - pixdesc.h
  Add PIX_FMT_PSEUDOPAL flag.

2012-02-08 - 52f82a1 - lavc 54.01.0
  Add avcodec_encode_video2() and deprecate avcodec_encode_video().

2012-02-01 - 316fc74 - lavc 54.01.0
  Add av_fast_padded_malloc() as alternative for av_realloc() when aligned
  memory is required. The buffer will always have FF_INPUT_BUFFER_PADDING_SIZE
  zero-padded bytes at the end.

2012-01-31 - dd6d3b0 - lavf 54.01.0
  Add avformat_get_riff_video_tags() and avformat_get_riff_audio_tags().
  NOTE: this was backported to 0.8

2012-01-31 - af08d9a - lavc 54.01.0
  Add avcodec_is_open() function.
  NOTE: this was backported to 0.8

2012-01-30 - 8b93312 - lavu 51.22.0 - intfloat.h
  Add a new installed header libavutil/intfloat.h with int/float punning
  functions.
  NOTE: this was backported to 0.8

2012-01-25 - lavf 53.22.0
  f1caf01 Allow doing av_write_frame(ctx, NULL) for flushing possible
          buffered data within a muxer. Added AVFMT_ALLOW_FLUSH for
          muxers supporting it (av_write_frame makes sure it is called
          only for muxers with this flag).

2012-01-15 - lavc 53.34.0
  New audio encoding API:
  b2c75b6 Add CODEC_CAP_VARIABLE_FRAME_SIZE capability for use by audio
          encoders.
  5ee5fa0 Add avcodec_fill_audio_frame() as a convenience function.
  b2c75b6 Add avcodec_encode_audio2() and deprecate avcodec_encode_audio().
          Add AVCodec.encode2().

2012-01-12 - 3167dc9 - lavfi 2.15.0
  Add a new installed header -- libavfilter/version.h -- with version macros.

2011-12-08 - a502939 - lavfi 2.52.0
  Add av_buffersink_poll_frame() to buffersink.h.

2011-12-08 - 26c6fec - lavu 51.31.0
  Add av_log_format_line.

2011-12-03 - 976b095 - lavu 51.30.0
  Add AVERROR_BUG.

2011-11-24 - 573ffbb - lavu 51.28.1
  Add av_get_alt_sample_fmt() to samplefmt.h.

2011-11-03 - 96949da - lavu 51.23.0
  Add av_strcasecmp() and av_strncasecmp() to avstring.h.

2011-10-20 - b35e9e1 - lavu 51.22.0
  Add av_strtok() to avstring.h.

2011-01-03 - b73ec05 - lavu 51.21.0
  Add av_popcount64

2011-12-18 - 8400b12 - lavc 53.28.1
  Deprecate AVFrame.age. The field is unused.

2011-12-12 - 5266045 - lavf 53.17.0
  Add avformat_close_input().
  Deprecate av_close_input_file() and av_close_input_stream().

2011-12-02 - 0eea212 - lavc 53.25.0
  Add nb_samples and extended_data fields to AVFrame.
  Deprecate AVCODEC_MAX_AUDIO_FRAME_SIZE.
  Deprecate avcodec_decode_audio3() in favor of avcodec_decode_audio4().
  avcodec_decode_audio4() writes output samples to an AVFrame, which allows
  audio decoders to use get_buffer().

2011-12-04 - 560f773 - lavc 53.24.0
  Change AVFrame.data[4]/base[4]/linesize[4]/error[4] to [8] at next major bump.
  Change AVPicture.data[4]/linesize[4] to [8] at next major bump.
  Change AVCodecContext.error[4] to [8] at next major bump.
  Add AV_NUM_DATA_POINTERS to simplify the bump transition.

2011-11-23 - bbb46f3 - lavu 51.18.0
  Add av_samples_get_buffer_size(), av_samples_fill_arrays(), and
  av_samples_alloc(), to samplefmt.h.

2011-11-23 - 8889cc4 - lavu 51.17.0
  Add planar sample formats and av_sample_fmt_is_planar() to samplefmt.h.

2011-11-19 - f3a29b7 - lavc 53.21.0
  Move some AVCodecContext fields to a new private struct, AVCodecInternal,
  which is accessed from a new field, AVCodecContext.internal.
  - fields moved:
      AVCodecContext.internal_buffer       --> AVCodecInternal.buffer
      AVCodecContext.internal_buffer_count --> AVCodecInternal.buffer_count
      AVCodecContext.is_copy               --> AVCodecInternal.is_copy

2011-11-16 - 6270671 - lavu 51.16.0
  Add av_timegm()

2011-11-13 - lavf 53.15.0
  New interrupt callback API, allowing per-AVFormatContext/AVIOContext
  interrupt callbacks.
  6aa0b98 Add AVIOInterruptCB struct and the interrupt_callback field to
          AVFormatContext.
  1dee0ac Add avio_open2() with additional parameters. Those are
          an interrupt callback and an options AVDictionary.
          This will allow passing AVOptions to protocols after lavf
          54.0.

2011-11-06 - ba04ecf - lavu 51.14.0
  Add av_strcasecmp() and av_strncasecmp() to avstring.h.

2011-11-06 - 07b172f - lavu 51.13.0
  Add av_toupper()/av_tolower()

2011-11-05 - b6d08f4 - lavf 53.13.0
  Add avformat_network_init()/avformat_network_deinit()

2011-10-27 - 512557b - lavc 53.15.0
  Remove avcodec_parse_frame.
  Deprecate AVCodecContext.parse_only and CODEC_CAP_PARSE_ONLY.

2011-10-19 - 569129a - lavf 53.10.0
  Add avformat_new_stream(). Deprecate av_new_stream().

2011-10-13 - b631fba - lavf 53.9.0
  Add AVFMT_NO_BYTE_SEEK AVInputFormat flag.

2011-10-12 - lavu 51.12.0
  AVOptions API rewrite.

  - 145f741 FF_OPT_TYPE* renamed to AV_OPT_TYPE_*
  - new setting/getting functions with slightly different semantics:
        dac66da av_set_string3 -> av_opt_set
                av_set_double  -> av_opt_set_double
                av_set_q       -> av_opt_set_q
                av_set_int     -> av_opt_set_int

        41d9d51 av_get_string  -> av_opt_get
                av_get_double  -> av_opt_get_double
                av_get_q       -> av_opt_get_q
                av_get_int     -> av_opt_get_int

  - 8c5dcaa trivial rename av_next_option -> av_opt_next
  - 641c7af new functions - av_opt_child_next, av_opt_child_class_next
    and av_opt_find2()

2011-09-22 - a70e787 - lavu 51.17.0
  Add av_x_if_null().

2011-09-18 - 645cebb - lavc 53.16.0
  Add showall flag2

2011-09-16 - ea8de10 - lavfi 2.42.0
  Add avfilter_all_channel_layouts.

2011-09-16 - 9899037 - lavfi 2.41.0
  Rename avfilter_all_* function names to avfilter_make_all_*.

  In particular, apply the renames:
  avfilter_all_formats         -> avfilter_make_all_formats
  avfilter_all_channel_layouts -> avfilter_make_all_channel_layouts
  avfilter_all_packing_formats -> avfilter_make_all_packing_formats

2011-09-12 - 4381bdd - lavfi 2.40.0
  Change AVFilterBufferRefAudioProps.sample_rate type from uint32_t to int.

2011-09-12 - 2c03174 - lavfi 2.40.0
  Simplify signature for avfilter_get_audio_buffer(), make it
  consistent with avfilter_get_video_buffer().

2011-09-06 - 4f7dfe1 - lavfi 2.39.0
  Rename libavfilter/vsink_buffer.h to libavfilter/buffersink.h.

2011-09-06 - c4415f6 - lavfi 2.38.0
  Unify video and audio sink API.

  In particular, add av_buffersink_get_buffer_ref(), deprecate
  av_vsink_buffer_get_video_buffer_ref() and change the value for the
  opaque field passed to the abuffersink init function.

2011-09-04 - 61e2e29 - lavu 51.16.0
  Add av_asprintf().

2011-08-22 - dacd827 - lavf 53.10.0
  Add av_find_program_from_stream().

2011-08-20 - 69e2c1a - lavu 51.13.0
  Add av_get_media_type_string().

2011-09-03 - fb4ca26 - lavc 53.13.0
                       lavf 53.11.0
                       lsws  2.1.0
  Add {avcodec,avformat,sws}_get_class().

2011-08-03 - c11fb82 - lavu 51.15.0
  Add AV_OPT_SEARCH_FAKE_OBJ flag for av_opt_find() function.

2011-08-14 - 323b930 - lavu 51.12.0
  Add av_fifo_peek2(), deprecate av_fifo_peek().

2011-08-26 - lavu 51.9.0
  - add41de..abc78a5 Do not include intfloat_readwrite.h,
    mathematics.h, rational.h, pixfmt.h, or log.h from avutil.h.

2011-08-16 - 48f9e45 - lavf 53.8.0
  Add avformat_query_codec().

2011-08-16 - bca06e7 - lavc 53.11.0
  Add avcodec_get_type().

2011-08-06 - 2f63440 - lavf 53.7.0
  Add error_recognition to AVFormatContext.

2011-08-02 - 9d39cbf - lavc 53.9.1
  Add AV_PKT_FLAG_CORRUPT AVPacket flag.

2011-07-16 - b57df29 - lavfi 2.27.0
  Add audio packing negotiation fields and helper functions.

  In particular, add AVFilterPacking enum, planar, in_packings and
  out_packings fields to AVFilterLink, and the functions:
  avfilter_set_common_packing_formats()
  avfilter_all_packing_formats()

2011-07-10 - a67c061 - lavf 53.6.0
  Add avformat_find_stream_info(), deprecate av_find_stream_info().
  NOTE: this was backported to 0.7

2011-07-10 - 0b950fe - lavc 53.8.0
  Add avcodec_open2(), deprecate avcodec_open().
  NOTE: this was backported to 0.7

  Add avcodec_alloc_context3. Deprecate avcodec_alloc_context() and
  avcodec_alloc_context2().

2011-07-01 - b442ca6 - lavf 53.5.0 - avformat.h
  Add function av_get_output_timestamp().

2011-06-28 - 5129336 - lavu 51.11.0 - avutil.h
  Define the AV_PICTURE_TYPE_NONE value in AVPictureType enum.

2011-06-19 - fd2c0a5 - lavfi 2.23.0 - avfilter.h
  Add layout negotiation fields and helper functions.

  In particular, add in_chlayouts and out_chlayouts to AVFilterLink,
  and the functions:
  avfilter_set_common_sample_formats()
  avfilter_set_common_channel_layouts()
  avfilter_all_channel_layouts()

2011-06-19 - 527ca39 - lavfi 2.22.0 - AVFilterFormats
  Change type of AVFilterFormats.formats from int * to int64_t *,
  and update formats handling API accordingly.

  avfilter_make_format_list() still takes a int32_t array and converts
  it to int64_t. A new function, avfilter_make_format64_list(), that
  takes int64_t arrays has been added.

2011-06-19 - 44f669e - lavfi 2.21.0 - vsink_buffer.h
  Add video sink buffer and vsink_buffer.h public header.

2011-06-12 - 9fdf772 - lavfi 2.18.0 - avcodec.h
  Add avfilter_get_video_buffer_ref_from_frame() function in
  libavfilter/avcodec.h.

2011-06-12 - c535494 - lavfi 2.17.0 - avfiltergraph.h
  Add avfilter_inout_alloc() and avfilter_inout_free() functions.

2011-06-12 - 6119b23 - lavfi 2.16.0 - avfilter_graph_parse()
  Change avfilter_graph_parse() signature.

2011-06-23 - 67e9ae1 - lavu 51.8.0 - attributes.h
  Add av_printf_format().

2011-06-16 - 05e84c9, 25de595 - lavf 53.2.0 - avformat.h
  Add avformat_open_input and avformat_write_header().
  Deprecate av_open_input_stream, av_open_input_file,
  AVFormatParameters and av_write_header.

2011-06-16 - 7e83e1c, dc59ec5 - lavu 51.7.0 - opt.h
  Add av_opt_set_dict() and av_opt_find().
  Deprecate av_find_opt().
  Add AV_DICT_APPEND flag.

2011-06-10 - cb7c11c - lavu 51.6.0 - opt.h
  Add av_opt_flag_is_set().

2011-06-10 - c381960 - lavfi 2.15.0 - avfilter_get_audio_buffer_ref_from_arrays
  Add avfilter_get_audio_buffer_ref_from_arrays() to avfilter.h.

2011-06-09 - d9f80ea - lavu 51.8.0 - AVMetadata
  Move AVMetadata from lavf to lavu and rename it to
  AVDictionary -- new installed header dict.h.
  All av_metadata_* functions renamed to av_dict_*.

2011-06-07 - a6703fa - lavu 51.8.0 - av_get_bytes_per_sample()
  Add av_get_bytes_per_sample() in libavutil/samplefmt.h.
  Deprecate av_get_bits_per_sample_fmt().

2011-06-05 - b39b062 - lavu 51.8.0 - opt.h
  Add av_opt_free convenience function.

2011-06-06 - 95a0242 - lavfi 2.14.0 - AVFilterBufferRefAudioProps
  Remove AVFilterBufferRefAudioProps.size, and use nb_samples in
  avfilter_get_audio_buffer() and avfilter_default_get_audio_buffer() in
  place of size.

2011-06-06 - 0bc2cca - lavu 51.6.0 - av_samples_alloc()
  Switch nb_channels and nb_samples parameters order in
  av_samples_alloc().

2011-06-06 - e1c7414 - lavu 51.5.0 - av_samples_*
  Change the data layout created by av_samples_fill_arrays() and
  av_samples_alloc().

2011-06-06 - 27bcf55 - lavfi 2.13.0 - vsrc_buffer.h
  Make av_vsrc_buffer_add_video_buffer_ref() accepts an additional
  flags parameter in input.

2011-06-03 - e977ca2 - lavfi 2.12.0 - avfilter_link_free()
  Add avfilter_link_free() function.

2011-06-02 - 5ad38d9 - lavu 51.4.0 - av_force_cpu_flags()
  Add av_cpu_flags() in libavutil/cpu.h.

2011-05-28 - e71f260 - lavu 51.3.0 - pixdesc.h
  Add av_get_pix_fmt_name() in libavutil/pixdesc.h, and deprecate
  avcodec_get_pix_fmt_name() in libavcodec/avcodec.h in its favor.

2011-05-25 - 30315a8 - lavf 53.3.0 - avformat.h
  Add fps_probe_size to AVFormatContext.

2011-05-22 - 5ecdfd0 - lavf 53.2.0 - avformat.h
  Introduce avformat_alloc_output_context2() and deprecate
  avformat_alloc_output_context().

2011-05-22 - 83db719 - lavfi 2.10.0 - vsrc_buffer.h
  Make libavfilter/vsrc_buffer.h public.

2011-05-19 - c000a9f - lavfi 2.8.0 - avcodec.h
  Add av_vsrc_buffer_add_frame() to libavfilter/avcodec.h.

2011-05-14 - 9fdf772 - lavfi 2.6.0 - avcodec.h
  Add avfilter_get_video_buffer_ref_from_frame() to libavfilter/avcodec.h.

2011-05-18 - 64150ff - lavc 53.7.0 - AVCodecContext.request_sample_fmt
  Add request_sample_fmt field to AVCodecContext.

2011-05-10 - 188dea1 - lavc 53.6.0 - avcodec.h
  Deprecate AVLPCType and the following fields in
  AVCodecContext: lpc_coeff_precision, prediction_order_method,
  min_partition_order, max_partition_order, lpc_type, lpc_passes.
  Corresponding FLAC encoder options should be used instead.

2011-05-07 - 9fdf772 - lavfi 2.5.0 - avcodec.h
  Add libavfilter/avcodec.h header and avfilter_copy_frame_props()
  function.

2011-05-07 - 18ded93 - lavc 53.5.0 - AVFrame
  Add format field to AVFrame.

2011-05-07 - 22333a6 - lavc 53.4.0 - AVFrame
  Add width and height fields to AVFrame.

2011-05-01 - 35fe66a - lavfi 2.4.0 - avfilter.h
  Rename AVFilterBufferRefVideoProps.pixel_aspect to
  sample_aspect_ratio.

2011-05-01 - 77e9dee - lavc 53.3.0 - AVFrame
  Add a sample_aspect_ratio field to AVFrame.

2011-05-01 - 1ba5727 - lavc 53.2.0 - AVFrame
  Add a pkt_pos field to AVFrame.

2011-04-29 - 35ceaa7 - lavu 51.2.0 - mem.h
  Add av_dynarray_add function for adding
  an element to a dynamic array.

2011-04-26 - bebe72f - lavu 51.1.0 - avutil.h
  Add AVPictureType enum and av_get_picture_type_char(), deprecate
  FF_*_TYPE defines and av_get_pict_type_char() defined in
  libavcodec/avcodec.h.

2011-04-26 - 10d3940 - lavfi 2.3.0 - avfilter.h
  Add pict_type and key_frame fields to AVFilterBufferRefVideo.

2011-04-26 - 7a11c82 - lavfi 2.2.0 - vsrc_buffer
  Add sample_aspect_ratio fields to vsrc_buffer arguments

2011-04-21 - 94f7451 - lavc 53.1.0 - avcodec.h
  Add CODEC_CAP_SLICE_THREADS for codecs supporting sliced threading.

2011-04-15 - lavc 52.120.0 - avcodec.h
  AVPacket structure got additional members for passing side information:
    4de339e introduce side information for AVPacket
    2d8591c make containers pass palette change in AVPacket

2011-04-12 - lavf 52.107.0 - avio.h
  Avio cleanup, part II - deprecate the entire URLContext API:
    175389c add avio_check as a replacement for url_exist
    ff1ec0c add avio_pause and avio_seek_time as replacements
            for _av_url_read_fseek/fpause
    cdc6a87 deprecate av_protocol_next(), avio_enum_protocols
            should be used instead.
    80c6e23 rename url_set_interrupt_cb->avio_set_interrupt_cb.
    f87b1b3 rename open flags: URL_* -> AVIO_*
    f8270bb add avio_enum_protocols.
    5593f03 deprecate URLProtocol.
    c486dad deprecate URLContext.
    026e175 deprecate the typedef for URLInterruptCB
    8e76a19 deprecate av_register_protocol2.
    b840484 deprecate URL_PROTOCOL_FLAG_NESTED_SCHEME
    1305d93 deprecate av_url_read_seek
    fa104e1 deprecate av_url_read_pause
    727c7aa deprecate url_get_filename().
    5958df3 deprecate url_max_packet_size().
    1869ea0 deprecate url_get_file_handle().
    32a97d4 deprecate url_filesize().
    e52a914 deprecate url_close().
    58a48c6 deprecate url_seek().
    925e908 deprecate url_write().
    dce3756 deprecate url_read_complete().
    bc371ac deprecate url_read().
    0589da0 deprecate url_open().
    62eaaea deprecate url_connect.
    5652bb9 deprecate url_alloc.
    333e894 deprecate url_open_protocol
    e230705 deprecate url_poll and URLPollEntry

2011-04-08 - lavf 52.106.0 - avformat.h
  Minor avformat.h cleanup:
    a9bf9d8 deprecate av_guess_image2_codec
    c3675df rename avf_sdp_create->av_sdp_create

2011-04-03 - lavf 52.105.0 - avio.h
  Large-scale renaming/deprecating of AVIOContext-related functions:
    724f6a0 deprecate url_fdopen
    403ee83 deprecate url_open_dyn_packet_buf
    6dc7d80 rename url_close_dyn_buf       -> avio_close_dyn_buf
    b92c545 rename url_open_dyn_buf        -> avio_open_dyn_buf
    8978fed introduce an AVIOContext.seekable field as a replacement for
            AVIOContext.is_streamed and url_is_streamed()
    b64030f deprecate get_checksum()
    4c4427a deprecate init_checksum()
    4ec153b deprecate udp_set_remote_url/get_local_port
    933e90a deprecate av_url_read_fseek/fpause
    8d9769a deprecate url_fileno
    b7f2fdd rename put_flush_packet -> avio_flush
    35f1023 deprecate url_close_buf
    83fddae deprecate url_open_buf
    d9d86e0 rename url_fprintf -> avio_printf
    59f65d9 deprecate url_setbufsize
    3e68b3b deprecate url_ferror
    e8bb2e2 deprecate url_fget_max_packet_size
    76aa876 rename url_fsize -> avio_size
    e519753 deprecate url_fgetc
    655e45e deprecate url_fgets
    a2704c9 rename url_ftell -> avio_tell
    e16ead0 deprecate get_strz() in favor of avio_get_str
    0300db8,2af07d3 rename url_fskip -> avio_skip
    6b4aa5d rename url_fseek -> avio_seek
    61840b4 deprecate put_tag
    22a3212 rename url_fopen/fclose -> avio_open/close.
    0ac8e2b deprecate put_nbyte
    77eb550 rename put_byte          -> avio_w8
                   put_[b/l]e<type>  -> avio_w[b/l]<type>
                   put_buffer        -> avio_write
    b7effd4 rename get_byte          -> avio_r8,
                   get_[b/l]e<type>  -> avio_r[b/l]<type>
                   get_buffer        -> avio_read
    b3db9ce deprecate get_partial_buffer
    8d9ac96 rename av_alloc_put_byte -> avio_alloc_context

2011-03-25 - 34b47d7 - lavc 52.115.0 - AVCodecContext.audio_service_type
  Add audio_service_type field to AVCodecContext.

2011-03-17 - e309fdc - lavu 50.40.0 - pixfmt.h
  Add PIX_FMT_BGR48LE and PIX_FMT_BGR48BE pixel formats

2011-03-02 - 863c471 - lavf  52.103.0 - av_pkt_dump2, av_pkt_dump_log2
  Add new functions av_pkt_dump2, av_pkt_dump_log2 that uses the
  source stream timebase for outputting timestamps. Deprecate
  av_pkt_dump and av_pkt_dump_log.

2011-02-20 - e731b8d - lavf  52.102.0 - avio.h
  * e731b8d - rename init_put_byte() to ffio_init_context(), deprecating the
              original, and move it to a private header so it is no longer
              part of our public API. Instead, use av_alloc_put_byte().
  * ae628ec - rename ByteIOContext to AVIOContext.

2011-02-16 - 09d171b - lavf  52.101.0 - avformat.h
                       lavu  52.39.0  - parseutils.h
  * 610219a - Add av_ prefix to dump_format().
  * f6c7375 - Replace parse_date() in lavf with av_parse_time() in lavu.
  * ab0287f - Move find_info_tag from lavf to lavu and add av_prefix to it.

2011-02-15 - lavu 52.38.0 - merge libavcore
  libavcore is merged back completely into libavutil

2011-02-10 - 55bad0c - lavc 52.113.0 - vbv_delay
  Add vbv_delay field to AVCodecContext

2011-02-14 - 24a83bd - lavf 52.100.0 - AV_DISPOSITION_CLEAN_EFFECTS
  Add AV_DISPOSITION_CLEAN_EFFECTS disposition flag.

2011-02-14 - 910b5b8 - lavfi 1.76.0 - AVFilterLink sample_aspect_ratio
  Add sample_aspect_ratio field to AVFilterLink.

2011-02-10 - 12c14cd - lavf 52.99.0 - AVStream.disposition
  Add AV_DISPOSITION_HEARING_IMPAIRED and AV_DISPOSITION_VISUAL_IMPAIRED.

2011-02-09 - 5592734 - lavc 52.112.0 - avcodec_thread_init()
  Deprecate avcodec_thread_init()/avcodec_thread_free() use; instead
  set thread_count before calling avcodec_open.

2011-02-09 - 778b08a - lavc 52.111.0 - threading API
  Add CODEC_CAP_FRAME_THREADS with new restrictions on get_buffer()/
  release_buffer()/draw_horiz_band() callbacks for appropriate codecs.
  Add thread_type and active_thread_type fields to AVCodecContext.

2011-02-08 - 3940caa - lavf 52.98.0 - av_probe_input_buffer
  Add av_probe_input_buffer() to avformat.h for probing format from a
  ByteIOContext.

2011-02-06 - fe174fc - lavf 52.97.0 - avio.h
  Add flag for non-blocking protocols: URL_FLAG_NONBLOCK

2011-02-04 - f124b08 - lavf 52.96.0 - avformat_free_context()
  Add avformat_free_context() in avformat.h.

2011-02-03 - f5b82f4 - lavc 52.109.0 - add CODEC_ID_PRORES
  Add CODEC_ID_PRORES to avcodec.h.

2011-02-03 - fe9a3fb - lavc 52.109.0 - H.264 profile defines
  Add defines for H.264 * Constrained Baseline and Intra profiles

2011-02-02 - lavf 52.95.0
  * 50196a9 - add a new installed header version.h.
  * 4efd5cf, dccbd97, 93b78d1 - add several variants of public
    avio_{put,get}_str* functions.  Deprecate corresponding semi-public
    {put,get}_str*.

2011-02-02 - dfd2a00 - lavu 50.37.0 - log.h
  Make av_dlog public.

2011-01-31 - 7b3ea55 - lavfi 1.76.0 - vsrc_buffer
  Add sample_aspect_ratio fields to vsrc_buffer arguments

2011-01-31 - 910b5b8 - lavfi 1.75.0 - AVFilterLink sample_aspect_ratio
  Add sample_aspect_ratio field to AVFilterLink.

2011-01-15 - a242ac3 - lavfi 1.74.0 - AVFilterBufferRefAudioProps
  Rename AVFilterBufferRefAudioProps.samples_nb to nb_samples.

2011-01-14 - 7f88a5b - lavf 52.93.0 - av_metadata_copy()
  Add av_metadata_copy() in avformat.h.

2011-01-07 - 81c623f - lavc 52.107.0 - deprecate reordered_opaque
  Deprecate reordered_opaque in favor of pkt_pts/dts.

2011-01-07 - 1919fea - lavc 52.106.0 - pkt_dts
  Add pkt_dts to AVFrame, this will in the future allow multithreading decoders
  to not mess up dts.

2011-01-07 - 393cbb9 - lavc 52.105.0 - pkt_pts
  Add pkt_pts to AVFrame.

2011-01-07 - 060ec0a - lavc 52.104.0 - av_get_profile_name()
  Add av_get_profile_name to libavcodec/avcodec.h.

2010-12-27 - 0ccabee - lavfi 1.71.0 - AV_PERM_NEG_LINESIZES
  Add AV_PERM_NEG_LINESIZES in avfilter.h.

2010-12-27 - 9128ae0 - lavf 52.91.0 - av_find_best_stream()
  Add av_find_best_stream to libavformat/avformat.h.

2010-12-27 - 107a7e3 - lavf 52.90.0
  Add AVFMT_NOSTREAMS flag for formats with no streams,
  like e.g. text metadata.

2010-12-22 - 0328b9e - lavu 50.36.0 - file.h
  Add functions av_file_map() and av_file_unmap() in file.h.

2010-12-19 - 0bc55f5 - lavu 50.35.0 - error.h
  Add "not found" error codes:
  AVERROR_DEMUXER_NOT_FOUND
  AVERROR_MUXER_NOT_FOUND
  AVERROR_DECODER_NOT_FOUND
  AVERROR_ENCODER_NOT_FOUND
  AVERROR_PROTOCOL_NOT_FOUND
  AVERROR_FILTER_NOT_FOUND
  AVERROR_BSF_NOT_FOUND
  AVERROR_STREAM_NOT_FOUND

2010-12-09 - c61cdd0 - lavcore 0.16.0 - avcore.h
  Move AV_NOPTS_VALUE, AV_TIME_BASE, AV_TIME_BASE_Q symbols from
  avcodec.h to avcore.h.

2010-12-04 - 16cfc96 - lavc 52.98.0 - CODEC_CAP_NEG_LINESIZES
  Add CODEC_CAP_NEG_LINESIZES codec capability flag in avcodec.h.

2010-12-04 - bb4afa1 - lavu 50.34.0 - av_get_pix_fmt_string()
  Deprecate avcodec_pix_fmt_string() in favor of
  pixdesc.h/av_get_pix_fmt_string().

2010-12-04 - 4da12e3 - lavcore 0.15.0 - av_image_alloc()
  Add av_image_alloc() to libavcore/imgutils.h.

2010-12-02 - 037be76 - lavfi 1.67.0 - avfilter_graph_create_filter()
  Add function avfilter_graph_create_filter() in avfiltergraph.h.

2010-11-25 - 4723bc2 - lavfi 1.65.0 - avfilter_get_video_buffer_ref_from_arrays()
  Add function avfilter_get_video_buffer_ref_from_arrays() in
  avfilter.h.

2010-11-21 - 176a615 - lavcore 0.14.0 - audioconvert.h
  Add a public audio channel API in audioconvert.h, and deprecate the
  corresponding functions in libavcodec:
  avcodec_get_channel_name()
  avcodec_get_channel_layout()
  avcodec_get_channel_layout_string()
  avcodec_channel_layout_num_channels()
  and the CH_* macros defined in libavcodec/avcodec.h.

2010-11-21 - 6bfc268 - lavf 52.85.0 - avformat.h
  Add av_append_packet().

2010-11-21 - a08d918 - lavc 52.97.0 - avcodec.h
  Add av_grow_packet().

2010-11-17 - 0985e1a - lavcore 0.13.0 - parseutils.h
  Add av_parse_color() declared in libavcore/parseutils.h.

2010-11-13 - cb2c971 - lavc 52.95.0 - AVCodecContext
  Add AVCodecContext.subtitle_header and AVCodecContext.subtitle_header_size
  fields.

2010-11-13 - 5aaea02 - lavfi 1.62.0 - avfiltergraph.h
  Make avfiltergraph.h public.

2010-11-13 - 4fcbb2a - lavfi 1.61.0 - avfiltergraph.h
  Remove declarations from avfiltergraph.h for the functions:
  avfilter_graph_check_validity()
  avfilter_graph_config_links()
  avfilter_graph_config_formats()
  which are now internal.
  Use avfilter_graph_config() instead.

2010-11-08 - d2af720 - lavu 50.33.0 - eval.h
  Deprecate functions:
  av_parse_and_eval_expr(),
  av_parse_expr(),
  av_eval_expr(),
  av_free_expr(),
  in favor of the functions:
  av_expr_parse_and_eval(),
  av_expr_parse(),
  av_expr_eval(),
  av_expr_free().

2010-11-08 - 24de0ed - lavfi 1.59.0 - avfilter_free()
  Rename avfilter_destroy() to avfilter_free().
  This change breaks libavfilter API/ABI.

2010-11-07 - 1e80a0e - lavfi 1.58.0 - avfiltergraph.h
  Remove graphparser.h header, move AVFilterInOut and
  avfilter_graph_parse() declarations to libavfilter/avfiltergraph.h.

2010-11-07 - 7313132 - lavfi 1.57.0 - AVFilterInOut
  Rename field AVFilterInOut.filter to AVFilterInOut.filter_ctx.
  This change breaks libavfilter API.

2010-11-04 - 97dd1e4 - lavfi 1.56.0 - avfilter_graph_free()
  Rename avfilter_graph_destroy() to avfilter_graph_free().
  This change breaks libavfilter API/ABI.

2010-11-04 - e15aeea - lavfi 1.55.0 - avfilter_graph_alloc()
  Add avfilter_graph_alloc() to libavfilter/avfiltergraph.h.

2010-11-02 - 6f84cd1 - lavcore 0.12.0 - av_get_bits_per_sample_fmt()
  Add av_get_bits_per_sample_fmt() to libavcore/samplefmt.h and
  deprecate av_get_bits_per_sample_format().

2010-11-02 - d63e456 - lavcore 0.11.0 - samplefmt.h
  Add sample format functions in libavcore/samplefmt.h:
  av_get_sample_fmt_name(),
  av_get_sample_fmt(),
  av_get_sample_fmt_string(),
  and deprecate the corresponding libavcodec/audioconvert.h functions:
  avcodec_get_sample_fmt_name(),
  avcodec_get_sample_fmt(),
  avcodec_sample_fmt_string().

2010-11-02 - 262d1c5 - lavcore 0.10.0 - samplefmt.h
  Define enum AVSampleFormat in libavcore/samplefmt.h, deprecate enum
  SampleFormat.

2010-10-16 - 2a24df9 - lavfi 1.52.0 - avfilter_graph_config()
  Add the function avfilter_graph_config() in avfiltergraph.h.

2010-10-15 - 03700d3 - lavf 52.83.0 - metadata API
  Change demuxers to export metadata in generic format and
  muxers to accept generic format. Deprecate the public
  conversion API.

2010-10-10 - 867ae7a - lavfi 1.49.0 - AVFilterLink.time_base
  Add time_base field to AVFilterLink.

2010-09-27 - c85eef4 - lavu 50.31.0 - av_set_options_string()
  Move av_set_options_string() from libavfilter/parseutils.h to
  libavutil/opt.h.

2010-09-27 - acc0490 - lavfi 1.47.0 - AVFilterLink
  Make the AVFilterLink fields srcpad and dstpad store the pointers to
  the source and destination pads, rather than their indexes.

2010-09-27 - 372e288 - lavu 50.30.0 - av_get_token()
  Move av_get_token() from libavfilter/parseutils.h to
  libavutil/avstring.h.

2010-09-26 - 635d4ae - lsws 0.12.0 - swscale.h
  Add the functions sws_alloc_context() and sws_init_context().

2010-09-26 - 6ed0404 - lavu 50.29.0 - opt.h
  Move libavcodec/opt.h to libavutil/opt.h.

2010-09-24 - 1c1c80f - lavu 50.28.0 - av_log_set_flags()
  Default of av_log() changed due to many problems to the old no repeat
  detection. Read the docs of AV_LOG_SKIP_REPEATED in log.h before
  enabling it for your app!.

2010-09-24 - f66eb58 - lavc 52.90.0 - av_opt_show2()
  Deprecate av_opt_show() in favor or av_opt_show2().

2010-09-14 - bc6f0af - lavu 50.27.0 - av_popcount()
  Add av_popcount() to libavutil/common.h.

2010-09-08 - c6c98d0 - lavu 50.26.0 - av_get_cpu_flags()
  Add av_get_cpu_flags().

2010-09-07 - 34017fd - lavcore 0.9.0 - av_image_copy()
  Add av_image_copy().

2010-09-07 - 9686abb - lavcore 0.8.0 - av_image_copy_plane()
  Add av_image_copy_plane().

2010-09-07 - 9b7269e - lavcore 0.7.0 - imgutils.h
  Adopt hierarchical scheme for the imgutils.h function names,
  deprecate the old names.

2010-09-04 - 7160bb7 - lavu 50.25.0 - AV_CPU_FLAG_*
  Deprecate the FF_MM_* flags defined in libavcodec/avcodec.h in favor
  of the AV_CPU_FLAG_* flags defined in libavutil/cpu.h.

2010-08-26 - 5da19b5 - lavc 52.87.0 - avcodec_get_channel_layout()
  Add avcodec_get_channel_layout() in audioconvert.h.

2010-08-20 - e344336 - lavcore 0.6.0 - av_fill_image_max_pixsteps()
  Rename av_fill_image_max_pixstep() to av_fill_image_max_pixsteps().

2010-08-18 - a6ddf8b - lavcore 0.5.0 - av_fill_image_max_pixstep()
  Add av_fill_image_max_pixstep() in imgutils.h.

2010-08-17 - 4f2d2e4 - lavu 50.24.0 - AV_NE()
  Add the AV_NE macro.

2010-08-17 - ad2c950 - lavfi 1.36.0 - audio framework
  Implement AVFilterBufferRefAudioProps struct for audio properties,
  get_audio_buffer(), filter_samples() functions and related changes.

2010-08-12 - 81c1eca - lavcore 0.4.0 - av_get_image_linesize()
  Add av_get_image_linesize() in imgutils.h.

2010-08-11 - c1db7bf - lavfi 1.34.0 - AVFilterBufferRef
  Resize data and linesize arrays in AVFilterBufferRef to 8.

  This change breaks libavfilter API/ABI.

2010-08-11 - 9f08d80 - lavc 52.85.0 - av_picture_data_copy()
  Add av_picture_data_copy in avcodec.h.

2010-08-11 - 84c0386 - lavfi 1.33.0 - avfilter_open()
  Change avfilter_open() signature:
  AVFilterContext *avfilter_open(AVFilter *filter, const char *inst_name) ->
  int avfilter_open(AVFilterContext **filter_ctx, AVFilter *filter, const char *inst_name);

  This change breaks libavfilter API/ABI.

2010-08-11 - cc80caf - lavfi 1.32.0 - AVFilterBufferRef
  Add a type field to AVFilterBufferRef, and move video specific
  properties to AVFilterBufferRefVideoProps.

  This change breaks libavfilter API/ABI.

2010-08-07 - 5d4890d - lavfi 1.31.0 - AVFilterLink
  Rename AVFilterLink fields:
  AVFilterLink.srcpic    ->  AVFilterLink.src_buf
  AVFilterLink.cur_pic   ->  AVFilterLink.cur_buf
  AVFilterLink.outpic    ->  AVFilterLink.out_buf

2010-08-07 - 7fce481 - lavfi 1.30.0
  Rename functions and fields:
  avfilter_(un)ref_pic       -> avfilter_(un)ref_buffer
  avfilter_copy_picref_props -> avfilter_copy_buffer_ref_props
  AVFilterBufferRef.pic      -> AVFilterBufferRef.buffer

2010-08-07 - ecc8dad - lavfi 1.29.0 - AVFilterBufferRef
  Rename AVFilterPicRef to AVFilterBufferRef.

2010-08-07 - d54e094 - lavfi 1.28.0 - AVFilterBuffer
  Move format field from AVFilterBuffer to AVFilterPicRef.

2010-08-06 - bf176f5 - lavcore 0.3.0 - av_check_image_size()
  Deprecate avcodec_check_dimensions() in favor of the function
  av_check_image_size() defined in libavcore/imgutils.h.

2010-07-30 - 56b5e9d - lavfi 1.27.0 - AVFilterBuffer
  Increase size of the arrays AVFilterBuffer.data and
  AVFilterBuffer.linesize from 4 to 8.

  This change breaks libavfilter ABI.

2010-07-29 - e7bd48a - lavcore 0.2.0 - imgutils.h
  Add functions av_fill_image_linesizes() and
  av_fill_image_pointers(), declared in libavcore/imgutils.h.

2010-07-27 - 126b638 - lavcore 0.1.0 - parseutils.h
  Deprecate av_parse_video_frame_size() and av_parse_video_frame_rate()
  defined in libavcodec in favor of the newly added functions
  av_parse_video_size() and av_parse_video_rate() declared in
  libavcore/parseutils.h.

2010-07-23 - 4485247 - lavu 50.23.0 - mathematics.h
  Add the M_PHI constant definition.

2010-07-22 - bdab614 - lavfi 1.26.0 - media format generalization
  Add a type field to AVFilterLink.

  Change the field types:
  enum PixelFormat format   -> int format   in AVFilterBuffer
  enum PixelFormat *formats -> int *formats in AVFilterFormats
  enum PixelFormat *format  -> int format   in AVFilterLink

  Change the function signatures:
  AVFilterFormats *avfilter_make_format_list(const enum PixelFormat *pix_fmts); ->
  AVFilterFormats *avfilter_make_format_list(const int *fmts);

  int avfilter_add_colorspace(AVFilterFormats **avff, enum PixelFormat pix_fmt); ->
  int avfilter_add_format    (AVFilterFormats **avff, int fmt);

  AVFilterFormats *avfilter_all_colorspaces(void); ->
  AVFilterFormats *avfilter_all_formats    (enum AVMediaType type);

  This change breaks libavfilter API/ABI.

2010-07-21 - aac6ca6 - lavcore 0.0.0
  Add libavcore.

2010-07-17 - b5c582f - lavfi 1.25.0 - AVFilterBuffer
  Remove w and h fields from AVFilterBuffer.

2010-07-17 - f0d77b2 - lavfi 1.24.0 - AVFilterBuffer
  Rename AVFilterPic to AVFilterBuffer.

2010-07-17 - 57fe80f - lavf 52.74.0 - url_fskip()
  Make url_fskip() return an int error code instead of void.

2010-07-11 - 23940f1 - lavc 52.83.0
  Add AVCodecContext.lpc_type and AVCodecContext.lpc_passes fields.
  Add AVLPCType enum.
  Deprecate AVCodecContext.use_lpc.

2010-07-11 - e1d7c88 - lavc 52.82.0 - avsubtitle_free()
  Add a function for free the contents of a AVSubtitle generated by
  avcodec_decode_subtitle.

2010-07-11 - b91d08f - lavu 50.22.0 - bswap.h and intreadwrite.h
  Make the bswap.h and intreadwrite.h API public.

2010-07-08 - ce1cd1c - lavu 50.21.0 - pixdesc.h
  Rename read/write_line() to av_read/write_image_line().

2010-07-07 - 4d508e4 - lavfi 1.21.0 - avfilter_copy_picref_props()
  Add avfilter_copy_picref_props().

2010-07-03 - 2d525ef - lavc 52.79.0
  Add FF_COMPLIANCE_UNOFFICIAL and change all instances of
  FF_COMPLIANCE_INOFFICIAL to use FF_COMPLIANCE_UNOFFICIAL.

2010-07-02 - 89eec74 - lavu 50.20.0 - lfg.h
  Export av_lfg_init(), av_lfg_get(), av_mlfg_get(), and av_bmg_get() through
  lfg.h.

2010-06-28 - a52e2c3 - lavfi 1.20.1 - av_parse_color()
  Extend av_parse_color() syntax, make it accept an alpha value specifier and
  set the alpha value to 255 by default.

2010-06-22 - 735cf6b - lavf 52.71.0 - URLProtocol.priv_data_size, priv_data_class
  Add priv_data_size and priv_data_class to URLProtocol.

2010-06-22 - ffbb289 - lavf 52.70.0 - url_alloc(), url_connect()
  Add url_alloc() and url_connect().

2010-06-22 - 9b07a2d - lavf 52.69.0 - av_register_protocol2()
  Add av_register_protocol2(), deprecating av_register_protocol().

2010-06-09 - 65db058 - lavu 50.19.0 - av_compare_mod()
  Add av_compare_mod() to libavutil/mathematics.h.

2010-06-05 - 0b99215 - lavu 50.18.0 - eval API
  Make the eval API public.

2010-06-04 - 31878fc - lavu 50.17.0 - AV_BASE64_SIZE
  Add AV_BASE64_SIZE() macro.

2010-06-02 - 7e566bb - lavc 52.73.0 - av_get_codec_tag_string()
  Add av_get_codec_tag_string().

2010-06-01 - 2b99142 - lsws 0.11.0 - convertPalette API
  Add sws_convertPalette8ToPacked32() and sws_convertPalette8ToPacked24().

2010-05-26 - 93ebfee - lavc 52.72.0 - CODEC_CAP_EXPERIMENTAL
  Add CODEC_CAP_EXPERIMENTAL flag.
  NOTE: this was backported to 0.6

2010-05-23 - 9977863 - lavu 50.16.0 - av_get_random_seed()
  Add av_get_random_seed().

2010-05-18 - 796ac23 - lavf 52.63.0 - AVFMT_FLAG_RTP_HINT
  Add AVFMT_FLAG_RTP_HINT as possible value for AVFormatContext.flags.
  NOTE: this was backported to 0.6

2010-05-09 - b6bc205 - lavfi 1.20.0 - AVFilterPicRef
  Add interlaced and top_field_first fields to AVFilterPicRef.

------------------------------8<-------------------------------------
                   0.6 branch was cut here
----------------------------->8--------------------------------------

2010-05-01 - 8e2ee18 - lavf 52.62.0 - probe function
  Add av_probe_input_format2 to API, it allows ignoring probe
  results below given score and returns the actual probe score.

2010-04-01 - 3dd6180 - lavf 52.61.0 - metadata API
  Add a flag for av_metadata_set2() to disable overwriting of
  existing tags.

2010-04-01 - 0fb49b5 - lavc 52.66.0
  Add avcodec_get_edge_width().

2010-03-31 - d103218 - lavc 52.65.0
  Add avcodec_copy_context().

2010-03-31 - 1a70d12 - lavf 52.60.0 - av_match_ext()
  Make av_match_ext() public.

2010-03-31 - 1149150 - lavu 50.14.0 - AVMediaType
  Move AVMediaType enum from libavcodec to libavutil.

2010-03-31 - 72415b2 - lavc 52.64.0 - AVMediaType
  Define AVMediaType enum, and use it instead of enum CodecType, which
  is deprecated and will be dropped at the next major bump.

2010-03-25 - 8795823 - lavu 50.13.0 - av_strerror()
  Implement av_strerror().

2010-03-23 - e1484eb - lavc 52.60.0 - av_dct_init()
  Support DCT-I and DST-I.

2010-03-15 - b8819c8 - lavf 52.56.0 - AVFormatContext.start_time_realtime
  Add AVFormatContext.start_time_realtime field.

2010-03-13 - 5bb5c1d - lavfi 1.18.0 - AVFilterPicRef.pos
  Add AVFilterPicRef.pos field.

2010-03-13 - 60c144f - lavu 50.12.0 - error.h
  Move error code definitions from libavcodec/avcodec.h to
  the new public header libavutil/error.h.

2010-03-07 - c709483 - lavc 52.56.0 - avfft.h
  Add public FFT interface.

2010-03-06 - ac6ef86 - lavu 50.11.0 - av_stristr()
  Add av_stristr().

2010-03-03 - 4b83fc0 - lavu 50.10.0 - av_tree_enumerate()
  Add av_tree_enumerate().

2010-02-07 - b687c1a - lavu 50.9.0 - av_compare_ts()
  Add av_compare_ts().

2010-02-05 - 3f3dc76 - lsws 0.10.0 - sws_getCoefficients()
  Add sws_getCoefficients().

2010-02-01 - ca76a11 - lavf 52.50.0 - metadata API
  Add a list of generic tag names, change 'author' -> 'artist',
  'year' -> 'date'.

2010-01-30 - 80a07f6 - lavu 50.8.0 - av_get_pix_fmt()
  Add av_get_pix_fmt().

2010-01-21 - 01cc47d - lsws 0.9.0 - sws_scale()
  Change constness attributes of sws_scale() parameters.

2010-01-10 - 3fb8e77 - lavfi 1.15.0 - avfilter_graph_config_links()
  Add a log_ctx parameter to avfilter_graph_config_links().

2010-01-07 - 8e9767f - lsws 0.8.0 - sws_isSupported{In,Out}put()
  Add sws_isSupportedInput() and sws_isSupportedOutput() functions.

2010-01-06 - c1d662f - lavfi 1.14.0 - avfilter_add_colorspace()
  Change the avfilter_add_colorspace() signature, make it accept an
  (AVFilterFormats **) rather than an (AVFilterFormats *) as before.

2010-01-03 - 4fd1f18 - lavfi 1.13.0 - avfilter_add_colorspace()
  Add avfilter_add_colorspace().

2010-01-02 - 8eb631f - lavf 52.46.0 - av_match_ext()
  Add av_match_ext(), it should be used in place of match_ext().

2010-01-01 - a1f547b - lavf 52.45.0 - av_guess_format()
  Add av_guess_format(), it should be used in place of guess_format().

2009-12-13 - a181981 - lavf 52.43.0 - metadata API
  Add av_metadata_set2(), AV_METADATA_DONT_STRDUP_KEY and
  AV_METADATA_DONT_STRDUP_VAL.

2009-12-13 - 277c733 - lavu 50.7.0 - avstring.h API
  Add av_d2str().

2009-12-13 - 02b398e - lavc 52.42.0 - AVStream
  Add avg_frame_rate.

2009-12-12 - 3ba69a1 - lavu 50.6.0 - av_bmg_next()
  Introduce the av_bmg_next() function.

2009-12-05 - a13a543 - lavfi 1.12.0 - avfilter_draw_slice()
  Add a slice_dir parameter to avfilter_draw_slice().

2009-11-26 - 4cc3f6a - lavfi 1.11.0 - AVFilter
  Remove the next field from AVFilter, this is not anymore required.

2009-11-25 - 1433c4a - lavfi 1.10.0 - avfilter_next()
  Introduce the avfilter_next() function.

2009-11-25 - 86a60fa - lavfi 1.9.0 - avfilter_register()
  Change the signature of avfilter_register() to make it return an
  int. This is required since now the registration operation may fail.

2009-11-25 - 74a0059 - lavu 50.5.0 - pixdesc.h API
  Make the pixdesc.h API public.

2009-10-27 - 243110f - lavfi 1.5.0 - AVFilter.next
  Add a next field to AVFilter, this is used for simplifying the
  registration and management of the registered filters.

2009-10-23 - cccd292 - lavfi 1.4.1 - AVFilter.description
  Add a description field to AVFilter.

2009-10-19 - 6b5dc05 - lavfi 1.3.0 - avfilter_make_format_list()
  Change the interface of avfilter_make_format_list() from
  avfilter_make_format_list(int n, ...) to
  avfilter_make_format_list(enum PixelFormat *pix_fmts).

2009-10-18 - 0eb4ff9 - lavfi 1.0.0 - avfilter_get_video_buffer()
  Make avfilter_get_video_buffer() recursive and add the w and h
  parameters to it.

2009-10-07 - 46c40e4 - lavfi 0.5.1 - AVFilterPic
  Add w and h fields to AVFilterPic.

2009-06-22 - 92400be - lavf 52.34.1 - AVFormatContext.packet_size
  This is now an unsigned int instead of a signed int.

2009-06-19 - a4276ba - lavc 52.32.0 - AVSubtitle.pts
  Add a pts field to AVSubtitle which gives the subtitle packet pts
  in AV_TIME_BASE. Some subtitle de-/encoders (e.g. XSUB) will
  not work right without this.

2009-06-03 - 8f3f2e0 - lavc 52.30.2 - AV_PKT_FLAG_KEY
  PKT_FLAG_KEY has been deprecated and will be dropped at the next
  major version. Use AV_PKT_FLAG_KEY instead.

2009-06-01 - f988ce6 - lavc 52.30.0 - av_lockmgr_register()
  av_lockmgr_register() can be used to register a callback function
  that lavc (and in the future, libraries that depend on lavc) can use
  to implement mutexes. The application should provide a callback function
  that implements the AV_LOCK_* operations described in avcodec.h.
  When the lock manager is registered, FFmpeg is guaranteed to behave
  correctly in a multi-threaded application.

2009-04-30 - ce1d9c8 - lavc 52.28.0 - av_free_packet()
  av_free_packet() is no longer an inline function. It is now exported.

2009-04-11 - 80d403f - lavc 52.25.0 - deprecate av_destruct_packet_nofree()
  Please use NULL instead. This has been supported since r16506
  (lavf > 52.23.1, lavc > 52.10.0).

2009-04-07 - 7a00bba - lavc 52.23.0 - avcodec_decode_video/audio/subtitle
  The old decoding functions are deprecated, all new code should use the
  new functions avcodec_decode_video2(), avcodec_decode_audio3() and
  avcodec_decode_subtitle2(). These new functions take an AVPacket *pkt
  argument instead of a const uint8_t *buf / int buf_size pair.

2009-04-03 - 7b09db3 - lavu 50.3.0 - av_fifo_space()
  Introduce the av_fifo_space() function.

2009-04-02 - fabd246 - lavc 52.23.0 - AVPacket
  Move AVPacket declaration from libavformat/avformat.h to
  libavcodec/avcodec.h.

2009-03-22 - 6e08ca9 - lavu 50.2.0 - RGB32 pixel formats
  Convert the pixel formats PIX_FMT_ARGB, PIX_FMT_RGBA, PIX_FMT_ABGR,
  PIX_FMT_BGRA, which were defined as macros, into enum PixelFormat values.
  Conversely PIX_FMT_RGB32, PIX_FMT_RGB32_1, PIX_FMT_BGR32 and
  PIX_FMT_BGR32_1 are now macros.
  avcodec_get_pix_fmt() now recognizes the "rgb32" and "bgr32" aliases.
  Re-sort the enum PixelFormat list accordingly.
  This change breaks API/ABI backward compatibility.

2009-03-22 - f82674e - lavu 50.1.0 - PIX_FMT_RGB5X5 endian variants
  Add the enum PixelFormat values:
  PIX_FMT_RGB565BE, PIX_FMT_RGB565LE, PIX_FMT_RGB555BE, PIX_FMT_RGB555LE,
  PIX_FMT_BGR565BE, PIX_FMT_BGR565LE, PIX_FMT_BGR555BE, PIX_FMT_BGR555LE.

2009-03-21 - ee6624e - lavu 50.0.0  - av_random*
  The Mersenne Twister PRNG implemented through the av_random* functions
  was removed. Use the lagged Fibonacci PRNG through the av_lfg* functions
  instead.

2009-03-08 - 41dd680 - lavu 50.0.0  - AVFifoBuffer
  av_fifo_init, av_fifo_read, av_fifo_write and av_fifo_realloc were dropped
  and replaced by av_fifo_alloc, av_fifo_generic_read, av_fifo_generic_write
  and av_fifo_realloc2.
  In addition, the order of the function arguments of av_fifo_generic_read
  was changed to match av_fifo_generic_write.
  The AVFifoBuffer/struct AVFifoBuffer may only be used in an opaque way by
  applications, they may not use sizeof() or directly access members.

2009-03-01 - ec26457 - lavf 52.31.0 - Generic metadata API
  Introduce a new metadata API (see av_metadata_get() and friends).
  The old API is now deprecated and should not be used anymore. This especially
  includes the following structure fields:
    - AVFormatContext.title
    - AVFormatContext.author
    - AVFormatContext.copyright
    - AVFormatContext.comment
    - AVFormatContext.album
    - AVFormatContext.year
    - AVFormatContext.track
    - AVFormatContext.genre
    - AVStream.language
    - AVStream.filename
    - AVProgram.provider_name
    - AVProgram.name
    - AVChapter.title<|MERGE_RESOLUTION|>--- conflicted
+++ resolved
@@ -15,7 +15,6 @@
 
 API changes, most recent first:
 
-<<<<<<< HEAD
 2012-10-21 - xxxxxxx - lavc  54.68.100 - avcodec.h
                        lavfi  3.20.100 - avfilter.h
   Add AV_PKT_DATA_STRINGS_METADATA side data type, used to transmit key/value
@@ -104,10 +103,9 @@
 
 2012-03-26 - a67d9cf - lavfi 2.66.100
   Add avfilter_fill_frame_from_{audio_,}buffer_ref() functions.
-=======
+
 2012-10-18 - xxxxxxx - lavu 51.45.0 - error.h
   Add AVERROR_EXPERIMENTAL
->>>>>>> c3e15f7b
 
 2012-10-12 - xxxxxxx - lavu 51.44.0 - pixdesc.h
   Add functions for accessing pixel format descriptors.
