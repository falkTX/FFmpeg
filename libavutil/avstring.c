/*
 * Copyright (c) 2000, 2001, 2002 Fabrice Bellard
 * Copyright (c) 2007 Mans Rullgard
 *
 * This file is part of FFmpeg.
 *
 * FFmpeg is free software; you can redistribute it and/or
 * modify it under the terms of the GNU Lesser General Public
 * License as published by the Free Software Foundation; either
 * version 2.1 of the License, or (at your option) any later version.
 *
 * FFmpeg is distributed in the hope that it will be useful,
 * but WITHOUT ANY WARRANTY; without even the implied warranty of
 * MERCHANTABILITY or FITNESS FOR A PARTICULAR PURPOSE.  See the GNU
 * Lesser General Public License for more details.
 *
 * You should have received a copy of the GNU Lesser General Public
 * License along with FFmpeg; if not, write to the Free Software
 * Foundation, Inc., 51 Franklin Street, Fifth Floor, Boston, MA 02110-1301 USA
 */

#include <stdarg.h>
#include <stdint.h>
#include <stdio.h>
#include <string.h>

#include "config.h"
#include "common.h"
#include "mem.h"
#include "avstring.h"
#include "bprint.h"

int av_strstart(const char *str, const char *pfx, const char **ptr)
{
    while (*pfx && *pfx == *str) {
        pfx++;
        str++;
    }
    if (!*pfx && ptr)
        *ptr = str;
    return !*pfx;
}

int av_stristart(const char *str, const char *pfx, const char **ptr)
{
    while (*pfx && av_toupper((unsigned)*pfx) == av_toupper((unsigned)*str)) {
        pfx++;
        str++;
    }
    if (!*pfx && ptr)
        *ptr = str;
    return !*pfx;
}

char *av_stristr(const char *s1, const char *s2)
{
    if (!*s2)
        return (char*)(intptr_t)s1;

    do
        if (av_stristart(s1, s2, NULL))
            return (char*)(intptr_t)s1;
    while (*s1++);

    return NULL;
}

char *av_strnstr(const char *haystack, const char *needle, size_t hay_length)
{
    size_t needle_len = strlen(needle);
    if (!needle_len)
        return (char*)haystack;
    while (hay_length >= needle_len) {
        hay_length--;
        if (!memcmp(haystack, needle, needle_len))
            return (char*)haystack;
        haystack++;
    }
    return NULL;
}

size_t av_strlcpy(char *dst, const char *src, size_t size)
{
    size_t len = 0;
    while (++len < size && *src)
        *dst++ = *src++;
    if (len <= size)
        *dst = 0;
    return len + strlen(src) - 1;
}

size_t av_strlcat(char *dst, const char *src, size_t size)
{
    size_t len = strlen(dst);
    if (size <= len + 1)
        return len + strlen(src);
    return len + av_strlcpy(dst + len, src, size - len);
}

size_t av_strlcatf(char *dst, size_t size, const char *fmt, ...)
{
    int len = strlen(dst);
    va_list vl;

    va_start(vl, fmt);
    len += vsnprintf(dst + len, size > len ? size - len : 0, fmt, vl);
    va_end(vl);

    return len;
}

char *av_asprintf(const char *fmt, ...)
{
    char *p = NULL;
    va_list va;
    int len;

    va_start(va, fmt);
    len = vsnprintf(NULL, 0, fmt, va);
    va_end(va);
    if (len < 0)
        goto end;

    p = av_malloc(len + 1);
    if (!p)
        goto end;

    va_start(va, fmt);
    len = vsnprintf(p, len + 1, fmt, va);
    va_end(va);
    if (len < 0)
        av_freep(&p);

end:
    return p;
}

char *av_d2str(double d)
{
    char *str = av_malloc(16);
    if (str)
        snprintf(str, 16, "%f", d);
    return str;
}

#define WHITESPACES " \n\t"

char *av_get_token(const char **buf, const char *term)
{
    char *out     = av_malloc(strlen(*buf) + 1);
    char *ret     = out, *end = out;
    const char *p = *buf;
    if (!out)
        return NULL;
    p += strspn(p, WHITESPACES);

    while (*p && !strspn(p, term)) {
        char c = *p++;
        if (c == '\\' && *p) {
            *out++ = *p++;
            end    = out;
        } else if (c == '\'') {
            while (*p && *p != '\'')
                *out++ = *p++;
            if (*p) {
                p++;
                end = out;
            }
        } else {
            *out++ = c;
        }
    }

    do
        *out-- = 0;
    while (out >= end && strspn(out, WHITESPACES));

    *buf = p;

    return ret;
}

char *av_strtok(char *s, const char *delim, char **saveptr)
{
    char *tok;

    if (!s && !(s = *saveptr))
        return NULL;

    /* skip leading delimiters */
    s += strspn(s, delim);

    /* s now points to the first non delimiter char, or to the end of the string */
    if (!*s) {
        *saveptr = NULL;
        return NULL;
    }
    tok = s++;

    /* skip non delimiters */
    s += strcspn(s, delim);
    if (*s) {
        *s = 0;
        *saveptr = s+1;
    } else {
        *saveptr = NULL;
    }

    return tok;
}

int av_strcasecmp(const char *a, const char *b)
{
    uint8_t c1, c2;
    do {
        c1 = av_tolower(*a++);
        c2 = av_tolower(*b++);
    } while (c1 && c1 == c2);
    return c1 - c2;
}

int av_strncasecmp(const char *a, const char *b, size_t n)
{
    const char *end = a + n;
    uint8_t c1, c2;
    do {
        c1 = av_tolower(*a++);
        c2 = av_tolower(*b++);
    } while (a < end && c1 && c1 == c2);
    return c1 - c2;
}

const char *av_basename(const char *path)
{
    char *p = strrchr(path, '/');

#if HAVE_DOS_PATHS
    char *q = strrchr(path, '\\');
    char *d = strchr(path, ':');

    p = FFMAX3(p, q, d);
#endif

    if (!p)
        return path;

    return p + 1;
}

const char *av_dirname(char *path)
{
    char *p = strrchr(path, '/');

#if HAVE_DOS_PATHS
    char *q = strrchr(path, '\\');
    char *d = strchr(path, ':');

    d = d ? d + 1 : d;

    p = FFMAX3(p, q, d);
#endif

    if (!p)
        return ".";

    *p = '\0';

    return path;
}

<<<<<<< HEAD
int av_escape(char **dst, const char *src, const char *special_chars,
              enum AVEscapeMode mode, int flags)
{
    AVBPrint dstbuf;

    av_bprint_init(&dstbuf, 1, AV_BPRINT_SIZE_UNLIMITED);
    av_bprint_escape(&dstbuf, src, special_chars, mode, flags);

    if (!av_bprint_is_complete(&dstbuf)) {
        av_bprint_finalize(&dstbuf, NULL);
        return AVERROR(ENOMEM);
    } else {
        av_bprint_finalize(&dstbuf, dst);
        return dstbuf.len;
    }
=======
int av_isdigit(int c)
{
    return c >= '0' && c <= '9';
}

int av_isgraph(int c)
{
    return c > 32 && c < 127;
}

int av_isspace(int c)
{
    return c == ' ' || c == '\f' || c == '\n' || c == '\r' || c == '\t' ||
           c == '\v';
}

int av_isxdigit(int c)
{
    c = av_tolower(c);
    return av_isdigit(c) || (c >= 'a' && c <= 'z');
>>>>>>> efa7f420
}

#ifdef TEST

int main(void)
{
    int i;
    const char *strings[] = {
        "''",
        "",
        ":",
        "\\",
        "'",
        "    ''    :",
        "    ''  ''  :",
        "foo   '' :",
        "'foo'",
        "foo     ",
        "  '  foo  '  ",
        "foo\\",
        "foo':  blah:blah",
        "foo\\:  blah:blah",
        "foo\'",
        "'foo :  '  :blahblah",
        "\\ :blah",
        "     foo",
        "      foo       ",
        "      foo     \\ ",
        "foo ':blah",
        " foo   bar    :   blahblah",
        "\\f\\o\\o",
        "'foo : \\ \\  '   : blahblah",
        "'\\fo\\o:': blahblah",
        "\\'fo\\o\\:':  foo  '  :blahblah"
    };

    printf("Testing av_get_token()\n");
    for (i = 0; i < FF_ARRAY_ELEMS(strings); i++) {
        const char *p = strings[i];
        char *q;
        printf("|%s|", p);
        q = av_get_token(&p, ":");
        printf(" -> |%s|", q);
        printf(" + |%s|\n", p);
        av_free(q);
    }

    return 0;
}

#endif /* TEST */<|MERGE_RESOLUTION|>--- conflicted
+++ resolved
@@ -268,7 +268,6 @@
     return path;
 }
 
-<<<<<<< HEAD
 int av_escape(char **dst, const char *src, const char *special_chars,
               enum AVEscapeMode mode, int flags)
 {
@@ -284,7 +283,8 @@
         av_bprint_finalize(&dstbuf, dst);
         return dstbuf.len;
     }
-=======
+}
+
 int av_isdigit(int c)
 {
     return c >= '0' && c <= '9';
@@ -305,7 +305,6 @@
 {
     c = av_tolower(c);
     return av_isdigit(c) || (c >= 'a' && c <= 'z');
->>>>>>> efa7f420
 }
 
 #ifdef TEST
