--- conflicted
+++ resolved
@@ -84,15 +84,10 @@
 
         /* Decode a plane */
         for (row = 0; row < height; row++) {
-<<<<<<< HEAD
-            pixptr = c->pic.data[0] + row * c->pic.linesize[0] + planemap[p];
-            pixptr_end = pixptr + c->pic.linesize[0];
+            pixptr = frame->data[0] + row * frame->linesize[0] + planemap[p];
+            pixptr_end = pixptr + frame->linesize[0];
             if(lp - encoded + row*2 + 1 >= buf_size)
                 return -1;
-=======
-            pixptr = frame->data[0] + row * frame->linesize[0] + planemap[p];
-            pixptr_end = pixptr + frame->linesize[0];
->>>>>>> 759001c5
             dlen = av_be2ne16(*(const unsigned short *)(lp + row * 2));
             /* Decode a row of this plane */
             while (dlen > 0) {
@@ -148,7 +143,6 @@
 
     c->avctx       = avctx;
 
-    avcodec_get_frame_defaults(&c->pic);
     switch (avctx->bits_per_coded_sample) {
     case 8:
         avctx->pix_fmt = AV_PIX_FMT_PAL8;
