--- conflicted
+++ resolved
@@ -226,13 +226,7 @@
 
 static av_cold int mace_decode_init(AVCodecContext * avctx)
 {
-<<<<<<< HEAD
-    MACEContext *ctx = avctx->priv_data;
-
     if (avctx->channels > 2 || avctx->channels <= 0)
-=======
-    if (avctx->channels > 2)
->>>>>>> 86bfcfcf
         return -1;
     avctx->sample_fmt = AV_SAMPLE_FMT_S16P;
 
