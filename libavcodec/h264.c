/*
 * H.26L/H.264/AVC/JVT/14496-10/... decoder
 * Copyright (c) 2003 Michael Niedermayer <michaelni@gmx.at>
 *
 * This file is part of FFmpeg.
 *
 * FFmpeg is free software; you can redistribute it and/or
 * modify it under the terms of the GNU Lesser General Public
 * License as published by the Free Software Foundation; either
 * version 2.1 of the License, or (at your option) any later version.
 *
 * FFmpeg is distributed in the hope that it will be useful,
 * but WITHOUT ANY WARRANTY; without even the implied warranty of
 * MERCHANTABILITY or FITNESS FOR A PARTICULAR PURPOSE.  See the GNU
 * Lesser General Public License for more details.
 *
 * You should have received a copy of the GNU Lesser General Public
 * License along with FFmpeg; if not, write to the Free Software
 * Foundation, Inc., 51 Franklin Street, Fifth Floor, Boston, MA 02110-1301 USA
 */

/**
 * @file
 * H.264 / AVC / MPEG4 part10 codec.
 * @author Michael Niedermayer <michaelni@gmx.at>
 */

#define UNCHECKED_BITSTREAM_READER 1

#include "libavutil/avassert.h"
#include "libavutil/display.h"
#include "libavutil/imgutils.h"
#include "libavutil/opt.h"
#include "libavutil/stereo3d.h"
#include "libavutil/timer.h"
#include "internal.h"
#include "bytestream.h"
#include "cabac.h"
#include "cabac_functions.h"
#include "error_resilience.h"
#include "avcodec.h"
#include "h264.h"
#include "h2645_parse.h"
#include "h264data.h"
#include "h264chroma.h"
#include "h264_mvpred.h"
#include "golomb.h"
#include "mathops.h"
#include "me_cmp.h"
#include "mpegutils.h"
#include "profiles.h"
#include "rectangle.h"
#include "thread.h"
#include "vdpau_compat.h"

static int h264_decode_end(AVCodecContext *avctx);

const uint16_t ff_h264_mb_sizes[4] = { 256, 384, 512, 768 };

int avpriv_h264_has_num_reorder_frames(AVCodecContext *avctx)
{
    H264Context *h = avctx->priv_data;
    return h ? h->sps.num_reorder_frames : 0;
}

static void h264_er_decode_mb(void *opaque, int ref, int mv_dir, int mv_type,
                              int (*mv)[2][4][2],
                              int mb_x, int mb_y, int mb_intra, int mb_skipped)
{
    H264Context *h = opaque;
    H264SliceContext *sl = &h->slice_ctx[0];

    sl->mb_x = mb_x;
    sl->mb_y = mb_y;
    sl->mb_xy = mb_x + mb_y * h->mb_stride;
    memset(sl->non_zero_count_cache, 0, sizeof(sl->non_zero_count_cache));
    av_assert1(ref >= 0);
    /* FIXME: It is possible albeit uncommon that slice references
     * differ between slices. We take the easy approach and ignore
     * it for now. If this turns out to have any relevance in
     * practice then correct remapping should be added. */
    if (ref >= sl->ref_count[0])
        ref = 0;
    if (!sl->ref_list[0][ref].data[0]) {
        av_log(h->avctx, AV_LOG_DEBUG, "Reference not available for error concealing\n");
        ref = 0;
    }
    if ((sl->ref_list[0][ref].reference&3) != 3) {
        av_log(h->avctx, AV_LOG_DEBUG, "Reference invalid\n");
        return;
    }
    fill_rectangle(&h->cur_pic.ref_index[0][4 * sl->mb_xy],
                   2, 2, 2, ref, 1);
    fill_rectangle(&sl->ref_cache[0][scan8[0]], 4, 4, 8, ref, 1);
    fill_rectangle(sl->mv_cache[0][scan8[0]], 4, 4, 8,
                   pack16to32((*mv)[0][0][0], (*mv)[0][0][1]), 4);
    sl->mb_mbaff =
    sl->mb_field_decoding_flag = 0;
    ff_h264_hl_decode_mb(h, &h->slice_ctx[0]);
}

void ff_h264_draw_horiz_band(const H264Context *h, H264SliceContext *sl,
                             int y, int height)
{
    AVCodecContext *avctx = h->avctx;
    const AVFrame   *src  = h->cur_pic.f;
    const AVPixFmtDescriptor *desc = av_pix_fmt_desc_get(avctx->pix_fmt);
    int vshift = desc->log2_chroma_h;
    const int field_pic = h->picture_structure != PICT_FRAME;
    if (field_pic) {
        height <<= 1;
        y      <<= 1;
    }

    height = FFMIN(height, avctx->height - y);

    if (field_pic && h->first_field && !(avctx->slice_flags & SLICE_FLAG_ALLOW_FIELD))
        return;

    if (avctx->draw_horiz_band) {
        int offset[AV_NUM_DATA_POINTERS];
        int i;

        offset[0] = y * src->linesize[0];
        offset[1] =
        offset[2] = (y >> vshift) * src->linesize[1];
        for (i = 3; i < AV_NUM_DATA_POINTERS; i++)
            offset[i] = 0;

        emms_c();

        avctx->draw_horiz_band(avctx, src, offset,
                               y, h->picture_structure, height);
    }
}

<<<<<<< HEAD
const uint8_t *ff_h264_decode_nal(H264Context *h, H264SliceContext *sl,
                                  const uint8_t *src,
                                  int *dst_length, int *consumed, int length)
{
    int i, si, di;
    uint8_t *dst;

    // src[0]&0x80; // forbidden bit
    h->nal_ref_idc   = src[0] >> 5;
    h->nal_unit_type = src[0] & 0x1F;

    src++;
    length--;

#define STARTCODE_TEST                                                  \
    if (i + 2 < length && src[i + 1] == 0 && src[i + 2] <= 3) {         \
        if (src[i + 2] != 3 && src[i + 2] != 0) {                       \
            /* startcode, so we must be past the end */                 \
            length = i;                                                 \
        }                                                               \
        break;                                                          \
    }

#if HAVE_FAST_UNALIGNED
#define FIND_FIRST_ZERO                                                 \
    if (i > 0 && !src[i])                                               \
        i--;                                                            \
    while (src[i])                                                      \
        i++

#if HAVE_FAST_64BIT
    for (i = 0; i + 1 < length; i += 9) {
        if (!((~AV_RN64A(src + i) &
               (AV_RN64A(src + i) - 0x0100010001000101ULL)) &
              0x8000800080008080ULL))
            continue;
        FIND_FIRST_ZERO;
        STARTCODE_TEST;
        i -= 7;
    }
#else
    for (i = 0; i + 1 < length; i += 5) {
        if (!((~AV_RN32A(src + i) &
               (AV_RN32A(src + i) - 0x01000101U)) &
              0x80008080U))
            continue;
        FIND_FIRST_ZERO;
        STARTCODE_TEST;
        i -= 3;
    }
#endif
#else
    for (i = 0; i + 1 < length; i += 2) {
        if (src[i])
            continue;
        if (i > 0 && src[i - 1] == 0)
            i--;
        STARTCODE_TEST;
    }
#endif

    av_fast_padded_malloc(&sl->rbsp_buffer, &sl->rbsp_buffer_size, length+MAX_MBPAIR_SIZE);
    dst = sl->rbsp_buffer;

    if (!dst)
        return NULL;

    if(i>=length-1){ //no escaped 0
        *dst_length= length;
        *consumed= length+1; //+1 for the header
        if(h->avctx->flags2 & AV_CODEC_FLAG2_FAST){
            return src;
        }else{
            memcpy(dst, src, length);
            return dst;
        }
    }

    memcpy(dst, src, i);
    si = di = i;
    while (si + 2 < length) {
        // remove escapes (very rare 1:2^22)
        if (src[si + 2] > 3) {
            dst[di++] = src[si++];
            dst[di++] = src[si++];
        } else if (src[si] == 0 && src[si + 1] == 0 && src[si + 2] != 0) {
            if (src[si + 2] == 3) { // escape
                dst[di++]  = 0;
                dst[di++]  = 0;
                si        += 3;
                continue;
            } else // next start code
                goto nsc;
        }

        dst[di++] = src[si++];
    }
    while (si < length)
        dst[di++] = src[si++];

nsc:
    memset(dst + di, 0, AV_INPUT_BUFFER_PADDING_SIZE);

    *dst_length = di;
    *consumed   = si + 1; // +1 for the header
    /* FIXME store exact number of bits in the getbitcontext
     * (it is needed for decoding) */
    return dst;
}

=======
>>>>>>> 8d0cc8ca
void ff_h264_free_tables(H264Context *h)
{
    int i;

    av_freep(&h->intra4x4_pred_mode);
    av_freep(&h->chroma_pred_mode_table);
    av_freep(&h->cbp_table);
    av_freep(&h->mvd_table[0]);
    av_freep(&h->mvd_table[1]);
    av_freep(&h->direct_table);
    av_freep(&h->non_zero_count);
    av_freep(&h->slice_table_base);
    h->slice_table = NULL;
    av_freep(&h->list_counts);

    av_freep(&h->mb2b_xy);
    av_freep(&h->mb2br_xy);

    av_buffer_pool_uninit(&h->qscale_table_pool);
    av_buffer_pool_uninit(&h->mb_type_pool);
    av_buffer_pool_uninit(&h->motion_val_pool);
    av_buffer_pool_uninit(&h->ref_index_pool);

    for (i = 0; i < h->nb_slice_ctx; i++) {
        H264SliceContext *sl = &h->slice_ctx[i];

        av_freep(&sl->dc_val_base);
        av_freep(&sl->er.mb_index2xy);
        av_freep(&sl->er.error_status_table);
        av_freep(&sl->er.er_temp_buffer);

        av_freep(&sl->bipred_scratchpad);
        av_freep(&sl->edge_emu_buffer);
        av_freep(&sl->top_borders[0]);
        av_freep(&sl->top_borders[1]);

        sl->bipred_scratchpad_allocated = 0;
        sl->edge_emu_buffer_allocated   = 0;
        sl->top_borders_allocated[0]    = 0;
        sl->top_borders_allocated[1]    = 0;
    }
}

int ff_h264_alloc_tables(H264Context *h)
{
    const int big_mb_num = h->mb_stride * (h->mb_height + 1);
    const int row_mb_num = 2*h->mb_stride*FFMAX(h->avctx->thread_count, 1);
    int x, y;

    FF_ALLOCZ_ARRAY_OR_GOTO(h->avctx, h->intra4x4_pred_mode,
                      row_mb_num, 8 * sizeof(uint8_t), fail)
    h->slice_ctx[0].intra4x4_pred_mode = h->intra4x4_pred_mode;

    FF_ALLOCZ_OR_GOTO(h->avctx, h->non_zero_count,
                      big_mb_num * 48 * sizeof(uint8_t), fail)
    FF_ALLOCZ_OR_GOTO(h->avctx, h->slice_table_base,
                      (big_mb_num + h->mb_stride) * sizeof(*h->slice_table_base), fail)
    FF_ALLOCZ_OR_GOTO(h->avctx, h->cbp_table,
                      big_mb_num * sizeof(uint16_t), fail)
    FF_ALLOCZ_OR_GOTO(h->avctx, h->chroma_pred_mode_table,
                      big_mb_num * sizeof(uint8_t), fail)
    FF_ALLOCZ_ARRAY_OR_GOTO(h->avctx, h->mvd_table[0],
                      row_mb_num, 16 * sizeof(uint8_t), fail);
    FF_ALLOCZ_ARRAY_OR_GOTO(h->avctx, h->mvd_table[1],
                      row_mb_num, 16 * sizeof(uint8_t), fail);
    h->slice_ctx[0].mvd_table[0] = h->mvd_table[0];
    h->slice_ctx[0].mvd_table[1] = h->mvd_table[1];

    FF_ALLOCZ_OR_GOTO(h->avctx, h->direct_table,
                      4 * big_mb_num * sizeof(uint8_t), fail);
    FF_ALLOCZ_OR_GOTO(h->avctx, h->list_counts,
                      big_mb_num * sizeof(uint8_t), fail)

    memset(h->slice_table_base, -1,
           (big_mb_num + h->mb_stride) * sizeof(*h->slice_table_base));
    h->slice_table = h->slice_table_base + h->mb_stride * 2 + 1;

    FF_ALLOCZ_OR_GOTO(h->avctx, h->mb2b_xy,
                      big_mb_num * sizeof(uint32_t), fail);
    FF_ALLOCZ_OR_GOTO(h->avctx, h->mb2br_xy,
                      big_mb_num * sizeof(uint32_t), fail);
    for (y = 0; y < h->mb_height; y++)
        for (x = 0; x < h->mb_width; x++) {
            const int mb_xy = x + y * h->mb_stride;
            const int b_xy  = 4 * x + 4 * y * h->b_stride;

            h->mb2b_xy[mb_xy]  = b_xy;
            h->mb2br_xy[mb_xy] = 8 * (FMO ? mb_xy : (mb_xy % (2 * h->mb_stride)));
        }

    if (!h->dequant4_coeff[0])
        ff_h264_init_dequant_tables(h);

    return 0;

fail:
    ff_h264_free_tables(h);
    return AVERROR(ENOMEM);
}

/**
 * Init context
 * Allocate buffers which are not shared amongst multiple threads.
 */
int ff_h264_slice_context_init(H264Context *h, H264SliceContext *sl)
{
    ERContext *er = &sl->er;
    int mb_array_size = h->mb_height * h->mb_stride;
    int y_size  = (2 * h->mb_width + 1) * (2 * h->mb_height + 1);
    int c_size  = h->mb_stride * (h->mb_height + 1);
    int yc_size = y_size + 2   * c_size;
    int x, y, i;

    sl->ref_cache[0][scan8[5]  + 1] =
    sl->ref_cache[0][scan8[7]  + 1] =
    sl->ref_cache[0][scan8[13] + 1] =
    sl->ref_cache[1][scan8[5]  + 1] =
    sl->ref_cache[1][scan8[7]  + 1] =
    sl->ref_cache[1][scan8[13] + 1] = PART_NOT_AVAILABLE;

    if (sl != h->slice_ctx) {
        memset(er, 0, sizeof(*er));
    } else
    if (CONFIG_ERROR_RESILIENCE) {

        /* init ER */
        er->avctx          = h->avctx;
        er->decode_mb      = h264_er_decode_mb;
        er->opaque         = h;
        er->quarter_sample = 1;

        er->mb_num      = h->mb_num;
        er->mb_width    = h->mb_width;
        er->mb_height   = h->mb_height;
        er->mb_stride   = h->mb_stride;
        er->b8_stride   = h->mb_width * 2 + 1;

        // error resilience code looks cleaner with this
        FF_ALLOCZ_OR_GOTO(h->avctx, er->mb_index2xy,
                          (h->mb_num + 1) * sizeof(int), fail);

        for (y = 0; y < h->mb_height; y++)
            for (x = 0; x < h->mb_width; x++)
                er->mb_index2xy[x + y * h->mb_width] = x + y * h->mb_stride;

        er->mb_index2xy[h->mb_height * h->mb_width] = (h->mb_height - 1) *
                                                      h->mb_stride + h->mb_width;

        FF_ALLOCZ_OR_GOTO(h->avctx, er->error_status_table,
                          mb_array_size * sizeof(uint8_t), fail);

        FF_ALLOC_OR_GOTO(h->avctx, er->er_temp_buffer,
                         h->mb_height * h->mb_stride, fail);

        FF_ALLOCZ_OR_GOTO(h->avctx, sl->dc_val_base,
                          yc_size * sizeof(int16_t), fail);
        er->dc_val[0] = sl->dc_val_base + h->mb_width * 2 + 2;
        er->dc_val[1] = sl->dc_val_base + y_size + h->mb_stride + 1;
        er->dc_val[2] = er->dc_val[1] + c_size;
        for (i = 0; i < yc_size; i++)
            sl->dc_val_base[i] = 1024;
    }

    return 0;

fail:
    return AVERROR(ENOMEM); // ff_h264_free_tables will clean up for us
}

static int decode_nal_units(H264Context *h, const uint8_t *buf, int buf_size,
                            int parse_extradata);

/* There are (invalid) samples in the wild with mp4-style extradata, where the
 * parameter sets are stored unescaped (i.e. as RBSP).
 * This function catches the parameter set decoding failure and tries again
 * after escaping it */
static int decode_extradata_ps_mp4(H264Context *h, const uint8_t *buf, int buf_size)
{
    int ret;

    ret = decode_nal_units(h, buf, buf_size, 1);
    if (ret < 0 && !(h->avctx->err_recognition & AV_EF_EXPLODE)) {
        GetByteContext gbc;
        PutByteContext pbc;
        uint8_t *escaped_buf;
        int escaped_buf_size;

        av_log(h->avctx, AV_LOG_WARNING,
               "SPS decoding failure, trying again after escaping the NAL\n");

        if (buf_size / 2 >= (INT16_MAX - AV_INPUT_BUFFER_PADDING_SIZE) / 3)
            return AVERROR(ERANGE);
        escaped_buf_size = buf_size * 3 / 2 + AV_INPUT_BUFFER_PADDING_SIZE;
        escaped_buf = av_mallocz(escaped_buf_size);
        if (!escaped_buf)
            return AVERROR(ENOMEM);

        bytestream2_init(&gbc, buf, buf_size);
        bytestream2_init_writer(&pbc, escaped_buf, escaped_buf_size);

        while (bytestream2_get_bytes_left(&gbc)) {
            if (bytestream2_get_bytes_left(&gbc) >= 3 &&
                bytestream2_peek_be24(&gbc) <= 3) {
                bytestream2_put_be24(&pbc, 3);
                bytestream2_skip(&gbc, 2);
            } else
                bytestream2_put_byte(&pbc, bytestream2_get_byte(&gbc));
        }

        escaped_buf_size = bytestream2_tell_p(&pbc);
        AV_WB16(escaped_buf, escaped_buf_size - 2);

        ret = decode_nal_units(h, escaped_buf, escaped_buf_size, 1);
        av_freep(&escaped_buf);
        if (ret < 0)
            return ret;
    }

    return 0;
}

int ff_h264_decode_extradata(H264Context *h, const uint8_t *buf, int size)
{
    AVCodecContext *avctx = h->avctx;
    int ret;

    if (!buf || size <= 0)
        return -1;

    if (buf[0] == 1) {
        int i, cnt, nalsize;
        const unsigned char *p = buf;

        h->is_avc = 1;

        if (size < 7) {
            av_log(avctx, AV_LOG_ERROR,
                   "avcC %d too short\n", size);
            return AVERROR_INVALIDDATA;
        }
        /* sps and pps in the avcC always have length coded with 2 bytes,
         * so put a fake nal_length_size = 2 while parsing them */
        h->nal_length_size = 2;
        // Decode sps from avcC
        cnt = *(p + 5) & 0x1f; // Number of sps
        p  += 6;
        for (i = 0; i < cnt; i++) {
            nalsize = AV_RB16(p) + 2;
            if(nalsize > size - (p-buf))
                return AVERROR_INVALIDDATA;
            ret = decode_extradata_ps_mp4(h, p, nalsize);
            if (ret < 0) {
                av_log(avctx, AV_LOG_ERROR,
                       "Decoding sps %d from avcC failed\n", i);
                return ret;
            }
            p += nalsize;
        }
        // Decode pps from avcC
        cnt = *(p++); // Number of pps
        for (i = 0; i < cnt; i++) {
            nalsize = AV_RB16(p) + 2;
            if(nalsize > size - (p-buf))
                return AVERROR_INVALIDDATA;
            ret = decode_extradata_ps_mp4(h, p, nalsize);
            if (ret < 0) {
                av_log(avctx, AV_LOG_ERROR,
                       "Decoding pps %d from avcC failed\n", i);
                return ret;
            }
            p += nalsize;
        }
        // Store right nal length size that will be used to parse all other nals
        h->nal_length_size = (buf[4] & 0x03) + 1;
    } else {
        h->is_avc = 0;
        ret = decode_nal_units(h, buf, size, 1);
        if (ret < 0)
            return ret;
    }
    return size;
}

static int h264_init_context(AVCodecContext *avctx, H264Context *h)
{
    int i;

    h->avctx                 = avctx;
    h->backup_width          = -1;
    h->backup_height         = -1;
    h->backup_pix_fmt        = AV_PIX_FMT_NONE;
    h->dequant_coeff_pps     = -1;
    h->current_sps_id        = -1;
    h->cur_chroma_format_idc = -1;

    h->picture_structure     = PICT_FRAME;
    h->slice_context_count   = 1;
    h->workaround_bugs       = avctx->workaround_bugs;
    h->flags                 = avctx->flags;
    h->prev_poc_msb          = 1 << 16;
    h->x264_build            = -1;
    h->recovery_frame        = -1;
    h->frame_recovered       = 0;
    h->prev_frame_num        = -1;
    h->sei_fpa.frame_packing_arrangement_cancel_flag = -1;

    h->next_outputed_poc = INT_MIN;
    for (i = 0; i < MAX_DELAYED_PIC_COUNT; i++)
        h->last_pocs[i] = INT_MIN;

    ff_h264_reset_sei(h);

    avctx->chroma_sample_location = AVCHROMA_LOC_LEFT;

    h->nb_slice_ctx = (avctx->active_thread_type & FF_THREAD_SLICE) ?  H264_MAX_THREADS : 1;
    h->slice_ctx = av_mallocz_array(h->nb_slice_ctx, sizeof(*h->slice_ctx));
    if (!h->slice_ctx) {
        h->nb_slice_ctx = 0;
        return AVERROR(ENOMEM);
    }

    for (i = 0; i < H264_MAX_PICTURE_COUNT; i++) {
        h->DPB[i].f = av_frame_alloc();
        if (!h->DPB[i].f)
            return AVERROR(ENOMEM);
    }

    h->cur_pic.f = av_frame_alloc();
    if (!h->cur_pic.f)
        return AVERROR(ENOMEM);

    h->last_pic_for_ec.f = av_frame_alloc();
    if (!h->last_pic_for_ec.f)
        return AVERROR(ENOMEM);

    for (i = 0; i < h->nb_slice_ctx; i++)
        h->slice_ctx[i].h264 = h;

    return 0;
}

static AVOnce h264_vlc_init = AV_ONCE_INIT;

av_cold int ff_h264_decode_init(AVCodecContext *avctx)
{
    H264Context *h = avctx->priv_data;
    int ret;

    ret = h264_init_context(avctx, h);
    if (ret < 0)
        return ret;

    /* set defaults */
    if (!avctx->has_b_frames)
        h->low_delay = 1;

    ret = ff_thread_once(&h264_vlc_init, ff_h264_decode_init_vlc);
    if (ret != 0) {
        av_log(avctx, AV_LOG_ERROR, "pthread_once has failed.");
        return AVERROR_UNKNOWN;
    }

    if (avctx->codec_id == AV_CODEC_ID_H264) {
        if (avctx->ticks_per_frame == 1) {
            if(h->avctx->time_base.den < INT_MAX/2) {
                h->avctx->time_base.den *= 2;
            } else
                h->avctx->time_base.num /= 2;
        }
        avctx->ticks_per_frame = 2;
    }

    if (avctx->extradata_size > 0 && avctx->extradata) {
        ret = ff_h264_decode_extradata(h, avctx->extradata, avctx->extradata_size);
        if (ret < 0) {
            h264_decode_end(avctx);
            return ret;
        }
    }

    if (h->sps.bitstream_restriction_flag &&
        h->avctx->has_b_frames < h->sps.num_reorder_frames) {
        h->avctx->has_b_frames = h->sps.num_reorder_frames;
        h->low_delay           = 0;
    }

    avctx->internal->allocate_progress = 1;

    ff_h264_flush_change(h);

    if (h->enable_er < 0 && (avctx->active_thread_type & FF_THREAD_SLICE))
        h->enable_er = 0;

    if (h->enable_er && (avctx->active_thread_type & FF_THREAD_SLICE)) {
        av_log(avctx, AV_LOG_WARNING,
               "Error resilience with slice threads is enabled. It is unsafe and unsupported and may crash. "
               "Use it at your own risk\n");
    }

    return 0;
}

#if HAVE_THREADS
static int decode_init_thread_copy(AVCodecContext *avctx)
{
    H264Context *h = avctx->priv_data;
    int ret;

    if (!avctx->internal->is_copy)
        return 0;

    memset(h, 0, sizeof(*h));

    ret = h264_init_context(avctx, h);
    if (ret < 0)
        return ret;

    h->context_initialized = 0;

    return 0;
}
#endif

/**
 * Run setup operations that must be run after slice header decoding.
 * This includes finding the next displayed frame.
 *
 * @param h h264 master context
 * @param setup_finished enough NALs have been read that we can call
 * ff_thread_finish_setup()
 */
static void decode_postinit(H264Context *h, int setup_finished)
{
    H264Picture *out = h->cur_pic_ptr;
    H264Picture *cur = h->cur_pic_ptr;
    int i, pics, out_of_order, out_idx;

    h->cur_pic_ptr->f->pict_type = h->pict_type;

    if (h->next_output_pic)
        return;

    if (cur->field_poc[0] == INT_MAX || cur->field_poc[1] == INT_MAX) {
        /* FIXME: if we have two PAFF fields in one packet, we can't start
         * the next thread here. If we have one field per packet, we can.
         * The check in decode_nal_units() is not good enough to find this
         * yet, so we assume the worst for now. */
        // if (setup_finished)
        //    ff_thread_finish_setup(h->avctx);
        if (cur->field_poc[0] == INT_MAX && cur->field_poc[1] == INT_MAX)
            return;
        if (h->avctx->hwaccel || h->missing_fields <=1)
            return;
    }

    cur->f->interlaced_frame = 0;
    cur->f->repeat_pict      = 0;

    /* Signal interlacing information externally. */
    /* Prioritize picture timing SEI information over used
     * decoding process if it exists. */

    if (h->sps.pic_struct_present_flag) {
        switch (h->sei_pic_struct) {
        case SEI_PIC_STRUCT_FRAME:
            break;
        case SEI_PIC_STRUCT_TOP_FIELD:
        case SEI_PIC_STRUCT_BOTTOM_FIELD:
            cur->f->interlaced_frame = 1;
            break;
        case SEI_PIC_STRUCT_TOP_BOTTOM:
        case SEI_PIC_STRUCT_BOTTOM_TOP:
            if (FIELD_OR_MBAFF_PICTURE(h))
                cur->f->interlaced_frame = 1;
            else
                // try to flag soft telecine progressive
                cur->f->interlaced_frame = h->prev_interlaced_frame;
            break;
        case SEI_PIC_STRUCT_TOP_BOTTOM_TOP:
        case SEI_PIC_STRUCT_BOTTOM_TOP_BOTTOM:
            /* Signal the possibility of telecined film externally
             * (pic_struct 5,6). From these hints, let the applications
             * decide if they apply deinterlacing. */
            cur->f->repeat_pict = 1;
            break;
        case SEI_PIC_STRUCT_FRAME_DOUBLING:
            cur->f->repeat_pict = 2;
            break;
        case SEI_PIC_STRUCT_FRAME_TRIPLING:
            cur->f->repeat_pict = 4;
            break;
        }

        if ((h->sei_ct_type & 3) &&
            h->sei_pic_struct <= SEI_PIC_STRUCT_BOTTOM_TOP)
            cur->f->interlaced_frame = (h->sei_ct_type & (1 << 1)) != 0;
    } else {
        /* Derive interlacing flag from used decoding process. */
        cur->f->interlaced_frame = FIELD_OR_MBAFF_PICTURE(h);
    }
    h->prev_interlaced_frame = cur->f->interlaced_frame;

    if (cur->field_poc[0] != cur->field_poc[1]) {
        /* Derive top_field_first from field pocs. */
        cur->f->top_field_first = cur->field_poc[0] < cur->field_poc[1];
    } else {
        if (h->sps.pic_struct_present_flag) {
            /* Use picture timing SEI information. Even if it is a
             * information of a past frame, better than nothing. */
            if (h->sei_pic_struct == SEI_PIC_STRUCT_TOP_BOTTOM ||
                h->sei_pic_struct == SEI_PIC_STRUCT_TOP_BOTTOM_TOP)
                cur->f->top_field_first = 1;
            else
                cur->f->top_field_first = 0;
        } else if (cur->f->interlaced_frame) {
            /* Default to top field first when pic_struct_present_flag
             * is not set but interlaced frame detected */
            cur->f->top_field_first = 1;
        } else {
            /* Most likely progressive */
            cur->f->top_field_first = 0;
        }
    }

    if (h->sei_frame_packing_present &&
        h->frame_packing_arrangement_type >= 0 &&
        h->frame_packing_arrangement_type <= 6 &&
        h->content_interpretation_type > 0 &&
        h->content_interpretation_type < 3) {
        AVStereo3D *stereo = av_stereo3d_create_side_data(cur->f);
        if (stereo) {
        switch (h->frame_packing_arrangement_type) {
        case 0:
            stereo->type = AV_STEREO3D_CHECKERBOARD;
            break;
        case 1:
            stereo->type = AV_STEREO3D_COLUMNS;
            break;
        case 2:
            stereo->type = AV_STEREO3D_LINES;
            break;
        case 3:
            if (h->quincunx_subsampling)
                stereo->type = AV_STEREO3D_SIDEBYSIDE_QUINCUNX;
            else
                stereo->type = AV_STEREO3D_SIDEBYSIDE;
            break;
        case 4:
            stereo->type = AV_STEREO3D_TOPBOTTOM;
            break;
        case 5:
            stereo->type = AV_STEREO3D_FRAMESEQUENCE;
            break;
        case 6:
            stereo->type = AV_STEREO3D_2D;
            break;
        }

        if (h->content_interpretation_type == 2)
            stereo->flags = AV_STEREO3D_FLAG_INVERT;
        }
    }

    if (h->sei_display_orientation_present &&
        (h->sei_anticlockwise_rotation || h->sei_hflip || h->sei_vflip)) {
        double angle = h->sei_anticlockwise_rotation * 360 / (double) (1 << 16);
        AVFrameSideData *rotation = av_frame_new_side_data(cur->f,
                                                           AV_FRAME_DATA_DISPLAYMATRIX,
                                                           sizeof(int32_t) * 9);
        if (rotation) {
            av_display_rotation_set((int32_t *)rotation->data, angle);
            av_display_matrix_flip((int32_t *)rotation->data,
                                   h->sei_hflip, h->sei_vflip);
        }
    }

    if (h->sei_reguserdata_afd_present) {
        AVFrameSideData *sd = av_frame_new_side_data(cur->f, AV_FRAME_DATA_AFD,
                                                     sizeof(uint8_t));

        if (sd) {
            *sd->data = h->active_format_description;
            h->sei_reguserdata_afd_present = 0;
        }
    }

    if (h->a53_caption) {
        AVFrameSideData *sd = av_frame_new_side_data(cur->f,
                                                     AV_FRAME_DATA_A53_CC,
                                                     h->a53_caption_size);
        if (sd)
            memcpy(sd->data, h->a53_caption, h->a53_caption_size);
        av_freep(&h->a53_caption);
        h->a53_caption_size = 0;
        h->avctx->properties |= FF_CODEC_PROPERTY_CLOSED_CAPTIONS;
    }

    cur->mmco_reset = h->mmco_reset;
    h->mmco_reset = 0;

    // FIXME do something with unavailable reference frames

    /* Sort B-frames into display order */
    if (h->sps.bitstream_restriction_flag ||
        h->avctx->strict_std_compliance >= FF_COMPLIANCE_STRICT) {
        h->avctx->has_b_frames = FFMAX(h->avctx->has_b_frames, h->sps.num_reorder_frames);
    }
    h->low_delay = !h->avctx->has_b_frames;

    for (i = 0; 1; i++) {
        if(i == MAX_DELAYED_PIC_COUNT || cur->poc < h->last_pocs[i]){
            if(i)
                h->last_pocs[i-1] = cur->poc;
            break;
        } else if(i) {
            h->last_pocs[i-1]= h->last_pocs[i];
        }
    }
    out_of_order = MAX_DELAYED_PIC_COUNT - i;
    if(   cur->f->pict_type == AV_PICTURE_TYPE_B
       || (h->last_pocs[MAX_DELAYED_PIC_COUNT-2] > INT_MIN && h->last_pocs[MAX_DELAYED_PIC_COUNT-1] - h->last_pocs[MAX_DELAYED_PIC_COUNT-2] > 2))
        out_of_order = FFMAX(out_of_order, 1);
    if (out_of_order == MAX_DELAYED_PIC_COUNT) {
        av_log(h->avctx, AV_LOG_VERBOSE, "Invalid POC %d<%d\n", cur->poc, h->last_pocs[0]);
        for (i = 1; i < MAX_DELAYED_PIC_COUNT; i++)
            h->last_pocs[i] = INT_MIN;
        h->last_pocs[0] = cur->poc;
        cur->mmco_reset = 1;
    } else if(h->avctx->has_b_frames < out_of_order && !h->sps.bitstream_restriction_flag){
        av_log(h->avctx, AV_LOG_INFO, "Increasing reorder buffer to %d\n", out_of_order);
        h->avctx->has_b_frames = out_of_order;
        h->low_delay = 0;
    }

    pics = 0;
    while (h->delayed_pic[pics])
        pics++;

    av_assert0(pics <= MAX_DELAYED_PIC_COUNT);

    h->delayed_pic[pics++] = cur;
    if (cur->reference == 0)
        cur->reference = DELAYED_PIC_REF;

    out     = h->delayed_pic[0];
    out_idx = 0;
    for (i = 1; h->delayed_pic[i] &&
                !h->delayed_pic[i]->f->key_frame &&
                !h->delayed_pic[i]->mmco_reset;
         i++)
        if (h->delayed_pic[i]->poc < out->poc) {
            out     = h->delayed_pic[i];
            out_idx = i;
        }
    if (h->avctx->has_b_frames == 0 &&
        (h->delayed_pic[0]->f->key_frame || h->delayed_pic[0]->mmco_reset))
        h->next_outputed_poc = INT_MIN;
    out_of_order = out->poc < h->next_outputed_poc;

    if (out_of_order || pics > h->avctx->has_b_frames) {
        out->reference &= ~DELAYED_PIC_REF;
        // for frame threading, the owner must be the second field's thread or
        // else the first thread can release the picture and reuse it unsafely
        for (i = out_idx; h->delayed_pic[i]; i++)
            h->delayed_pic[i] = h->delayed_pic[i + 1];
    }
    if (!out_of_order && pics > h->avctx->has_b_frames) {
        h->next_output_pic = out;
        if (out_idx == 0 && h->delayed_pic[0] && (h->delayed_pic[0]->f->key_frame || h->delayed_pic[0]->mmco_reset)) {
            h->next_outputed_poc = INT_MIN;
        } else
            h->next_outputed_poc = out->poc;
    } else {
        av_log(h->avctx, AV_LOG_DEBUG, "no picture %s\n", out_of_order ? "ooo" : "");
    }

    if (h->next_output_pic) {
        if (h->next_output_pic->recovered) {
            // We have reached an recovery point and all frames after it in
            // display order are "recovered".
            h->frame_recovered |= FRAME_RECOVERED_SEI;
        }
        h->next_output_pic->recovered |= !!(h->frame_recovered & FRAME_RECOVERED_SEI);
    }

    if (setup_finished && !h->avctx->hwaccel) {
        ff_thread_finish_setup(h->avctx);

        if (h->avctx->active_thread_type & FF_THREAD_FRAME)
            h->setup_finished = 1;
    }
}

/**
 * instantaneous decoder refresh.
 */
static void idr(H264Context *h)
{
    int i;
    ff_h264_remove_all_refs(h);
    h->prev_frame_num        =
    h->prev_frame_num_offset = 0;
    h->prev_poc_msb          = 1<<16;
    h->prev_poc_lsb          = 0;
    for (i = 0; i < MAX_DELAYED_PIC_COUNT; i++)
        h->last_pocs[i] = INT_MIN;
}

/* forget old pics after a seek */
void ff_h264_flush_change(H264Context *h)
{
    int i, j;

    h->next_outputed_poc = INT_MIN;
    h->prev_interlaced_frame = 1;
    idr(h);

    h->prev_frame_num = -1;
    if (h->cur_pic_ptr) {
        h->cur_pic_ptr->reference = 0;
        for (j=i=0; h->delayed_pic[i]; i++)
            if (h->delayed_pic[i] != h->cur_pic_ptr)
                h->delayed_pic[j++] = h->delayed_pic[i];
        h->delayed_pic[j] = NULL;
    }
    ff_h264_unref_picture(h, &h->last_pic_for_ec);

    h->first_field = 0;
    ff_h264_reset_sei(h);
    h->recovery_frame = -1;
    h->frame_recovered = 0;
    h->current_slice = 0;
    h->mmco_reset = 1;
    for (i = 0; i < h->nb_slice_ctx; i++)
        h->slice_ctx[i].list_count = 0;
}

/* forget old pics after a seek */
static void flush_dpb(AVCodecContext *avctx)
{
    H264Context *h = avctx->priv_data;
    int i;

    memset(h->delayed_pic, 0, sizeof(h->delayed_pic));

    ff_h264_flush_change(h);

    for (i = 0; i < H264_MAX_PICTURE_COUNT; i++)
        ff_h264_unref_picture(h, &h->DPB[i]);
    h->cur_pic_ptr = NULL;
    ff_h264_unref_picture(h, &h->cur_pic);

    h->mb_y = 0;

    ff_h264_free_tables(h);
    h->context_initialized = 0;
}

int ff_init_poc(H264Context *h, int pic_field_poc[2], int *pic_poc)
{
    const int max_frame_num = 1 << h->sps.log2_max_frame_num;
    int field_poc[2];

    h->frame_num_offset = h->prev_frame_num_offset;
    if (h->frame_num < h->prev_frame_num)
        h->frame_num_offset += max_frame_num;

    if (h->sps.poc_type == 0) {
        const int max_poc_lsb = 1 << h->sps.log2_max_poc_lsb;

        if (h->poc_lsb < h->prev_poc_lsb &&
            h->prev_poc_lsb - h->poc_lsb >= max_poc_lsb / 2)
            h->poc_msb = h->prev_poc_msb + max_poc_lsb;
        else if (h->poc_lsb > h->prev_poc_lsb &&
                 h->prev_poc_lsb - h->poc_lsb < -max_poc_lsb / 2)
            h->poc_msb = h->prev_poc_msb - max_poc_lsb;
        else
            h->poc_msb = h->prev_poc_msb;
        field_poc[0] =
        field_poc[1] = h->poc_msb + h->poc_lsb;
        if (h->picture_structure == PICT_FRAME)
            field_poc[1] += h->delta_poc_bottom;
    } else if (h->sps.poc_type == 1) {
        int abs_frame_num, expected_delta_per_poc_cycle, expectedpoc;
        int i;

        if (h->sps.poc_cycle_length != 0)
            abs_frame_num = h->frame_num_offset + h->frame_num;
        else
            abs_frame_num = 0;

        if (h->nal_ref_idc == 0 && abs_frame_num > 0)
            abs_frame_num--;

        expected_delta_per_poc_cycle = 0;
        for (i = 0; i < h->sps.poc_cycle_length; i++)
            // FIXME integrate during sps parse
            expected_delta_per_poc_cycle += h->sps.offset_for_ref_frame[i];

        if (abs_frame_num > 0) {
            int poc_cycle_cnt          = (abs_frame_num - 1) / h->sps.poc_cycle_length;
            int frame_num_in_poc_cycle = (abs_frame_num - 1) % h->sps.poc_cycle_length;

            expectedpoc = poc_cycle_cnt * expected_delta_per_poc_cycle;
            for (i = 0; i <= frame_num_in_poc_cycle; i++)
                expectedpoc = expectedpoc + h->sps.offset_for_ref_frame[i];
        } else
            expectedpoc = 0;

        if (h->nal_ref_idc == 0)
            expectedpoc = expectedpoc + h->sps.offset_for_non_ref_pic;

        field_poc[0] = expectedpoc + h->delta_poc[0];
        field_poc[1] = field_poc[0] + h->sps.offset_for_top_to_bottom_field;

        if (h->picture_structure == PICT_FRAME)
            field_poc[1] += h->delta_poc[1];
    } else {
        int poc = 2 * (h->frame_num_offset + h->frame_num);

        if (!h->nal_ref_idc)
            poc--;

        field_poc[0] = poc;
        field_poc[1] = poc;
    }

    if (h->picture_structure != PICT_BOTTOM_FIELD)
        pic_field_poc[0] = field_poc[0];
    if (h->picture_structure != PICT_TOP_FIELD)
        pic_field_poc[1] = field_poc[1];
    *pic_poc = FFMIN(pic_field_poc[0], pic_field_poc[1]);

    return 0;
}

/**
 * Compute profile from profile_idc and constraint_set?_flags.
 *
 * @param sps SPS
 *
 * @return profile as defined by FF_PROFILE_H264_*
 */
int ff_h264_get_profile(SPS *sps)
{
    int profile = sps->profile_idc;

    switch (sps->profile_idc) {
    case FF_PROFILE_H264_BASELINE:
        // constraint_set1_flag set to 1
        profile |= (sps->constraint_set_flags & 1 << 1) ? FF_PROFILE_H264_CONSTRAINED : 0;
        break;
    case FF_PROFILE_H264_HIGH_10:
    case FF_PROFILE_H264_HIGH_422:
    case FF_PROFILE_H264_HIGH_444_PREDICTIVE:
        // constraint_set3_flag set to 1
        profile |= (sps->constraint_set_flags & 1 << 3) ? FF_PROFILE_H264_INTRA : 0;
        break;
    }

    return profile;
}

int ff_set_ref_count(H264Context *h, H264SliceContext *sl)
{
    int ref_count[2], list_count;
    int num_ref_idx_active_override_flag;

    // set defaults, might be overridden a few lines later
    ref_count[0] = h->pps.ref_count[0];
    ref_count[1] = h->pps.ref_count[1];

    if (sl->slice_type_nos != AV_PICTURE_TYPE_I) {
        unsigned max[2];
        max[0] = max[1] = h->picture_structure == PICT_FRAME ? 15 : 31;

        if (sl->slice_type_nos == AV_PICTURE_TYPE_B)
            sl->direct_spatial_mv_pred = get_bits1(&sl->gb);
        num_ref_idx_active_override_flag = get_bits1(&sl->gb);

        if (num_ref_idx_active_override_flag) {
            ref_count[0] = get_ue_golomb(&sl->gb) + 1;
            if (sl->slice_type_nos == AV_PICTURE_TYPE_B) {
                ref_count[1] = get_ue_golomb(&sl->gb) + 1;
            } else
                // full range is spec-ok in this case, even for frames
                ref_count[1] = 1;
        }

        if (ref_count[0]-1 > max[0] || ref_count[1]-1 > max[1]){
            av_log(h->avctx, AV_LOG_ERROR, "reference overflow %u > %u or %u > %u\n", ref_count[0]-1, max[0], ref_count[1]-1, max[1]);
            sl->ref_count[0] = sl->ref_count[1] = 0;
            sl->list_count   = 0;
            return AVERROR_INVALIDDATA;
        }

        if (sl->slice_type_nos == AV_PICTURE_TYPE_B)
            list_count = 2;
        else
            list_count = 1;
    } else {
        list_count   = 0;
        ref_count[0] = ref_count[1] = 0;
    }

    if (list_count   != sl->list_count   ||
        ref_count[0] != sl->ref_count[0] ||
        ref_count[1] != sl->ref_count[1]) {
        sl->ref_count[0] = ref_count[0];
        sl->ref_count[1] = ref_count[1];
        sl->list_count   = list_count;
        return 1;
    }

    return 0;
}

#if FF_API_CAP_VDPAU
static const uint8_t start_code[] = { 0x00, 0x00, 0x01 };
#endif

static int get_last_needed_nal(H264Context *h)
{
    int nals_needed = 0;
    int first_slice = 0;
    int i;

    for (i = 0; i < h->pkt.nb_nals; i++) {
        H2645NAL *nal = &h->pkt.nals[i];
        GetBitContext gb;

        /* packets can sometimes contain multiple PPS/SPS,
         * e.g. two PAFF field pictures in one packet, or a demuxer
         * which splits NALs strangely if so, when frame threading we
         * can't start the next thread until we've read all of them */
        switch (nal->type) {
        case NAL_SPS:
        case NAL_PPS:
            nals_needed = i;
            break;
        case NAL_DPA:
        case NAL_IDR_SLICE:
        case NAL_SLICE:
            init_get_bits8(&gb, nal->data + 1, (nal->size - 1));
            if (!get_ue_golomb_long(&gb) ||  // first_mb_in_slice
                !first_slice ||
                first_slice != nal->type)
                nals_needed = i;
            if (!first_slice)
                first_slice = nal->type;
        }
    }

    return nals_needed;
}

static int decode_nal_units(H264Context *h, const uint8_t *buf, int buf_size,
                            int parse_extradata)
{
    AVCodecContext *const avctx = h->avctx;
    unsigned context_count = 0;
    int nals_needed = 0; ///< number of NALs that need decoding before the next frame thread starts
    int idr_cleared=0;
    int i, ret = 0;

    h->nal_unit_type= 0;

    if(!h->slice_context_count)
         h->slice_context_count= 1;
    h->max_contexts = h->slice_context_count;
    if (!(avctx->flags2 & AV_CODEC_FLAG2_CHUNKS)) {
        h->current_slice = 0;
        if (!h->first_field)
            h->cur_pic_ptr = NULL;
        ff_h264_reset_sei(h);
    }

    if (h->nal_length_size == 4) {
        if (buf_size > 8 && AV_RB32(buf) == 1 && AV_RB32(buf+5) > (unsigned)buf_size) {
            h->is_avc = 0;
        }else if(buf_size > 3 && AV_RB32(buf) > 1 && AV_RB32(buf) <= (unsigned)buf_size)
            h->is_avc = 1;
    }

    ret = ff_h2645_packet_split(&h->pkt, buf, buf_size, avctx, h->is_avc,
                                h->nal_length_size, avctx->codec_id);
    if (ret < 0) {
        av_log(avctx, AV_LOG_ERROR,
               "Error splitting the input into NAL units.\n");
        /* don't consider NAL parsing failure a fatal error when parsing extradata, as the stream may work without it */
        return parse_extradata ? buf_size : ret;
    }

    if (avctx->active_thread_type & FF_THREAD_FRAME)
        nals_needed = get_last_needed_nal(h);

    for (i = 0; i < h->pkt.nb_nals; i++) {
        H2645NAL *nal = &h->pkt.nals[i];
        H264SliceContext *sl = &h->slice_ctx[context_count];
        int err;

        if (avctx->skip_frame >= AVDISCARD_NONREF &&
            nal->ref_idc == 0 && nal->type != NAL_SEI)
            continue;

again:
        /* Ignore per frame NAL unit type during extradata
         * parsing. Decoding slices is not possible in codec init
         * with frame-mt */
        if (parse_extradata) {
            switch (nal->type) {
            case NAL_IDR_SLICE:
            case NAL_SLICE:
            case NAL_DPA:
            case NAL_DPB:
            case NAL_DPC:
                av_log(h->avctx, AV_LOG_WARNING,
                       "Ignoring NAL %d in global header/extradata\n",
                       nal->type);
                // fall through to next case
            case NAL_AUXILIARY_SLICE:
                nal->type = NAL_FF_IGNORE;
            }
        }

        // FIXME these should stop being context-global variables
        h->nal_ref_idc   = nal->ref_idc;
        h->nal_unit_type = nal->type;

        err = 0;
        switch (nal->type) {
        case NAL_IDR_SLICE:
            if ((nal->data[1] & 0xFC) == 0x98) {
                av_log(h->avctx, AV_LOG_ERROR, "Invalid inter IDR frame\n");
                h->next_outputed_poc = INT_MIN;
                ret = -1;
                goto end;
            }
            if (nal->type != NAL_IDR_SLICE) {
                av_log(h->avctx, AV_LOG_ERROR,
                       "Invalid mix of idr and non-idr slices\n");
                ret = -1;
                goto end;
            }
            if(!idr_cleared) {
                if (h->current_slice && (avctx->active_thread_type & FF_THREAD_SLICE)) {
                    av_log(h, AV_LOG_ERROR, "invalid mixed IDR / non IDR frames cannot be decoded in slice multithreading mode\n");
                    ret = AVERROR_INVALIDDATA;
                    goto end;
                }
                idr(h); // FIXME ensure we don't lose some frames if there is reordering
            }
            idr_cleared = 1;
            h->has_recovery_point = 1;
        case NAL_SLICE:
            sl->gb = nal->gb;
            if (   nals_needed >= i
                || (!(avctx->active_thread_type & FF_THREAD_FRAME) && !context_count))
                h->au_pps_id = -1;

            if ((err = ff_h264_decode_slice_header(h, sl)))
                break;

            if (h->sei_recovery_frame_cnt >= 0) {
                if (h->frame_num != h->sei_recovery_frame_cnt || sl->slice_type_nos != AV_PICTURE_TYPE_I)
                    h->valid_recovery_point = 1;

                if (   h->recovery_frame < 0
                    || av_mod_uintp2(h->recovery_frame - h->frame_num, h->sps.log2_max_frame_num) > h->sei_recovery_frame_cnt) {
                    h->recovery_frame = av_mod_uintp2(h->frame_num + h->sei_recovery_frame_cnt, h->sps.log2_max_frame_num);

                    if (!h->valid_recovery_point)
                        h->recovery_frame = h->frame_num;
                }
            }

            h->cur_pic_ptr->f->key_frame |= (nal->type == NAL_IDR_SLICE);

            if (nal->type == NAL_IDR_SLICE ||
                (h->recovery_frame == h->frame_num && nal->ref_idc)) {
                h->recovery_frame         = -1;
                h->cur_pic_ptr->recovered = 1;
            }
            // If we have an IDR, all frames after it in decoded order are
            // "recovered".
            if (nal->type == NAL_IDR_SLICE)
                h->frame_recovered |= FRAME_RECOVERED_IDR;
#if 1
            h->cur_pic_ptr->recovered |= h->frame_recovered;
#else
            h->cur_pic_ptr->recovered |= !!(h->frame_recovered & FRAME_RECOVERED_IDR);
#endif

            if (h->current_slice == 1) {
                if (!(avctx->flags2 & AV_CODEC_FLAG2_CHUNKS))
                    decode_postinit(h, i >= nals_needed);

                if (h->avctx->hwaccel &&
                    (ret = h->avctx->hwaccel->start_frame(h->avctx, buf, buf_size)) < 0)
                    goto end;
#if FF_API_CAP_VDPAU
                if (CONFIG_H264_VDPAU_DECODER &&
                    h->avctx->codec->capabilities & AV_CODEC_CAP_HWACCEL_VDPAU)
                    ff_vdpau_h264_picture_start(h);
#endif
            }

            if (sl->redundant_pic_count == 0) {
                if (avctx->hwaccel) {
                    ret = avctx->hwaccel->decode_slice(avctx,
                                                       nal->raw_data,
                                                       nal->raw_size);
                    if (ret < 0)
                        goto end;
#if FF_API_CAP_VDPAU
                } else if (CONFIG_H264_VDPAU_DECODER &&
                           h->avctx->codec->capabilities & AV_CODEC_CAP_HWACCEL_VDPAU) {
                    ff_vdpau_add_data_chunk(h->cur_pic_ptr->f->data[0],
                                            start_code,
                                            sizeof(start_code));
                    ff_vdpau_add_data_chunk(h->cur_pic_ptr->f->data[0],
                                            nal->raw_data,
                                            nal->raw_size);
#endif
                } else
                    context_count++;
            }
            break;
        case NAL_DPA:
        case NAL_DPB:
        case NAL_DPC:
            avpriv_request_sample(avctx, "data partitioning");
            break;
        case NAL_SEI:
            h->gb = nal->gb;
            ret = ff_h264_decode_sei(h);
            if (ret < 0 && (h->avctx->err_recognition & AV_EF_EXPLODE))
                goto end;
            break;
        case NAL_SPS:
            h->gb = nal->gb;
            if (ff_h264_decode_seq_parameter_set(h, 0) >= 0)
                break;
            av_log(h->avctx, AV_LOG_DEBUG,
                   "SPS decoding failure, trying again with the complete NAL\n");
            init_get_bits8(&h->gb, nal->raw_data + 1, nal->raw_size - 1);
            if (ff_h264_decode_seq_parameter_set(h, 0) >= 0)
                break;
            h->gb = nal->gb;
            ff_h264_decode_seq_parameter_set(h, 1);

            break;
        case NAL_PPS:
            h->gb = nal->gb;
            ret = ff_h264_decode_picture_parameter_set(h, nal->size_bits);
            if (ret < 0 && (h->avctx->err_recognition & AV_EF_EXPLODE))
                goto end;
            break;
        case NAL_AUD:
        case NAL_END_SEQUENCE:
        case NAL_END_STREAM:
        case NAL_FILLER_DATA:
        case NAL_SPS_EXT:
        case NAL_AUXILIARY_SLICE:
            break;
        case NAL_FF_IGNORE:
            break;
        default:
            av_log(avctx, AV_LOG_DEBUG, "Unknown NAL code: %d (%d bits)\n",
                   nal->type, nal->size_bits);
        }

        if (context_count == h->max_contexts) {
            ret = ff_h264_execute_decode_slices(h, context_count);
            if (ret < 0 && (h->avctx->err_recognition & AV_EF_EXPLODE))
                goto end;
            context_count = 0;
        }

        if (err < 0 || err == SLICE_SKIPED) {
            if (err < 0)
                av_log(h->avctx, AV_LOG_ERROR, "decode_slice_header error\n");
            sl->ref_count[0] = sl->ref_count[1] = sl->list_count = 0;
        } else if (err == SLICE_SINGLETHREAD) {
            if (context_count > 1) {
                ret = ff_h264_execute_decode_slices(h, context_count - 1);
                if (ret < 0 && (h->avctx->err_recognition & AV_EF_EXPLODE))
                    goto end;
                context_count = 0;
            }
            /* Slice could not be decoded in parallel mode, restart. Note
             * that rbsp_buffer is not transferred, but since we no longer
             * run in parallel mode this should not be an issue. */
            sl               = &h->slice_ctx[0];
            goto again;
        }
    }
    if (context_count) {
        ret = ff_h264_execute_decode_slices(h, context_count);
        if (ret < 0 && (h->avctx->err_recognition & AV_EF_EXPLODE))
            goto end;
    }

    ret = 0;
end:

#if CONFIG_ERROR_RESILIENCE
    /*
     * FIXME: Error handling code does not seem to support interlaced
     * when slices span multiple rows
     * The ff_er_add_slice calls don't work right for bottom
     * fields; they cause massive erroneous error concealing
     * Error marking covers both fields (top and bottom).
     * This causes a mismatched s->error_count
     * and a bad error table. Further, the error count goes to
     * INT_MAX when called for bottom field, because mb_y is
     * past end by one (callers fault) and resync_mb_y != 0
     * causes problems for the first MB line, too.
     */
    if (!FIELD_PICTURE(h) && h->current_slice && !h->sps.new && h->enable_er) {
        H264SliceContext *sl = h->slice_ctx;
        int use_last_pic = h->last_pic_for_ec.f->buf[0] && !sl->ref_count[0];

        ff_h264_set_erpic(&sl->er.cur_pic, h->cur_pic_ptr);

        if (use_last_pic) {
            ff_h264_set_erpic(&sl->er.last_pic, &h->last_pic_for_ec);
            sl->ref_list[0][0].parent = &h->last_pic_for_ec;
            memcpy(sl->ref_list[0][0].data, h->last_pic_for_ec.f->data, sizeof(sl->ref_list[0][0].data));
            memcpy(sl->ref_list[0][0].linesize, h->last_pic_for_ec.f->linesize, sizeof(sl->ref_list[0][0].linesize));
            sl->ref_list[0][0].reference = h->last_pic_for_ec.reference;
        } else if (sl->ref_count[0]) {
            ff_h264_set_erpic(&sl->er.last_pic, sl->ref_list[0][0].parent);
        } else
            ff_h264_set_erpic(&sl->er.last_pic, NULL);

        if (sl->ref_count[1])
            ff_h264_set_erpic(&sl->er.next_pic, sl->ref_list[1][0].parent);

        sl->er.ref_count = sl->ref_count[0];

        ff_er_frame_end(&sl->er);
        if (use_last_pic)
            memset(&sl->ref_list[0][0], 0, sizeof(sl->ref_list[0][0]));
    }
#endif /* CONFIG_ERROR_RESILIENCE */
    /* clean up */
    if (h->cur_pic_ptr && !h->droppable) {
        ff_thread_report_progress(&h->cur_pic_ptr->tf, INT_MAX,
                                  h->picture_structure == PICT_BOTTOM_FIELD);
    }

    return (ret < 0) ? ret : buf_size;
}

/**
 * Return the number of bytes consumed for building the current frame.
 */
static int get_consumed_bytes(int pos, int buf_size)
{
    if (pos == 0)
        pos = 1;        // avoid infinite loops (I doubt that is needed but...)
    if (pos + 10 > buf_size)
        pos = buf_size; // oops ;)

    return pos;
}

static int output_frame(H264Context *h, AVFrame *dst, H264Picture *srcp)
{
    AVFrame *src = srcp->f;
    const AVPixFmtDescriptor *desc = av_pix_fmt_desc_get(src->format);
    int i;
    int ret = av_frame_ref(dst, src);
    if (ret < 0)
        return ret;

    av_dict_set(&dst->metadata, "stereo_mode", ff_h264_sei_stereo_mode(h), 0);

    h->backup_width   = h->avctx->width;
    h->backup_height  = h->avctx->height;
    h->backup_pix_fmt = h->avctx->pix_fmt;

    h->avctx->width   = dst->width;
    h->avctx->height  = dst->height;
    h->avctx->pix_fmt = dst->format;

    if (srcp->sei_recovery_frame_cnt == 0)
        dst->key_frame = 1;
    if (!srcp->crop)
        return 0;

    for (i = 0; i < desc->nb_components; i++) {
        int hshift = (i > 0) ? desc->log2_chroma_w : 0;
        int vshift = (i > 0) ? desc->log2_chroma_h : 0;
        int off    = ((srcp->crop_left >> hshift) << h->pixel_shift) +
                      (srcp->crop_top  >> vshift) * dst->linesize[i];
        dst->data[i] += off;
    }
    return 0;
}

static int is_extra(const uint8_t *buf, int buf_size)
{
    int cnt= buf[5]&0x1f;
    const uint8_t *p= buf+6;
    while(cnt--){
        int nalsize= AV_RB16(p) + 2;
        if(nalsize > buf_size - (p-buf) || (p[2] & 0x9F) != 7)
            return 0;
        p += nalsize;
    }
    cnt = *(p++);
    if(!cnt)
        return 0;
    while(cnt--){
        int nalsize= AV_RB16(p) + 2;
        if(nalsize > buf_size - (p-buf) || (p[2] & 0x9F) != 8)
            return 0;
        p += nalsize;
    }
    return 1;
}

static int h264_decode_frame(AVCodecContext *avctx, void *data,
                             int *got_frame, AVPacket *avpkt)
{
    const uint8_t *buf = avpkt->data;
    int buf_size       = avpkt->size;
    H264Context *h     = avctx->priv_data;
    AVFrame *pict      = data;
    int buf_index      = 0;
    H264Picture *out;
    int i, out_idx;
    int ret;

    h->flags = avctx->flags;
    h->setup_finished = 0;

    if (h->backup_width != -1) {
        avctx->width    = h->backup_width;
        h->backup_width = -1;
    }
    if (h->backup_height != -1) {
        avctx->height    = h->backup_height;
        h->backup_height = -1;
    }
    if (h->backup_pix_fmt != AV_PIX_FMT_NONE) {
        avctx->pix_fmt    = h->backup_pix_fmt;
        h->backup_pix_fmt = AV_PIX_FMT_NONE;
    }

    ff_h264_unref_picture(h, &h->last_pic_for_ec);

    /* end of stream, output what is still in the buffers */
    if (buf_size == 0) {
 out:

        h->cur_pic_ptr = NULL;
        h->first_field = 0;

        // FIXME factorize this with the output code below
        out     = h->delayed_pic[0];
        out_idx = 0;
        for (i = 1;
             h->delayed_pic[i] &&
             !h->delayed_pic[i]->f->key_frame &&
             !h->delayed_pic[i]->mmco_reset;
             i++)
            if (h->delayed_pic[i]->poc < out->poc) {
                out     = h->delayed_pic[i];
                out_idx = i;
            }

        for (i = out_idx; h->delayed_pic[i]; i++)
            h->delayed_pic[i] = h->delayed_pic[i + 1];

        if (out) {
            out->reference &= ~DELAYED_PIC_REF;
            ret = output_frame(h, pict, out);
            if (ret < 0)
                return ret;
            *got_frame = 1;
        }

        return buf_index;
    }
    if (h->is_avc && av_packet_get_side_data(avpkt, AV_PKT_DATA_NEW_EXTRADATA, NULL)) {
        int side_size;
        uint8_t *side = av_packet_get_side_data(avpkt, AV_PKT_DATA_NEW_EXTRADATA, &side_size);
        if (is_extra(side, side_size))
            ff_h264_decode_extradata(h, side, side_size);
    }
    if(h->is_avc && buf_size >= 9 && buf[0]==1 && buf[2]==0 && (buf[4]&0xFC)==0xFC && (buf[5]&0x1F) && buf[8]==0x67){
        if (is_extra(buf, buf_size))
            return ff_h264_decode_extradata(h, buf, buf_size);
    }

    buf_index = decode_nal_units(h, buf, buf_size, 0);
    if (buf_index < 0)
        return AVERROR_INVALIDDATA;

    if (!h->cur_pic_ptr && h->nal_unit_type == NAL_END_SEQUENCE) {
        av_assert0(buf_index <= buf_size);
        goto out;
    }

    if (!(avctx->flags2 & AV_CODEC_FLAG2_CHUNKS) && !h->cur_pic_ptr) {
        if (avctx->skip_frame >= AVDISCARD_NONREF ||
            buf_size >= 4 && !memcmp("Q264", buf, 4))
            return buf_size;
        av_log(avctx, AV_LOG_ERROR, "no frame!\n");
        return AVERROR_INVALIDDATA;
    }

    if (!(avctx->flags2 & AV_CODEC_FLAG2_CHUNKS) ||
        (h->mb_y >= h->mb_height && h->mb_height)) {
        if (avctx->flags2 & AV_CODEC_FLAG2_CHUNKS)
            decode_postinit(h, 1);

        if ((ret = ff_h264_field_end(h, &h->slice_ctx[0], 0)) < 0)
            return ret;

        /* Wait for second field. */
        *got_frame = 0;
        if (h->next_output_pic && ((avctx->flags & AV_CODEC_FLAG_OUTPUT_CORRUPT) ||
                                   (avctx->flags2 & AV_CODEC_FLAG2_SHOW_ALL) ||
                                   h->next_output_pic->recovered)) {
            if (!h->next_output_pic->recovered)
                h->next_output_pic->f->flags |= AV_FRAME_FLAG_CORRUPT;

            if (!h->avctx->hwaccel &&
                 (h->next_output_pic->field_poc[0] == INT_MAX ||
                  h->next_output_pic->field_poc[1] == INT_MAX)
            ) {
                int p;
                AVFrame *f = h->next_output_pic->f;
                int field = h->next_output_pic->field_poc[0] == INT_MAX;
                uint8_t *dst_data[4];
                int linesizes[4];
                const uint8_t *src_data[4];

                av_log(h->avctx, AV_LOG_DEBUG, "Duplicating field %d to fill missing\n", field);

                for (p = 0; p<4; p++) {
                    dst_data[p] = f->data[p] + (field^1)*f->linesize[p];
                    src_data[p] = f->data[p] +  field   *f->linesize[p];
                    linesizes[p] = 2*f->linesize[p];
                }

                av_image_copy(dst_data, linesizes, src_data, linesizes,
                              f->format, f->width, f->height>>1);
            }

            ret = output_frame(h, pict, h->next_output_pic);
            if (ret < 0)
                return ret;
            *got_frame = 1;
            if (CONFIG_MPEGVIDEO) {
                ff_print_debug_info2(h->avctx, pict, NULL,
                                    h->next_output_pic->mb_type,
                                    h->next_output_pic->qscale_table,
                                    h->next_output_pic->motion_val,
                                    &h->low_delay,
                                    h->mb_width, h->mb_height, h->mb_stride, 1);
            }
        }
    }

    av_assert0(pict->buf[0] || !*got_frame);

    ff_h264_unref_picture(h, &h->last_pic_for_ec);

    return get_consumed_bytes(buf_index, buf_size);
}

av_cold void ff_h264_free_context(H264Context *h)
{
    int i;

    ff_h264_free_tables(h);

    for (i = 0; i < H264_MAX_PICTURE_COUNT; i++) {
        ff_h264_unref_picture(h, &h->DPB[i]);
        av_frame_free(&h->DPB[i].f);
    }
    memset(h->delayed_pic, 0, sizeof(h->delayed_pic));

    h->cur_pic_ptr = NULL;

    for (i = 0; i < h->nb_slice_ctx; i++)
        av_freep(&h->slice_ctx[i].rbsp_buffer);
    av_freep(&h->slice_ctx);
    h->nb_slice_ctx = 0;

    h->a53_caption_size = 0;
    av_freep(&h->a53_caption);

    for (i = 0; i < MAX_SPS_COUNT; i++)
        av_freep(h->sps_buffers + i);

    for (i = 0; i < MAX_PPS_COUNT; i++)
        av_freep(h->pps_buffers + i);

    ff_h2645_packet_uninit(&h->pkt);
}

static av_cold int h264_decode_end(AVCodecContext *avctx)
{
    H264Context *h = avctx->priv_data;

    ff_h264_remove_all_refs(h);
    ff_h264_free_context(h);

    ff_h264_unref_picture(h, &h->cur_pic);
    av_frame_free(&h->cur_pic.f);
    ff_h264_unref_picture(h, &h->last_pic_for_ec);
    av_frame_free(&h->last_pic_for_ec.f);

    return 0;
}

#define OFFSET(x) offsetof(H264Context, x)
#define VD AV_OPT_FLAG_VIDEO_PARAM | AV_OPT_FLAG_DECODING_PARAM
static const AVOption h264_options[] = {
    {"is_avc", "is avc", offsetof(H264Context, is_avc), AV_OPT_TYPE_BOOL, {.i64 = 0}, 0, 1, 0},
    {"nal_length_size", "nal_length_size", offsetof(H264Context, nal_length_size), AV_OPT_TYPE_INT, {.i64 = 0}, 0, 4, 0},
    { "enable_er", "Enable error resilience on damaged frames (unsafe)", OFFSET(enable_er), AV_OPT_TYPE_BOOL, { .i64 = -1 }, -1, 1, VD },
    { NULL },
};

static const AVClass h264_class = {
    .class_name = "H264 Decoder",
    .item_name  = av_default_item_name,
    .option     = h264_options,
    .version    = LIBAVUTIL_VERSION_INT,
};

AVCodec ff_h264_decoder = {
    .name                  = "h264",
    .long_name             = NULL_IF_CONFIG_SMALL("H.264 / AVC / MPEG-4 AVC / MPEG-4 part 10"),
    .type                  = AVMEDIA_TYPE_VIDEO,
    .id                    = AV_CODEC_ID_H264,
    .priv_data_size        = sizeof(H264Context),
    .init                  = ff_h264_decode_init,
    .close                 = h264_decode_end,
    .decode                = h264_decode_frame,
    .capabilities          = /*AV_CODEC_CAP_DRAW_HORIZ_BAND |*/ AV_CODEC_CAP_DR1 |
                             AV_CODEC_CAP_DELAY | AV_CODEC_CAP_SLICE_THREADS |
                             AV_CODEC_CAP_FRAME_THREADS,
    .caps_internal         = FF_CODEC_CAP_INIT_THREADSAFE,
    .flush                 = flush_dpb,
    .init_thread_copy      = ONLY_IF_THREADS_ENABLED(decode_init_thread_copy),
    .update_thread_context = ONLY_IF_THREADS_ENABLED(ff_h264_update_thread_context),
    .profiles              = NULL_IF_CONFIG_SMALL(ff_h264_profiles),
    .priv_class            = &h264_class,
};

#if CONFIG_H264_VDPAU_DECODER && FF_API_VDPAU
static const AVClass h264_vdpau_class = {
    .class_name = "H264 VDPAU Decoder",
    .item_name  = av_default_item_name,
    .option     = h264_options,
    .version    = LIBAVUTIL_VERSION_INT,
};

AVCodec ff_h264_vdpau_decoder = {
    .name           = "h264_vdpau",
    .long_name      = NULL_IF_CONFIG_SMALL("H.264 / AVC / MPEG-4 AVC / MPEG-4 part 10 (VDPAU acceleration)"),
    .type           = AVMEDIA_TYPE_VIDEO,
    .id             = AV_CODEC_ID_H264,
    .priv_data_size = sizeof(H264Context),
    .init           = ff_h264_decode_init,
    .close          = h264_decode_end,
    .decode         = h264_decode_frame,
    .capabilities   = AV_CODEC_CAP_DR1 | AV_CODEC_CAP_DELAY | AV_CODEC_CAP_HWACCEL_VDPAU,
    .flush          = flush_dpb,
    .pix_fmts       = (const enum AVPixelFormat[]) { AV_PIX_FMT_VDPAU_H264,
                                                     AV_PIX_FMT_NONE},
    .profiles       = NULL_IF_CONFIG_SMALL(ff_h264_profiles),
    .priv_class     = &h264_vdpau_class,
};
#endif<|MERGE_RESOLUTION|>--- conflicted
+++ resolved
@@ -134,119 +134,6 @@
     }
 }
 
-<<<<<<< HEAD
-const uint8_t *ff_h264_decode_nal(H264Context *h, H264SliceContext *sl,
-                                  const uint8_t *src,
-                                  int *dst_length, int *consumed, int length)
-{
-    int i, si, di;
-    uint8_t *dst;
-
-    // src[0]&0x80; // forbidden bit
-    h->nal_ref_idc   = src[0] >> 5;
-    h->nal_unit_type = src[0] & 0x1F;
-
-    src++;
-    length--;
-
-#define STARTCODE_TEST                                                  \
-    if (i + 2 < length && src[i + 1] == 0 && src[i + 2] <= 3) {         \
-        if (src[i + 2] != 3 && src[i + 2] != 0) {                       \
-            /* startcode, so we must be past the end */                 \
-            length = i;                                                 \
-        }                                                               \
-        break;                                                          \
-    }
-
-#if HAVE_FAST_UNALIGNED
-#define FIND_FIRST_ZERO                                                 \
-    if (i > 0 && !src[i])                                               \
-        i--;                                                            \
-    while (src[i])                                                      \
-        i++
-
-#if HAVE_FAST_64BIT
-    for (i = 0; i + 1 < length; i += 9) {
-        if (!((~AV_RN64A(src + i) &
-               (AV_RN64A(src + i) - 0x0100010001000101ULL)) &
-              0x8000800080008080ULL))
-            continue;
-        FIND_FIRST_ZERO;
-        STARTCODE_TEST;
-        i -= 7;
-    }
-#else
-    for (i = 0; i + 1 < length; i += 5) {
-        if (!((~AV_RN32A(src + i) &
-               (AV_RN32A(src + i) - 0x01000101U)) &
-              0x80008080U))
-            continue;
-        FIND_FIRST_ZERO;
-        STARTCODE_TEST;
-        i -= 3;
-    }
-#endif
-#else
-    for (i = 0; i + 1 < length; i += 2) {
-        if (src[i])
-            continue;
-        if (i > 0 && src[i - 1] == 0)
-            i--;
-        STARTCODE_TEST;
-    }
-#endif
-
-    av_fast_padded_malloc(&sl->rbsp_buffer, &sl->rbsp_buffer_size, length+MAX_MBPAIR_SIZE);
-    dst = sl->rbsp_buffer;
-
-    if (!dst)
-        return NULL;
-
-    if(i>=length-1){ //no escaped 0
-        *dst_length= length;
-        *consumed= length+1; //+1 for the header
-        if(h->avctx->flags2 & AV_CODEC_FLAG2_FAST){
-            return src;
-        }else{
-            memcpy(dst, src, length);
-            return dst;
-        }
-    }
-
-    memcpy(dst, src, i);
-    si = di = i;
-    while (si + 2 < length) {
-        // remove escapes (very rare 1:2^22)
-        if (src[si + 2] > 3) {
-            dst[di++] = src[si++];
-            dst[di++] = src[si++];
-        } else if (src[si] == 0 && src[si + 1] == 0 && src[si + 2] != 0) {
-            if (src[si + 2] == 3) { // escape
-                dst[di++]  = 0;
-                dst[di++]  = 0;
-                si        += 3;
-                continue;
-            } else // next start code
-                goto nsc;
-        }
-
-        dst[di++] = src[si++];
-    }
-    while (si < length)
-        dst[di++] = src[si++];
-
-nsc:
-    memset(dst + di, 0, AV_INPUT_BUFFER_PADDING_SIZE);
-
-    *dst_length = di;
-    *consumed   = si + 1; // +1 for the header
-    /* FIXME store exact number of bits in the getbitcontext
-     * (it is needed for decoding) */
-    return dst;
-}
-
-=======
->>>>>>> 8d0cc8ca
 void ff_h264_free_tables(H264Context *h)
 {
     int i;
