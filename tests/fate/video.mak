--- conflicted
+++ resolved
@@ -256,17 +256,7 @@
 FATE_VIDEO-$(call DEMDEC, AVI, SP5X) += fate-sp5x
 fate-sp5x: CMD = framecrc -idct simple -i $(TARGET_SAMPLES)/sp5x/sp5x_problem.avi
 
-<<<<<<< HEAD
-FATE_VIDEO-$(call DEMDEC, ASF, TDSC) += fate-tdsc
-fate-tdsc: CMD = framecrc -idct simple -i $(TARGET_SAMPLES)/tdsc/tdsc.asf -an -pix_fmt bgr24
-
 FATE_VIDEO-$(call DEMDEC, THP, THP) += fate-thp
-=======
-FATE_SAMPLES_AVCONV-$(call DEMDEC, SRT, SRT) += fate-sub-srt
-fate-sub-srt: CMD = md5 -i $(TARGET_SAMPLES)/sub/SubRip_capability_tester.srt -f ass
-
-FATE_SAMPLES_AVCONV-$(call DEMDEC, THP, THP) += fate-thp
->>>>>>> 6289706b
 fate-thp: CMD = framecrc -idct simple -i $(TARGET_SAMPLES)/thp/pikmin2-opening1-partial.thp -an
 
 FATE_VIDEO-$(call DEMDEC, TIERTEXSEQ, TIERTEXSEQVIDEO) += fate-tiertex-seq
