/*
 * copyright (c) 2006 Michael Niedermayer <michaelni@gmx.at>
 *
 * This file is part of FFmpeg.
 *
 * FFmpeg is free software; you can redistribute it and/or
 * modify it under the terms of the GNU Lesser General Public
 * License as published by the Free Software Foundation; either
 * version 2.1 of the License, or (at your option) any later version.
 *
 * FFmpeg is distributed in the hope that it will be useful,
 * but WITHOUT ANY WARRANTY; without even the implied warranty of
 * MERCHANTABILITY or FITNESS FOR A PARTICULAR PURPOSE.  See the GNU
 * Lesser General Public License for more details.
 *
 * You should have received a copy of the GNU Lesser General Public
 * License along with FFmpeg; if not, write to the Free Software
 * Foundation, Inc., 51 Franklin Street, Fifth Floor, Boston, MA 02110-1301 USA
 */

/**
 * @file
 * Macro definitions for various function/variable attributes
 */

#ifndef AVUTIL_ATTRIBUTES_H
#define AVUTIL_ATTRIBUTES_H

#ifdef __GNUC__
#    define AV_GCC_VERSION_AT_LEAST(x,y) (__GNUC__ > (x) || __GNUC__ == (x) && __GNUC_MINOR__ >= (y))
#    define AV_GCC_VERSION_AT_MOST(x,y)  (__GNUC__ < (x) || __GNUC__ == (x) && __GNUC_MINOR__ <= (y))
#else
#    define AV_GCC_VERSION_AT_LEAST(x,y) 0
#    define AV_GCC_VERSION_AT_MOST(x,y)  0
#endif

#ifndef av_always_inline
#if AV_GCC_VERSION_AT_LEAST(3,1)
#    define av_always_inline __attribute__((always_inline)) inline
#elif defined(_MSC_VER)
#    define av_always_inline __forceinline
#else
#    define av_always_inline inline
#endif
#endif

#ifndef av_extern_inline
#if defined(__ICL) && __ICL >= 1210 || defined(__GNUC_STDC_INLINE__)
#    define av_extern_inline extern inline
#else
#    define av_extern_inline inline
#endif
#endif

#if AV_GCC_VERSION_AT_LEAST(3,4)
#    define av_warn_unused_result __attribute__((warn_unused_result))
#else
#    define av_warn_unused_result
#endif

#if AV_GCC_VERSION_AT_LEAST(3,1)
#    define av_noinline __attribute__((noinline))
#elif defined(_MSC_VER)
#    define av_noinline __declspec(noinline)
#else
#    define av_noinline
#endif

#if AV_GCC_VERSION_AT_LEAST(3,1)
#    define av_pure __attribute__((pure))
#else
#    define av_pure
#endif

#if AV_GCC_VERSION_AT_LEAST(2,6)
#    define av_const __attribute__((const))
#else
#    define av_const
#endif

#if AV_GCC_VERSION_AT_LEAST(4,3)
#    define av_cold __attribute__((cold))
#else
#    define av_cold
#endif

#if AV_GCC_VERSION_AT_LEAST(4,1) && !defined(__llvm__)
#    define av_flatten __attribute__((flatten))
#else
#    define av_flatten
#endif

#if AV_GCC_VERSION_AT_LEAST(3,1)
#    define attribute_deprecated __attribute__((deprecated))
#elif defined(_MSC_VER)
#    define attribute_deprecated __declspec(deprecated)
#else
#    define attribute_deprecated
#endif

<<<<<<< HEAD
/**
 * Disable warnings about deprecated features
 * This is useful for sections of code kept for backward compatibility and
 * scheduled for removal.
 */
#ifndef AV_NOWARN_DEPRECATED
#if AV_GCC_VERSION_AT_LEAST(4,6)
#    define AV_NOWARN_DEPRECATED(code) \
        _Pragma("GCC diagnostic push") \
        _Pragma("GCC diagnostic ignored \"-Wdeprecated-declarations\"") \
        code \
        _Pragma("GCC diagnostic pop")
#elif defined(_MSC_VER)
#    define AV_NOWARN_DEPRECATED(code) \
        __pragma(warning(push)) \
        __pragma(warning(disable : 4996)) \
        code; \
        __pragma(warning(pop))
#else
#    define AV_NOWARN_DEPRECATED(code) code
#endif
#endif


#if defined(__GNUC__)
=======
#if defined(__GNUC__) || defined(__clang__)
>>>>>>> f637046d
#    define av_unused __attribute__((unused))
#else
#    define av_unused
#endif

/**
 * Mark a variable as used and prevent the compiler from optimizing it
 * away.  This is useful for variables accessed only from inline
 * assembler without the compiler being aware.
 */
#if AV_GCC_VERSION_AT_LEAST(3,1) || defined(__clang__)
#    define av_used __attribute__((used))
#else
#    define av_used
#endif

#if AV_GCC_VERSION_AT_LEAST(3,3)
#   define av_alias __attribute__((may_alias))
#else
#   define av_alias
#endif

#if defined(__GNUC__) && !defined(__INTEL_COMPILER) && !defined(__clang__)
#    define av_uninit(x) x=x
#else
#    define av_uninit(x) x
#endif

#ifdef __GNUC__
#    define av_builtin_constant_p __builtin_constant_p
#    define av_printf_format(fmtpos, attrpos) __attribute__((__format__(__printf__, fmtpos, attrpos)))
#else
#    define av_builtin_constant_p(x) 0
#    define av_printf_format(fmtpos, attrpos)
#endif

#if AV_GCC_VERSION_AT_LEAST(2,5)
#    define av_noreturn __attribute__((noreturn))
#else
#    define av_noreturn
#endif

#endif /* AVUTIL_ATTRIBUTES_H */<|MERGE_RESOLUTION|>--- conflicted
+++ resolved
@@ -98,7 +98,6 @@
 #    define attribute_deprecated
 #endif
 
-<<<<<<< HEAD
 /**
  * Disable warnings about deprecated features
  * This is useful for sections of code kept for backward compatibility and
@@ -122,11 +121,7 @@
 #endif
 #endif
 
-
-#if defined(__GNUC__)
-=======
 #if defined(__GNUC__) || defined(__clang__)
->>>>>>> f637046d
 #    define av_unused __attribute__((unused))
 #else
 #    define av_unused
