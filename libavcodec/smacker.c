/*
 * Smacker decoder
 * Copyright (c) 2006 Konstantin Shishkov
 *
 * This file is part of FFmpeg.
 *
 * FFmpeg is free software; you can redistribute it and/or
 * modify it under the terms of the GNU Lesser General Public
 * License as published by the Free Software Foundation; either
 * version 2.1 of the License, or (at your option) any later version.
 *
 * FFmpeg is distributed in the hope that it will be useful,
 * but WITHOUT ANY WARRANTY; without even the implied warranty of
 * MERCHANTABILITY or FITNESS FOR A PARTICULAR PURPOSE.  See the GNU
 * Lesser General Public License for more details.
 *
 * You should have received a copy of the GNU Lesser General Public
 * License along with FFmpeg; if not, write to the Free Software
 * Foundation, Inc., 51 Franklin Street, Fifth Floor, Boston, MA 02110-1301 USA
 */

/**
 * @file
 * Smacker decoder
 */

/*
 * Based on http://wiki.multimedia.cx/index.php?title=Smacker
 */

#include <stdio.h>
#include <stdlib.h>

#include "libavutil/channel_layout.h"

#define BITSTREAM_READER_LE
#include "avcodec.h"
#include "bytestream.h"
#include "get_bits.h"
#include "internal.h"
#include "mathops.h"

#define SMKTREE_BITS 9
#define SMK_NODE 0x80000000

#define SMKTREE_DECODE_MAX_RECURSION 32
#define SMKTREE_DECODE_BIG_MAX_RECURSION 500

typedef struct SmackVContext {
    AVCodecContext *avctx;
    AVFrame *pic;

    int *mmap_tbl, *mclr_tbl, *full_tbl, *type_tbl;
    int mmap_last[3], mclr_last[3], full_last[3], type_last[3];
} SmackVContext;

/**
 * Context used for code reconstructing
 */
typedef struct HuffContext {
    int length;
    int maxlength;
    int current;
    uint32_t *bits;
    int *lengths;
    int *values;
} HuffContext;

/* common parameters used for decode_bigtree */
typedef struct DBCtx {
    VLC *v1, *v2;
    int *recode1, *recode2;
    int escapes[3];
    int *last;
    int lcur;
} DBCtx;

/* possible runs of blocks */
static const int block_runs[64] = {
      1,    2,    3,    4,    5,    6,    7,    8,
      9,   10,   11,   12,   13,   14,   15,   16,
     17,   18,   19,   20,   21,   22,   23,   24,
     25,   26,   27,   28,   29,   30,   31,   32,
     33,   34,   35,   36,   37,   38,   39,   40,
     41,   42,   43,   44,   45,   46,   47,   48,
     49,   50,   51,   52,   53,   54,   55,   56,
     57,   58,   59,  128,  256,  512, 1024, 2048 };

enum SmkBlockTypes {
    SMK_BLK_MONO = 0,
    SMK_BLK_FULL = 1,
    SMK_BLK_SKIP = 2,
    SMK_BLK_FILL = 3 };

/**
 * Decode local frame tree
 */
static int smacker_decode_tree(GetBitContext *gb, HuffContext *hc, uint32_t prefix, int length)
{
    if (length > SMKTREE_DECODE_MAX_RECURSION || length > 3 * SMKTREE_BITS) {
        av_log(NULL, AV_LOG_ERROR, "Maximum tree recursion level exceeded.\n");
        return AVERROR_INVALIDDATA;
    }

    if(!get_bits1(gb)){ //Leaf
        if(hc->current >= hc->length){
            av_log(NULL, AV_LOG_ERROR, "Tree size exceeded!\n");
            return AVERROR_INVALIDDATA;
        }
        if(length){
            hc->bits[hc->current] = prefix;
            hc->lengths[hc->current] = length;
        } else {
            hc->bits[hc->current] = 0;
            hc->lengths[hc->current] = 0;
        }
        hc->values[hc->current] = get_bits(gb, 8);
        hc->current++;
        if(hc->maxlength < length)
            hc->maxlength = length;
        return 0;
    } else { //Node
        int r;
        length++;
        r = smacker_decode_tree(gb, hc, prefix, length);
        if(r)
            return r;
        return smacker_decode_tree(gb, hc, prefix | (1 << (length - 1)), length);
    }
}

/**
 * Decode header tree
 */
<<<<<<< HEAD
static int smacker_decode_bigtree(GetBitContext *gb, HuffContext *hc, DBCtx *ctx, int length)
{
    if(length > 500) { // Larger length can cause segmentation faults due to too deep recursion.
        av_log(NULL, AV_LOG_ERROR, "length too long\n");
        return AVERROR_INVALIDDATA;
    }
=======
static int smacker_decode_bigtree(BitstreamContext *bc, HuffContext *hc,
                                  DBCtx *ctx, int length)
{
    // Larger length can cause segmentation faults due to too deep recursion.
    if (length > SMKTREE_DECODE_BIG_MAX_RECURSION) {
        av_log(NULL, AV_LOG_ERROR, "Maximum bigtree recursion level exceeded.\n");
        return AVERROR_INVALIDDATA;
    }

>>>>>>> 0ccddbad
    if (hc->current + 1 >= hc->length) {
        av_log(NULL, AV_LOG_ERROR, "Tree size exceeded!\n");
        return AVERROR_INVALIDDATA;
    }
    if(!get_bits1(gb)){ //Leaf
        int val, i1, i2;
        i1 = ctx->v1->table ? get_vlc2(gb, ctx->v1->table, SMKTREE_BITS, 3) : 0;
        i2 = ctx->v2->table ? get_vlc2(gb, ctx->v2->table, SMKTREE_BITS, 3) : 0;
        if (i1 < 0 || i2 < 0)
            return AVERROR_INVALIDDATA;
        val = ctx->recode1[i1] | (ctx->recode2[i2] << 8);
        if(val == ctx->escapes[0]) {
            ctx->last[0] = hc->current;
            val = 0;
        } else if(val == ctx->escapes[1]) {
            ctx->last[1] = hc->current;
            val = 0;
        } else if(val == ctx->escapes[2]) {
            ctx->last[2] = hc->current;
            val = 0;
        }

        hc->values[hc->current++] = val;
        return 1;
    } else { //Node
        int r = 0, r_new, t;

        t = hc->current++;
<<<<<<< HEAD
        r = smacker_decode_bigtree(gb, hc, ctx, length + 1);
=======
        r = smacker_decode_bigtree(bc, hc, ctx, length + 1);
>>>>>>> 0ccddbad
        if(r < 0)
            return r;
        hc->values[t] = SMK_NODE | r;
        r++;
<<<<<<< HEAD
        r_new = smacker_decode_bigtree(gb, hc, ctx, length + 1);
=======
        r_new = smacker_decode_bigtree(bc, hc, ctx, length + 1);
>>>>>>> 0ccddbad
        if (r_new < 0)
            return r_new;
        return r + r_new;
    }
}

/**
 * Store large tree as FFmpeg's vlc codes
 */
static int smacker_decode_header_tree(SmackVContext *smk, GetBitContext *gb, int **recodes, int *last, int size)
{
    int res;
    HuffContext huff;
    HuffContext tmp1, tmp2;
    VLC vlc[2] = { { 0 } };
    int escapes[3];
    DBCtx ctx;
    int err = 0;

    if(size >= UINT_MAX>>4){ // (((size + 3) >> 2) + 3) << 2 must not overflow
        av_log(smk->avctx, AV_LOG_ERROR, "size too large\n");
        return AVERROR_INVALIDDATA;
    }

    tmp1.length = 256;
    tmp1.maxlength = 0;
    tmp1.current = 0;
    tmp1.bits = av_mallocz(256 * 4);
    tmp1.lengths = av_mallocz(256 * sizeof(int));
    tmp1.values = av_mallocz(256 * sizeof(int));

    tmp2.length = 256;
    tmp2.maxlength = 0;
    tmp2.current = 0;
    tmp2.bits = av_mallocz(256 * 4);
    tmp2.lengths = av_mallocz(256 * sizeof(int));
    tmp2.values = av_mallocz(256 * sizeof(int));
    if (!tmp1.bits || !tmp1.lengths || !tmp1.values ||
        !tmp2.bits || !tmp2.lengths || !tmp2.values) {
        err = AVERROR(ENOMEM);
        goto error;
    }

    if(get_bits1(gb)) {
        res = smacker_decode_tree(gb, &tmp1, 0, 0);
        if (res < 0) {
            err = res;
            goto error;
        }
        skip_bits1(gb);
        if(tmp1.current > 1) {
            res = init_vlc(&vlc[0], SMKTREE_BITS, tmp1.length,
                        tmp1.lengths, sizeof(int), sizeof(int),
                        tmp1.bits, sizeof(uint32_t), sizeof(uint32_t), INIT_VLC_LE);
            if(res < 0) {
                av_log(smk->avctx, AV_LOG_ERROR, "Cannot build VLC table\n");
                err = res;
                goto error;
            }
        }
    }
    if (!vlc[0].table) {
        av_log(smk->avctx, AV_LOG_ERROR, "Skipping low bytes tree\n");
    }
    if(get_bits1(gb)){
        res = smacker_decode_tree(gb, &tmp2, 0, 0);
        if (res < 0) {
            err = res;
            goto error;
        }
        skip_bits1(gb);
        if(tmp2.current > 1) {
            res = init_vlc(&vlc[1], SMKTREE_BITS, tmp2.length,
                        tmp2.lengths, sizeof(int), sizeof(int),
                        tmp2.bits, sizeof(uint32_t), sizeof(uint32_t), INIT_VLC_LE);
            if(res < 0) {
                av_log(smk->avctx, AV_LOG_ERROR, "Cannot build VLC table\n");
                err = res;
                goto error;
            }
        }
    }
    if (!vlc[1].table) {
        av_log(smk->avctx, AV_LOG_ERROR, "Skipping high bytes tree\n");
    }

    escapes[0]  = get_bits(gb, 16);
    escapes[1]  = get_bits(gb, 16);
    escapes[2]  = get_bits(gb, 16);

    last[0] = last[1] = last[2] = -1;

    ctx.escapes[0] = escapes[0];
    ctx.escapes[1] = escapes[1];
    ctx.escapes[2] = escapes[2];
    ctx.v1 = &vlc[0];
    ctx.v2 = &vlc[1];
    ctx.recode1 = tmp1.values;
    ctx.recode2 = tmp2.values;
    ctx.last = last;

    huff.length = ((size + 3) >> 2) + 4;
    huff.maxlength = 0;
    huff.current = 0;
    huff.values = av_mallocz_array(huff.length, sizeof(int));
    if (!huff.values) {
        err = AVERROR(ENOMEM);
        goto error;
    }

<<<<<<< HEAD
    res = smacker_decode_bigtree(gb, &huff, &ctx, 0);
    if (res < 0)
=======
    if ((res = smacker_decode_bigtree(bc, &huff, &ctx, 0)) < 0)
>>>>>>> 0ccddbad
        err = res;
    skip_bits1(gb);
    if(ctx.last[0] == -1) ctx.last[0] = huff.current++;
    if(ctx.last[1] == -1) ctx.last[1] = huff.current++;
    if(ctx.last[2] == -1) ctx.last[2] = huff.current++;
    if (ctx.last[0] >= huff.length ||
        ctx.last[1] >= huff.length ||
        ctx.last[2] >= huff.length) {
        av_log(smk->avctx, AV_LOG_ERROR, "Huffman codes out of range\n");
        err = AVERROR_INVALIDDATA;
    }

    *recodes = huff.values;

error:
    if(vlc[0].table)
        ff_free_vlc(&vlc[0]);
    if(vlc[1].table)
        ff_free_vlc(&vlc[1]);
    av_free(tmp1.bits);
    av_free(tmp1.lengths);
    av_free(tmp1.values);
    av_free(tmp2.bits);
    av_free(tmp2.lengths);
    av_free(tmp2.values);

    return err;
}

static int decode_header_trees(SmackVContext *smk) {
    GetBitContext gb;
    int mmap_size, mclr_size, full_size, type_size, ret;

    mmap_size = AV_RL32(smk->avctx->extradata);
    mclr_size = AV_RL32(smk->avctx->extradata + 4);
    full_size = AV_RL32(smk->avctx->extradata + 8);
    type_size = AV_RL32(smk->avctx->extradata + 12);

    ret = init_get_bits8(&gb, smk->avctx->extradata + 16, smk->avctx->extradata_size - 16);
    if (ret < 0)
        return ret;

    if(!get_bits1(&gb)) {
        av_log(smk->avctx, AV_LOG_INFO, "Skipping MMAP tree\n");
        smk->mmap_tbl = av_malloc(sizeof(int) * 2);
        if (!smk->mmap_tbl)
            return AVERROR(ENOMEM);
        smk->mmap_tbl[0] = 0;
        smk->mmap_last[0] = smk->mmap_last[1] = smk->mmap_last[2] = 1;
    } else {
        ret = smacker_decode_header_tree(smk, &gb, &smk->mmap_tbl, smk->mmap_last, mmap_size);
        if (ret < 0)
            return ret;
    }
    if(!get_bits1(&gb)) {
        av_log(smk->avctx, AV_LOG_INFO, "Skipping MCLR tree\n");
        smk->mclr_tbl = av_malloc(sizeof(int) * 2);
        if (!smk->mclr_tbl)
            return AVERROR(ENOMEM);
        smk->mclr_tbl[0] = 0;
        smk->mclr_last[0] = smk->mclr_last[1] = smk->mclr_last[2] = 1;
    } else {
        ret = smacker_decode_header_tree(smk, &gb, &smk->mclr_tbl, smk->mclr_last, mclr_size);
        if (ret < 0)
            return ret;
    }
    if(!get_bits1(&gb)) {
        av_log(smk->avctx, AV_LOG_INFO, "Skipping FULL tree\n");
        smk->full_tbl = av_malloc(sizeof(int) * 2);
        if (!smk->full_tbl)
            return AVERROR(ENOMEM);
        smk->full_tbl[0] = 0;
        smk->full_last[0] = smk->full_last[1] = smk->full_last[2] = 1;
    } else {
        ret = smacker_decode_header_tree(smk, &gb, &smk->full_tbl, smk->full_last, full_size);
        if (ret < 0)
            return ret;
    }
    if(!get_bits1(&gb)) {
        av_log(smk->avctx, AV_LOG_INFO, "Skipping TYPE tree\n");
        smk->type_tbl = av_malloc(sizeof(int) * 2);
        if (!smk->type_tbl)
            return AVERROR(ENOMEM);
        smk->type_tbl[0] = 0;
        smk->type_last[0] = smk->type_last[1] = smk->type_last[2] = 1;
    } else {
        ret = smacker_decode_header_tree(smk, &gb, &smk->type_tbl, smk->type_last, type_size);
        if (ret < 0)
            return ret;
    }

    return 0;
}

static av_always_inline void last_reset(int *recode, int *last) {
    recode[last[0]] = recode[last[1]] = recode[last[2]] = 0;
}

/* get code and update history */
static av_always_inline int smk_get_code(GetBitContext *gb, int *recode, int *last) {
    register int *table = recode;
    int v;

    while(*table & SMK_NODE) {
        if(get_bits1(gb))
            table += (*table) & (~SMK_NODE);
        table++;
    }
    v = *table;

    if(v != recode[last[0]]) {
        recode[last[2]] = recode[last[1]];
        recode[last[1]] = recode[last[0]];
        recode[last[0]] = v;
    }
    return v;
}

static int decode_frame(AVCodecContext *avctx, void *data, int *got_frame,
                        AVPacket *avpkt)
{
    SmackVContext * const smk = avctx->priv_data;
    uint8_t *out;
    uint32_t *pal;
    GetByteContext gb2;
    GetBitContext gb;
    int blocks, blk, bw, bh;
    int i, ret;
    int stride;
    int flags;

    if (avpkt->size <= 769)
        return AVERROR_INVALIDDATA;

    if ((ret = ff_reget_buffer(avctx, smk->pic)) < 0)
        return ret;

    /* make the palette available on the way out */
    pal = (uint32_t*)smk->pic->data[1];
    bytestream2_init(&gb2, avpkt->data, avpkt->size);
    flags = bytestream2_get_byteu(&gb2);
    smk->pic->palette_has_changed = flags & 1;
    smk->pic->key_frame = !!(flags & 2);
    if (smk->pic->key_frame)
        smk->pic->pict_type = AV_PICTURE_TYPE_I;
    else
        smk->pic->pict_type = AV_PICTURE_TYPE_P;

    for(i = 0; i < 256; i++)
        *pal++ = 0xFFU << 24 | bytestream2_get_be24u(&gb2);

    last_reset(smk->mmap_tbl, smk->mmap_last);
    last_reset(smk->mclr_tbl, smk->mclr_last);
    last_reset(smk->full_tbl, smk->full_last);
    last_reset(smk->type_tbl, smk->type_last);
    if ((ret = init_get_bits8(&gb, avpkt->data + 769, avpkt->size - 769)) < 0)
        return ret;

    blk = 0;
    bw = avctx->width >> 2;
    bh = avctx->height >> 2;
    blocks = bw * bh;
    stride = smk->pic->linesize[0];
    while(blk < blocks) {
        int type, run, mode;
        uint16_t pix;

        type = smk_get_code(&gb, smk->type_tbl, smk->type_last);
        run = block_runs[(type >> 2) & 0x3F];
        switch(type & 3){
        case SMK_BLK_MONO:
            while(run-- && blk < blocks){
                int clr, map;
                int hi, lo;
                clr = smk_get_code(&gb, smk->mclr_tbl, smk->mclr_last);
                map = smk_get_code(&gb, smk->mmap_tbl, smk->mmap_last);
                out = smk->pic->data[0] + (blk / bw) * (stride * 4) + (blk % bw) * 4;
                hi = clr >> 8;
                lo = clr & 0xFF;
                for(i = 0; i < 4; i++) {
                    if(map & 1) out[0] = hi; else out[0] = lo;
                    if(map & 2) out[1] = hi; else out[1] = lo;
                    if(map & 4) out[2] = hi; else out[2] = lo;
                    if(map & 8) out[3] = hi; else out[3] = lo;
                    map >>= 4;
                    out += stride;
                }
                blk++;
            }
            break;
        case SMK_BLK_FULL:
            mode = 0;
            if(avctx->codec_tag == MKTAG('S', 'M', 'K', '4')) { // In case of Smacker v4 we have three modes
                if(get_bits1(&gb)) mode = 1;
                else if(get_bits1(&gb)) mode = 2;
            }
            while(run-- && blk < blocks){
                out = smk->pic->data[0] + (blk / bw) * (stride * 4) + (blk % bw) * 4;
                switch(mode){
                case 0:
                    for(i = 0; i < 4; i++) {
                        pix = smk_get_code(&gb, smk->full_tbl, smk->full_last);
                        AV_WL16(out+2,pix);
                        pix = smk_get_code(&gb, smk->full_tbl, smk->full_last);
                        AV_WL16(out,pix);
                        out += stride;
                    }
                    break;
                case 1:
                    pix = smk_get_code(&gb, smk->full_tbl, smk->full_last);
                    out[0] = out[1] = pix & 0xFF;
                    out[2] = out[3] = pix >> 8;
                    out += stride;
                    out[0] = out[1] = pix & 0xFF;
                    out[2] = out[3] = pix >> 8;
                    out += stride;
                    pix = smk_get_code(&gb, smk->full_tbl, smk->full_last);
                    out[0] = out[1] = pix & 0xFF;
                    out[2] = out[3] = pix >> 8;
                    out += stride;
                    out[0] = out[1] = pix & 0xFF;
                    out[2] = out[3] = pix >> 8;
                    break;
                case 2:
                    for(i = 0; i < 2; i++) {
                        uint16_t pix1, pix2;
                        pix2 = smk_get_code(&gb, smk->full_tbl, smk->full_last);
                        pix1 = smk_get_code(&gb, smk->full_tbl, smk->full_last);
                        AV_WL16(out,pix1);
                        AV_WL16(out+2,pix2);
                        out += stride;
                        AV_WL16(out,pix1);
                        AV_WL16(out+2,pix2);
                        out += stride;
                    }
                    break;
                }
                blk++;
            }
            break;
        case SMK_BLK_SKIP:
            while(run-- && blk < blocks)
                blk++;
            break;
        case SMK_BLK_FILL:
            mode = type >> 8;
            while(run-- && blk < blocks){
                uint32_t col;
                out = smk->pic->data[0] + (blk / bw) * (stride * 4) + (blk % bw) * 4;
                col = mode * 0x01010101;
                for(i = 0; i < 4; i++) {
                    *((uint32_t*)out) = col;
                    out += stride;
                }
                blk++;
            }
            break;
        }

    }

    if ((ret = av_frame_ref(data, smk->pic)) < 0)
        return ret;

    *got_frame = 1;

    /* always report that the buffer was completely consumed */
    return avpkt->size;
}


static av_cold int decode_end(AVCodecContext *avctx)
{
    SmackVContext * const smk = avctx->priv_data;

    av_freep(&smk->mmap_tbl);
    av_freep(&smk->mclr_tbl);
    av_freep(&smk->full_tbl);
    av_freep(&smk->type_tbl);

    av_frame_free(&smk->pic);

    return 0;
}


static av_cold int decode_init(AVCodecContext *avctx)
{
    SmackVContext * const c = avctx->priv_data;
    int ret;

    c->avctx = avctx;

    avctx->pix_fmt = AV_PIX_FMT_PAL8;

    c->pic = av_frame_alloc();
    if (!c->pic)
        return AVERROR(ENOMEM);

    /* decode huffman trees from extradata */
    if(avctx->extradata_size < 16){
        av_log(avctx, AV_LOG_ERROR, "Extradata missing!\n");
        decode_end(avctx);
        return AVERROR(EINVAL);
    }

    ret = decode_header_trees(c);
    if (ret < 0) {
        decode_end(avctx);
        return ret;
    }

    return 0;
}


static av_cold int smka_decode_init(AVCodecContext *avctx)
{
    if (avctx->channels < 1 || avctx->channels > 2) {
        av_log(avctx, AV_LOG_ERROR, "invalid number of channels\n");
        return AVERROR_INVALIDDATA;
    }
    avctx->channel_layout = (avctx->channels==2) ? AV_CH_LAYOUT_STEREO : AV_CH_LAYOUT_MONO;
    avctx->sample_fmt = avctx->bits_per_coded_sample == 8 ? AV_SAMPLE_FMT_U8 : AV_SAMPLE_FMT_S16;

    return 0;
}

/**
 * Decode Smacker audio data
 */
static int smka_decode_frame(AVCodecContext *avctx, void *data,
                             int *got_frame_ptr, AVPacket *avpkt)
{
    AVFrame *frame     = data;
    const uint8_t *buf = avpkt->data;
    int buf_size = avpkt->size;
    GetBitContext gb;
    HuffContext h[4] = { { 0 } };
    VLC vlc[4]       = { { 0 } };
    int16_t *samples;
    uint8_t *samples8;
    int val;
    int i, res, ret;
    int unp_size;
    int bits, stereo;
    int pred[2] = {0, 0};

    if (buf_size <= 4) {
        av_log(avctx, AV_LOG_ERROR, "packet is too small\n");
        return AVERROR_INVALIDDATA;
    }

    unp_size = AV_RL32(buf);

    if (unp_size > (1U<<24)) {
        av_log(avctx, AV_LOG_ERROR, "packet is too big\n");
        return AVERROR_INVALIDDATA;
    }

    if ((ret = init_get_bits8(&gb, buf + 4, buf_size - 4)) < 0)
        return ret;

    if(!get_bits1(&gb)){
        av_log(avctx, AV_LOG_INFO, "Sound: no data\n");
        *got_frame_ptr = 0;
        return 1;
    }
    stereo = get_bits1(&gb);
    bits = get_bits1(&gb);
    if (stereo ^ (avctx->channels != 1)) {
        av_log(avctx, AV_LOG_ERROR, "channels mismatch\n");
        return AVERROR_INVALIDDATA;
    }
    if (bits == (avctx->sample_fmt == AV_SAMPLE_FMT_U8)) {
        av_log(avctx, AV_LOG_ERROR, "sample format mismatch\n");
        return AVERROR_INVALIDDATA;
    }

    /* get output buffer */
    frame->nb_samples = unp_size / (avctx->channels * (bits + 1));
    if (unp_size % (avctx->channels * (bits + 1))) {
        av_log(avctx, AV_LOG_ERROR,
               "The buffer does not contain an integer number of samples\n");
        return AVERROR_INVALIDDATA;
    }
    if ((ret = ff_get_buffer(avctx, frame, 0)) < 0)
        return ret;
    samples  = (int16_t *)frame->data[0];
    samples8 =            frame->data[0];

    // Initialize
    for(i = 0; i < (1 << (bits + stereo)); i++) {
        h[i].length = 256;
        h[i].maxlength = 0;
        h[i].current = 0;
        h[i].bits = av_mallocz(256 * 4);
        h[i].lengths = av_mallocz(256 * sizeof(int));
        h[i].values = av_mallocz(256 * sizeof(int));
        if (!h[i].bits || !h[i].lengths || !h[i].values) {
            ret = AVERROR(ENOMEM);
            goto error;
        }
        skip_bits1(&gb);
        if (smacker_decode_tree(&gb, &h[i], 0, 0) < 0) {
            ret = AVERROR_INVALIDDATA;
            goto error;
        }
        skip_bits1(&gb);
        if(h[i].current > 1) {
            res = init_vlc(&vlc[i], SMKTREE_BITS, h[i].length,
                    h[i].lengths, sizeof(int), sizeof(int),
                    h[i].bits, sizeof(uint32_t), sizeof(uint32_t), INIT_VLC_LE);
            if(res < 0) {
                av_log(avctx, AV_LOG_ERROR, "Cannot build VLC table\n");
                ret = AVERROR_INVALIDDATA;
                goto error;
            }
        }
    }
    /* this codec relies on wraparound instead of clipping audio */
    if(bits) { //decode 16-bit data
        for(i = stereo; i >= 0; i--)
            pred[i] = sign_extend(av_bswap16(get_bits(&gb, 16)), 16);
        for(i = 0; i <= stereo; i++)
            *samples++ = pred[i];
        for(; i < unp_size / 2; i++) {
            if(get_bits_left(&gb)<0)
                return AVERROR_INVALIDDATA;
            if(i & stereo) {
                if(vlc[2].table)
                    res = get_vlc2(&gb, vlc[2].table, SMKTREE_BITS, 3);
                else
                    res = 0;
                if (res < 0) {
                    av_log(avctx, AV_LOG_ERROR, "invalid vlc\n");
                    return AVERROR_INVALIDDATA;
                }
                val  = h[2].values[res];
                if(vlc[3].table)
                    res = get_vlc2(&gb, vlc[3].table, SMKTREE_BITS, 3);
                else
                    res = 0;
                if (res < 0) {
                    av_log(avctx, AV_LOG_ERROR, "invalid vlc\n");
                    return AVERROR_INVALIDDATA;
                }
                val |= h[3].values[res] << 8;
                pred[1] += sign_extend(val, 16);
                *samples++ = pred[1];
            } else {
                if(vlc[0].table)
                    res = get_vlc2(&gb, vlc[0].table, SMKTREE_BITS, 3);
                else
                    res = 0;
                if (res < 0) {
                    av_log(avctx, AV_LOG_ERROR, "invalid vlc\n");
                    return AVERROR_INVALIDDATA;
                }
                val  = h[0].values[res];
                if(vlc[1].table)
                    res = get_vlc2(&gb, vlc[1].table, SMKTREE_BITS, 3);
                else
                    res = 0;
                if (res < 0) {
                    av_log(avctx, AV_LOG_ERROR, "invalid vlc\n");
                    return AVERROR_INVALIDDATA;
                }
                val |= h[1].values[res] << 8;
                pred[0] += sign_extend(val, 16);
                *samples++ = pred[0];
            }
        }
    } else { //8-bit data
        for(i = stereo; i >= 0; i--)
            pred[i] = get_bits(&gb, 8);
        for(i = 0; i <= stereo; i++)
            *samples8++ = pred[i];
        for(; i < unp_size; i++) {
            if(get_bits_left(&gb)<0)
                return AVERROR_INVALIDDATA;
            if(i & stereo){
                if(vlc[1].table)
                    res = get_vlc2(&gb, vlc[1].table, SMKTREE_BITS, 3);
                else
                    res = 0;
                if (res < 0) {
                    av_log(avctx, AV_LOG_ERROR, "invalid vlc\n");
                    return AVERROR_INVALIDDATA;
                }
                pred[1] += sign_extend(h[1].values[res], 8);
                *samples8++ = pred[1];
            } else {
                if(vlc[0].table)
                    res = get_vlc2(&gb, vlc[0].table, SMKTREE_BITS, 3);
                else
                    res = 0;
                if (res < 0) {
                    av_log(avctx, AV_LOG_ERROR, "invalid vlc\n");
                    return AVERROR_INVALIDDATA;
                }
                pred[0] += sign_extend(h[0].values[res], 8);
                *samples8++ = pred[0];
            }
        }
    }

    *got_frame_ptr = 1;
    ret = buf_size;

error:
    for(i = 0; i < 4; i++) {
        if(vlc[i].table)
            ff_free_vlc(&vlc[i]);
        av_free(h[i].bits);
        av_free(h[i].lengths);
        av_free(h[i].values);
    }

    return ret;
}

AVCodec ff_smacker_decoder = {
    .name           = "smackvid",
    .long_name      = NULL_IF_CONFIG_SMALL("Smacker video"),
    .type           = AVMEDIA_TYPE_VIDEO,
    .id             = AV_CODEC_ID_SMACKVIDEO,
    .priv_data_size = sizeof(SmackVContext),
    .init           = decode_init,
    .close          = decode_end,
    .decode         = decode_frame,
    .capabilities   = AV_CODEC_CAP_DR1,
};

AVCodec ff_smackaud_decoder = {
    .name           = "smackaud",
    .long_name      = NULL_IF_CONFIG_SMALL("Smacker audio"),
    .type           = AVMEDIA_TYPE_AUDIO,
    .id             = AV_CODEC_ID_SMACKAUDIO,
    .init           = smka_decode_init,
    .decode         = smka_decode_frame,
    .capabilities   = AV_CODEC_CAP_DR1,
};<|MERGE_RESOLUTION|>--- conflicted
+++ resolved
@@ -132,15 +132,7 @@
 /**
  * Decode header tree
  */
-<<<<<<< HEAD
-static int smacker_decode_bigtree(GetBitContext *gb, HuffContext *hc, DBCtx *ctx, int length)
-{
-    if(length > 500) { // Larger length can cause segmentation faults due to too deep recursion.
-        av_log(NULL, AV_LOG_ERROR, "length too long\n");
-        return AVERROR_INVALIDDATA;
-    }
-=======
-static int smacker_decode_bigtree(BitstreamContext *bc, HuffContext *hc,
+static int smacker_decode_bigtree(GetBitContext *gb, HuffContext *hc,
                                   DBCtx *ctx, int length)
 {
     // Larger length can cause segmentation faults due to too deep recursion.
@@ -149,7 +141,6 @@
         return AVERROR_INVALIDDATA;
     }
 
->>>>>>> 0ccddbad
     if (hc->current + 1 >= hc->length) {
         av_log(NULL, AV_LOG_ERROR, "Tree size exceeded!\n");
         return AVERROR_INVALIDDATA;
@@ -178,20 +169,12 @@
         int r = 0, r_new, t;
 
         t = hc->current++;
-<<<<<<< HEAD
         r = smacker_decode_bigtree(gb, hc, ctx, length + 1);
-=======
-        r = smacker_decode_bigtree(bc, hc, ctx, length + 1);
->>>>>>> 0ccddbad
         if(r < 0)
             return r;
         hc->values[t] = SMK_NODE | r;
         r++;
-<<<<<<< HEAD
         r_new = smacker_decode_bigtree(gb, hc, ctx, length + 1);
-=======
-        r_new = smacker_decode_bigtree(bc, hc, ctx, length + 1);
->>>>>>> 0ccddbad
         if (r_new < 0)
             return r_new;
         return r + r_new;
@@ -302,12 +285,8 @@
         goto error;
     }
 
-<<<<<<< HEAD
     res = smacker_decode_bigtree(gb, &huff, &ctx, 0);
     if (res < 0)
-=======
-    if ((res = smacker_decode_bigtree(bc, &huff, &ctx, 0)) < 0)
->>>>>>> 0ccddbad
         err = res;
     skip_bits1(gb);
     if(ctx.last[0] == -1) ctx.last[0] = huff.current++;
