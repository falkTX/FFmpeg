--- conflicted
+++ resolved
@@ -32,11 +32,7 @@
 
 define FATE_IMGSUITE_DDS
 FATE_DDS += fate-dds-$(1)
-<<<<<<< HEAD
-fate-dds-$(1): CMD = framecrc -i $(TARGET_SAMPLES)/dds/fate_$(1).dds -sws_flags +accurate_rnd+bitexact -pix_fmt rgba
-=======
-fate-dds-$(1): CMD = framecrc -i $(TARGET_SAMPLES)/dds/libav_$(1).dds $(DDS_OPTS_$(1))
->>>>>>> e2bd03a1
+fate-dds-$(1): CMD = framecrc -i $(TARGET_SAMPLES)/dds/fate_$(1).dds $(DDS_OPTS_$(1))
 endef
 
 DDS_OPTS_pal     = -sws_flags +accurate_rnd+bitexact -pix_fmt rgba
